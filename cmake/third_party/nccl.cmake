--- conflicted
+++ resolved
@@ -34,11 +34,7 @@
     UPDATE_COMMAND ""
     CONFIGURE_COMMAND ""
     BUILD_IN_SOURCE 1
-<<<<<<< HEAD
-    BUILD_COMMAND make -j$(nproc) src.build
-=======
     BUILD_COMMAND make -j src.build CUDA_HOME=${CUDA_TOOLKIT_ROOT_DIR}
->>>>>>> 677ee4a6
     INSTALL_COMMAND ""
 )
 
