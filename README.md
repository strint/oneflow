--- conflicted
+++ resolved
@@ -8,8 +8,6 @@
 cmake -DBUILD_THIRD_PARTY=ON .. && make
 cmake -DBUILD_THIRD_PARTY=OFF .. && make
 ```
-
-<<<<<<< HEAD
 
 ### deps
 
@@ -41,7 +39,9 @@
     gcov (included in gcc distribution)
     lcov (tested on 1.9)            http://ltp.sourceforge.net/coverage/lcov.php
 ```
-=======
+
+### local build
+
 ```bash
 # for build clean
 # remove all files in build but not the `tar.gz`
@@ -76,5 +76,4 @@
 └── oneflow
 
 0 directories, 3 files
-```
->>>>>>> 6a6547b6
+```