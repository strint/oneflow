--- conflicted
+++ resolved
@@ -34,18 +34,6 @@
 
   - Python >= 3.5
   - CUDA Toolkit Linux x86_64 Driver
-<<<<<<< HEAD
-    | OneFlow       | CUDA Driver Version |
-    | ------------- | ------------------- |
-    | oneflow_cu111 | >= 450.80.02        |
-    | oneflow_cu110 | >= 450.36.06        |
-    | oneflow_cu102 | >= 440.33           |
-    | oneflow_cu101 | >= 418.39           |
-    | oneflow_cu100 | >= 410.48           |
-    | oneflow_cpu   | N/A                 |
-=======
->>>>>>> 7b5eb78c
-
     - CUDA runtime is statically linked into OneFlow. OneFlow will work on a minimum supported driver, and any driver beyond. For more information, please refer to [CUDA compatibility documentation](https://docs.nvidia.com/deploy/cuda-compatibility/index.html).
 
     - Please upgrade your Nvidia driver to version 440.33 or above and install OneFlow for CUDA 10.2 if possible.
@@ -70,14 +58,14 @@
     ```
 
     All available `[PLATFORM]`:
-    | Platform |CUDA Driver Version| Supported GPUs |
-    |---|---|---|
-    | cu111  | >= 450.80.02  | GTX 10xx, RTX 20xx, A100, RTX 30xx |
-    | cu110, cu110_xla  | >= 450.36.06  | GTX 10xx, RTX 20xx, A100|
-    | cu102, cu102_xla  | >= 440.33  | GTX 10xx, RTX 20xx |
-    | cu101, cu101_xla  | >= 418.39  | GTX 10xx, RTX 20xx |
-    | cu100, cu100_xla  | >= 410.48  | GTX 10xx, RTX 20xx |
-    | cpu  | N/A | N/A |
+    | Platform         | CUDA Driver Version | Supported GPUs                     |
+    | ---------------- | ------------------- | ---------------------------------- |
+    | cu111            | >= 450.80.02        | GTX 10xx, RTX 20xx, A100, RTX 30xx |
+    | cu110, cu110_xla | >= 450.36.06        | GTX 10xx, RTX 20xx, A100           |
+    | cu102, cu102_xla | >= 440.33           | GTX 10xx, RTX 20xx                 |
+    | cu101, cu101_xla | >= 418.39           | GTX 10xx, RTX 20xx                 |
+    | cu100, cu100_xla | >= 410.48           | GTX 10xx, RTX 20xx                 |
+    | cpu              | N/A                 | N/A                                |
 
   - To install latest release of CPU-only OneFlow:
 
