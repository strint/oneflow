--- conflicted
+++ resolved
@@ -1,13 +1,9 @@
 # warning: never share the container image this dockerfile produces
 ARG CUDA=10.0
 
-<<<<<<< HEAD
-FROM nvidia/cuda:${CUDA}.0-cudnn7-devel-centos7
+FROM nvidia/cuda:${CUDA}-cudnn7-devel-centos7
 RUN yum-config-manager --add-repo https://yum.repos.intel.com/setup/intelproducts.repo && \
     rpm --import https://yum.repos.intel.com/intel-gpg-keys/GPG-PUB-KEY-INTEL-SW-PRODUCTS-2019.PUB
-=======
-FROM nvidia/cuda:${CUDA}-cudnn7-devel-centos7
->>>>>>> 11936131
 RUN yum update -y && yum install -y epel-release
 RUN yum update -y && yum install -y rdma-core-devel \
     nasm \
@@ -16,7 +12,7 @@
     git \
     centos-release-scl \
     swig \
-    intel-mkl-2020.0-088 
+    intel-mkl-2020.0-088
     # openblas-devel
 RUN export LD_LIBRARY_PATH=/opt/intel/lib/intel64_lin:/opt/intel/mkl/lib/intel64:$LD_LIBRARY_PATH
 RUN ln -sf /usr/bin/cmake3 /usr/bin/cmake
