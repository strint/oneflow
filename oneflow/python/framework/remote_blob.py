--- conflicted
+++ resolved
@@ -25,17 +25,6 @@
             placement_ctx.MakeMachineId2DeviceIdList(self.parallel_conf))
 
     @property
-<<<<<<< HEAD
-=======
-    def shape(self):
-        raise NotImplementedError
-
-    @property
-    def dtype(self):
-        raise NotImplementedError
-
-    @property
->>>>>>> b8bc83fa
     def batch_axis(self):
         raise NotImplementedError
 
