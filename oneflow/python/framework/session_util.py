--- conflicted
+++ resolved
@@ -318,12 +318,8 @@
         self._IncRunningJobCnt()
         # s_note: 给 job_instance 注册一个callback
         job_instance.AddPostFinishCallback(lambda _: self._DecRunningJobCnt())
-<<<<<<< HEAD
         # s_note: 调用c++ runtime执行job
-        c_api_util.LaunchJob(job_instance)
-=======
         oneflow_api.LaunchJob(job_instance)
->>>>>>> 1dca7069
 
     def AsyncPush(self, op_name, push_data_cb):
         assert self.status_ is SessionStatus.RUNNING
