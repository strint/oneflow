from __future__ import absolute_import

import threading
from oneflow.core.job.job_set_pb2 import ConfigProto
import oneflow.core.job.job_pb2 as job_util
import oneflow.python.framework.session_context as session_ctx
from oneflow.python.framework.session_context import SessionStatus
import oneflow.python.framework.compiler as compiler
import oneflow.python.framework.c_api_util as c_api_util
import oneflow.python.framework.config_util as config_util
import oneflow.python.framework.env_util as env_util
<<<<<<< HEAD
import oneflow.python.framework.push_util as push_util
=======
>>>>>>> 66356b6b
import oneflow.python.framework.job_instance as job_instance_util
from oneflow.python.framework.pull_util import FutureRemoteBlobs
from oneflow.python.oneflow_export import oneflow_export

class Session(object):
    def __init__(self):
        self.job_name2job_func_ = {}
        self.status_ = SessionStatus.OPEN
        self.cond_var_ = threading.Condition()
        self.running_job_cnt_ = 0
        self.inter_user_job_info_ = None
        self.uuid2watch_handler_ = {}

    @property
    def inter_user_job_info(self): return self.inter_user_job_info_

    @property
    def uuid2watch_handler(self): return self.uuid2watch_handler_

    @property
    def status(self): return self.status_

    def TryInit(self):
        if self.status_ is SessionStatus.OPEN: self.Init()
        return self
    
    def Init(self):
        assert self.status_ is SessionStatus.OPEN
        _TryInitEnv()
        c_api_util.InitGlobalSession(_GetConfigProto())
        for job_name, job_func in self.job_name2job_func_.items(): compiler.Compile(job_func)
        c_api_util.StartGlobalSession()
        self.inter_user_job_info_ = c_api_util.GetInterUserJobInfo()
        self.status_ = SessionStatus.RUNNING
        return self

    def TryClose(self):
        if self.status_ is SessionStatus.RUNNING: self.Close()

    def Close(self):
        assert self.status_ is SessionStatus.RUNNING
<<<<<<< HEAD
        c_api_util.StopGlobalSession()
        c_api_util.DestroyGlobalSession()
=======
>>>>>>> 66356b6b
        self.Sync()
        c_api_util.StopGlobalSession()
        c_api_util.DestroyGlobalSession()
        self.status_ = SessionStatus.CLOSED

    def AddJob(self, job_func):
        assert self.status_ is SessionStatus.OPEN
        self.job_name2job_func_[job_func.__name__] = job_func

    def Sync(self):
        assert self.status_ is SessionStatus.RUNNING
        self.cond_var_.acquire()
        while self.running_job_cnt_ > 0:
            self.cond_var_.wait()
        assert self.running_job_cnt_ == 0
        self.cond_var_.release()

    def Run(self, job_func, *arg):
        assert self.status_ is SessionStatus.RUNNING
        remote_blobs = self.LaunchUserJob(job_func, *arg)
        if remote_blobs is None: return
        return FutureRemoteBlobs(self).SetResult(remote_blobs).Inited()
    
    def LaunchUserJob(self, job_func, *arg):
        assert self.status_ is SessionStatus.RUNNING
        job_name = job_func.__name__
        push_util.AsyncPush(self, job_func, *arg)
        self.LaunchJob(job_instance_util.MakeUserJobInstance(job_name))
        return job_func.__oneflow_output_remote_blobs__

    def LaunchJob(self, job_instance):
        assert self.status_ is SessionStatus.RUNNING
        self._IncRunningJobCnt()
        job_instance.AddPostFinishCallback(lambda _: self._DecRunningJobCnt())
        c_api_util.LaunchJob(job_instance)

    def AsyncPush(self, op_name, push_data_cb):
        assert self.status_ is SessionStatus.RUNNING
        push_job_name = self.inter_user_job_info.input_or_var_op_name2push_job_name[op_name]
        self.LaunchJob(job_instance_util.MakePushJobInstance(push_job_name, op_name, push_data_cb))

    def AsyncPull(self, op_name, pull_data_cb):
        assert self.status_ is SessionStatus.RUNNING
        pull_job_name = self.inter_user_job_info.output_or_var_op_name2pull_job_name[op_name]
        self.LaunchJob(job_instance_util.MakePullJobInstance(pull_job_name, op_name, pull_data_cb))

    def HasAnyCallbackAfterFunctionReturn(self):
        return len(self.uuid2watch_handler) > 0
    
    def _IncRunningJobCnt(self):
        assert self.status_ is SessionStatus.RUNNING
        self.cond_var_.acquire()
        self.running_job_cnt_ += 1
        self.cond_var_.release()

    def _DecRunningJobCnt(self):
        self.cond_var_.acquire()
        self.running_job_cnt_ -= 1
        self.cond_var_.notify()
        self.cond_var_.release()

@oneflow_export("clear_default_session")
def clear_default_session():
    session_ctx.TryCloseDefaultSession()
    session_ctx.OpenDefaultSession(Session())

@oneflow_export("sync_default_session")
def sync_default_session():
    session_ctx.GetDefaultSession().Sync()

<<<<<<< HEAD
=======
def _MakePushCallback(ndarray):
    return lambda ofblob: ofblob.CopyFromNdarrayOrNestedNdarrayList(ndarray)

>>>>>>> 66356b6b
def _GetConfigProto():
    config_proto = config_util.default_config_proto
    if config_proto.resource.machine_num <= 0:
      config_proto.resource.machine_num = \
          len(env_util.default_env_proto.machine)
    return config_proto

def _TryInitEnv():
    if c_api_util.IsEnvInited(): return
    assert len(env_util.default_env_proto.machine) > 0
    env_util.CompleteEnvProto(env_util.default_env_proto)
    c_api_util.InitEnv(env_util.default_env_proto)
    env_util.env_proto_mutable = False

session_ctx.OpenDefaultSession(Session())<|MERGE_RESOLUTION|>--- conflicted
+++ resolved
@@ -9,10 +9,7 @@
 import oneflow.python.framework.c_api_util as c_api_util
 import oneflow.python.framework.config_util as config_util
 import oneflow.python.framework.env_util as env_util
-<<<<<<< HEAD
 import oneflow.python.framework.push_util as push_util
-=======
->>>>>>> 66356b6b
 import oneflow.python.framework.job_instance as job_instance_util
 from oneflow.python.framework.pull_util import FutureRemoteBlobs
 from oneflow.python.oneflow_export import oneflow_export
@@ -54,11 +51,6 @@
 
     def Close(self):
         assert self.status_ is SessionStatus.RUNNING
-<<<<<<< HEAD
-        c_api_util.StopGlobalSession()
-        c_api_util.DestroyGlobalSession()
-=======
->>>>>>> 66356b6b
         self.Sync()
         c_api_util.StopGlobalSession()
         c_api_util.DestroyGlobalSession()
@@ -129,12 +121,6 @@
 def sync_default_session():
     session_ctx.GetDefaultSession().Sync()
 
-<<<<<<< HEAD
-=======
-def _MakePushCallback(ndarray):
-    return lambda ofblob: ofblob.CopyFromNdarrayOrNestedNdarrayList(ndarray)
-
->>>>>>> 66356b6b
 def _GetConfigProto():
     config_proto = config_util.default_config_proto
     if config_proto.resource.machine_num <= 0:
