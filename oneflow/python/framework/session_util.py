--- conflicted
+++ resolved
@@ -373,7 +373,6 @@
     return module_name2module[module_name]
 
 
-<<<<<<< HEAD
 @oneflow_export("enable_eager_execution")
 def api_enable_eager_execution(val: bool = True) -> None:
     """Whether or not enable eager mode for  job execution.
@@ -389,8 +388,6 @@
     return c_api_util.EnableEagerSession(val)
 
 
-=======
->>>>>>> 025a53d7
 @oneflow_export("eager_execution_enabled")
 def api_eager_execution_enabled() -> bool:
     """Get current setting of the job, if enable eager execution mode ,then return True
