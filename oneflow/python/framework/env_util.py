from __future__ import absolute_import

import socket
from contextlib import closing
import oneflow.core.job.env_pb2 as env_pb
import oneflow.python.framework.hob as hob
import oneflow.python.framework.c_api_util as c_api_util
from oneflow.python.lib.core.enable_if import enable_if
from oneflow.python.oneflow_export import oneflow_export

def do_nothing():
    print("Nothing happened because environment has been initialized")
    return False

def env_init():
    global default_env_proto
    assert len(default_env_proto.machine) > 0
    CompleteEnvProto(default_env_proto)
    c_api_util.InitEnv(default_env_proto)
    global env_proto_mutable
    env_proto_mutable = False
    return True

<<<<<<< HEAD
@oneflow_export('env.current_resource', enable_if=hob.in_normal_mode & hob.env_initialized)
def get_env_resource():
    return c_api_util.CurrentResource()
=======
@oneflow_export('env.init')
def api_env_init():
    return enable_if(
        (env_init, hob.in_normal_mode & ~hob.env_initialized),
        (do_nothing, hob.in_normal_mode & hob.env_initialized)
    )()
>>>>>>> 7ca0b2f9

@oneflow_export('env.machine')
def machine(*val):
    assert env_proto_mutable == True
    del default_env_proto.machine[:]
    if len(val) == 1 and isinstance(val[0], (list, tuple)): val = val[0]
    default_env_proto.ClearField('machine')
    default_env_proto.machine.extend(_MakeMachine(val))

@oneflow_export('current_machine_id', enable_if=hob.env_initialized)
def CurrentMachineId():
  return c_api_util.CurrentMachineId()

@oneflow_export('env.ctrl_port')
def ctrl_port(val):
    assert env_proto_mutable == True
    assert type(val) is int
    default_env_proto.ctrl_port = val

@oneflow_export('env.data_port')
def data_port(val):
    assert env_proto_mutable == True
    assert type(val) is int
    default_env_proto.data_port = val

@oneflow_export('env.grpc_use_no_signal')
def grpc_use_no_signal(val = True):
    assert env_proto_mutable == True
    assert type(val) is bool
    default_env_proto.grpc_use_no_signal = val

@oneflow_export('env.log_dir')
def log_dir(val):
    assert env_proto_mutable == True
    assert type(val) is str
    default_env_proto.cpp_logging_conf.log_dir = val

@oneflow_export('env.logtostderr')
def logtostderr(val):
    assert env_proto_mutable == True
    assert type(val) is int
    default_env_proto.cpp_logging_conf.logtostderr = val

@oneflow_export('env.logbuflevel')
def logbuflevel(val):
    assert env_proto_mutable == True
    assert type(val) is int
    default_env_proto.cpp_logging_conf.logbuflevel = val

def _MakeMachine(machines):
    if isinstance(machines, str): machines = [machines]
    rp_machine = env_pb.EnvProto().machine
    for m_data in machines:
        m = rp_machine.add()
        if isinstance(m_data, str):
            m.addr = m_data
        elif isinstance(m_data, dict):
            if 'addr' in m_data: m.addr = m_data['addr']
            if 'ctrl_port_agent' in m_data: m.ctrl_port_agent = m_data['ctrl_port_agent']
            if 'data_port_agent' in m_data: m.data_port_agent = m_data['data_port_agent']
        else:
            raise NotImplementedError
    id = 0
    addrs_for_check = set()
    for m in rp_machine:
        m.id = id
        id += 1
        assert m.addr not in addrs_for_check
        addrs_for_check.add(m.addr)
    return rp_machine

def CompleteEnvProto(env_proto):
    if len(env_proto.machine) == 1 and env_proto.HasField('ctrl_port') == False:
        env_proto.ctrl_port = _FindFreePort()

def _DefaultEnvProto():
    env_proto = env_pb.EnvProto()
    machine = env_proto.machine.add()
    machine.id = 0
    machine.addr = "127.0.0.1"
    env_proto.grpc_use_no_signal = True
    return env_proto

# copied from
# https://stackoverflow.com/questions/1365265/on-localhost-how-do-i-pick-a-free-port-number
def _FindFreePort():
    with closing(socket.socket(socket.AF_INET, socket.SOCK_STREAM)) as s:
        s.bind(('localhost', 0)) 
        s.setsockopt(socket.SOL_SOCKET, socket.SO_REUSEADDR, 1)
        return s.getsockname()[1]

default_env_proto = _DefaultEnvProto()
env_proto_mutable = True<|MERGE_RESOLUTION|>--- conflicted
+++ resolved
@@ -5,13 +5,15 @@
 import oneflow.core.job.env_pb2 as env_pb
 import oneflow.python.framework.hob as hob
 import oneflow.python.framework.c_api_util as c_api_util
-from oneflow.python.lib.core.enable_if import enable_if
+import oneflow.python.lib.core.enable_if as enable_if
 from oneflow.python.oneflow_export import oneflow_export
 
-def do_nothing():
+@enable_if.condition(hob.in_normal_mode & hob.env_initialized)
+def do_nothing(*args, **kwargs):
     print("Nothing happened because environment has been initialized")
     return False
 
+@enable_if.condition(hob.in_normal_mode & ~hob.env_initialized)
 def env_init():
     global default_env_proto
     assert len(default_env_proto.machine) > 0
@@ -21,18 +23,17 @@
     env_proto_mutable = False
     return True
 
-<<<<<<< HEAD
-@oneflow_export('env.current_resource', enable_if=hob.in_normal_mode & hob.env_initialized)
+@oneflow_export('env.init')
+def api_env_init():
+    return enable_if.unique(env_init, do_nothing)()
+
+@enable_if.condition(hob.in_normal_mode & hob.env_initialized)
 def get_env_resource():
     return c_api_util.CurrentResource()
-=======
-@oneflow_export('env.init')
-def api_env_init():
-    return enable_if(
-        (env_init, hob.in_normal_mode & ~hob.env_initialized),
-        (do_nothing, hob.in_normal_mode & hob.env_initialized)
-    )()
->>>>>>> 7ca0b2f9
+
+@oneflow_export('env.current_resource')
+def api_get_env_resource():
+    return enable_if.unique(get_env_resource)()
 
 @oneflow_export('env.machine')
 def machine(*val):
@@ -42,9 +43,13 @@
     default_env_proto.ClearField('machine')
     default_env_proto.machine.extend(_MakeMachine(val))
 
-@oneflow_export('current_machine_id', enable_if=hob.env_initialized)
+@enable_if.condition(hob.in_normal_mode & hob.env_initialized)
 def CurrentMachineId():
   return c_api_util.CurrentMachineId()
+
+@oneflow_export('current_machine_id')
+def api_current_machine_id():
+    return enable_if.unique(CurrentMachineId)()
 
 @oneflow_export('env.ctrl_port')
 def ctrl_port(val):
