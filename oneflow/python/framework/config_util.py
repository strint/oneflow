--- conflicted
+++ resolved
@@ -18,22 +18,8 @@
     sess = session_ctx.GetDefaultSession()
     sess.config_proto.load_lib_path.append(val)
 
-<<<<<<< HEAD
-@oneflow_export('config.machine_num')
-def machine_num(*args):
-    if len(args) == 0: return get_machine_num()
-    if len(args) == 1: return set_machine_num(args[0])
-    raise NotImplementedError
-
-def get_machine_num():
-    sess = session_ctx.GetDefaultSession()
-    return sess.config_proto.resource.machine_num;
-
-def set_machine_num(val):
-=======
 @oneflow_export('config.machine_num', enable_if = hob.in_normal_mode & ~hob.session_initialized)
 def machine_num(val):
->>>>>>> 1f1dc1ff
     sess = session_ctx.GetDefaultSession()
     assert type(val) is int
     sess.config_proto.resource.machine_num = val
