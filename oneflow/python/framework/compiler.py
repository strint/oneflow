from __future__ import absolute_import

import oneflow.core.job.job_set_pb2 as job_set_util
import oneflow.python.lib.core.func_inspect_util as func_inspect_util
import oneflow.python.framework.c_api_util as c_api_util
import oneflow.python.framework.compile_context as compile_context
import oneflow.python.framework.placement_util as placement_util
import oneflow.python.framework.config_util as config_util
import oneflow.python.framework.remote_blob as remote_blob_util
import oneflow.python.framework.input_blob_def as input_blob_def
import oneflow.python.framework.job_builder as job_builder
import oneflow.python.ops as ops
from oneflow.python.lib.core.box import Box

from contextlib import contextmanager

from oneflow.python.oneflow_export import oneflow_export

@oneflow_export('get_cur_job_conf_builder')
def get_cur_job_conf_builder():
    return config_util.JobConfigProtoBuilder(compile_context.cur_job.job_conf)

def Compile(job_set, job_func):
    job = job_set.job.add()
<<<<<<< HEAD
    compile_context.ResetCurJob(job)
    _CompileJob(job, job_func, config_util.config_proto)
    config_util.TryCompleteDefaultJobConfigProto(job.job_conf)
    assert job.job_conf.job_name not in check_unique_job_func_name
    check_unique_job_func_name.add(job.job_conf.job_name)
    compile_context.ResetCurJob(None)

def _CompileJob(job, func, config):
    job_name = func.__name__
=======
    job.job_conf.job_name = job_func.__name__
    with compile_context.CurJob(job), job_builder.JobBuildAndInferCtx(job.job_conf.job_name):
        _CompileJob(job.job_conf, job_func, config_util.inited_config_proto)
        job_builder.CurCtxSetJobConfIfNotSet(job.job_conf)
        assert job_builder.CurCtxHasJobConf()
        job_builder.CurCtxCheckJob()

def _CompileJob(job_conf, func, config):
>>>>>>> 67600aad
    device_type, machine_dev_ids = placement_util.GetDefaultMachineDeviceIds(config.resource)
    func.__oneflow_input_blob_defs__ = _GetArgDefault(func)
    with placement_util.DevicePriorPlacementScope(device_type, machine_dev_ids):
        with _SetJobConfBeforeInferOp(job_conf), _AddInputOpBeforeNonInputOp(func):
            ret_remote_blobs = func()
        if ret_remote_blobs is None:
            func.__oneflow_output_remote_blobs__ = None 
        elif isinstance(ret_remote_blobs, remote_blob_util.RemoteBlob):
            func.__oneflow_output_remote_blobs__ = ops.RetOpByRemoteBlob(ret_remote_blobs)
        elif isinstance(ret_remote_blobs, tuple) or isinstance(ret_remote_blobs, list):
            func.__oneflow_output_remote_blobs__ = []
            for remote_blob in ret_remote_blobs:
                assert isinstance(remote_blob, remote_blob_util.RemoteBlob)
                output_remote_blob = ops.RetOpByRemoteBlob(remote_blob)
                func.__oneflow_output_remote_blobs__.append(output_remote_blob)
            if isinstance(ret_remote_blobs, tuple):
                func.__oneflow_output_remote_blobs__ = tuple(func.__oneflow_output_remote_blobs__)
        else:
            raise NotImplementedError

@contextmanager
def _SetJobConfBeforeInferOp(job_conf):
    job_conf_has_set = Box(False)
    def SetJobconf():
        if job_conf_has_set.value: return
        config_util.TryCompleteDefaultJobConfigProto(job_conf)
        job_builder.CurCtxSetJobConfIfNotSet(job_conf)
        job_conf_has_set.set_value(True)
    with compile_context.BeforeNonInputOpBuildAndInferHook(SetJobconf):
        yield None
    if job_conf_has_set.value == False: SetJobconf()

@contextmanager
def _AddInputOpBeforeNonInputOp(func):
    input_op_add_and_infered = Box(False)
    def AddAndInferInputOp():
        if input_op_add_and_infered.value: return
        for blob_desc in func.__oneflow_input_blob_defs__:
            assert isinstance(blob_desc, input_blob_def.input_blob_def)
            ops.InputOpByBlobDesc(blob_desc)
        input_op_add_and_infered.set_value(True)
    with compile_context.BeforeNonInputOpBuildAndInferHook(AddAndInferInputOp):
        yield None
    if input_op_add_and_infered.value == False: AddAndInferInputOp()

def _GetArgDefault(func):
    if hasattr(func, '__oneflow_arg_default__'): return func.__oneflow_arg_default__
    return func_inspect_util.GetArgDefaults(func)<|MERGE_RESOLUTION|>--- conflicted
+++ resolved
@@ -22,17 +22,6 @@
 
 def Compile(job_set, job_func):
     job = job_set.job.add()
-<<<<<<< HEAD
-    compile_context.ResetCurJob(job)
-    _CompileJob(job, job_func, config_util.config_proto)
-    config_util.TryCompleteDefaultJobConfigProto(job.job_conf)
-    assert job.job_conf.job_name not in check_unique_job_func_name
-    check_unique_job_func_name.add(job.job_conf.job_name)
-    compile_context.ResetCurJob(None)
-
-def _CompileJob(job, func, config):
-    job_name = func.__name__
-=======
     job.job_conf.job_name = job_func.__name__
     with compile_context.CurJob(job), job_builder.JobBuildAndInferCtx(job.job_conf.job_name):
         _CompileJob(job.job_conf, job_func, config_util.inited_config_proto)
@@ -41,7 +30,6 @@
         job_builder.CurCtxCheckJob()
 
 def _CompileJob(job_conf, func, config):
->>>>>>> 67600aad
     device_type, machine_dev_ids = placement_util.GetDefaultMachineDeviceIds(config.resource)
     func.__oneflow_input_blob_defs__ = _GetArgDefault(func)
     with placement_util.DevicePriorPlacementScope(device_type, machine_dev_ids):
