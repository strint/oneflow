--- conflicted
+++ resolved
@@ -89,7 +89,6 @@
                 yield
 
 
-<<<<<<< HEAD
 def _SessionInitialScope(session, scope):
     job_name = scope.job_desc_symbol.data.job_name
     session.InitNoneScope(job_name)
@@ -97,10 +96,7 @@
 
 
 # s_note: 编译job func
-def _CompileJob(function_desc):
-=======
 def _CompileJob(session, function_desc):
->>>>>>> 1dca7069
     func = function_desc.job_func
     # s_note: inspect从job_func获取的signature
     parameters = func.__oneflow_function_signature__.parameters
