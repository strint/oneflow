def PlacementScopeStackPush(placement_policy):
    global placement_scope_stack
    placement_scope_stack.insert(0, placement_policy)

def PlacementScopeStackPop():
    global placement_scope_stack
    return placement_scope_stack.pop(0)
    
def PlacementScopeStackTop():
    assert len(placement_scope_stack) > 0, "no placement scope found"
    return placement_scope_stack[0]
    
<<<<<<< HEAD
def CurPlacementGroupAddOpConf(op_conf):
    global placement_scope_stack
    assert len(placement_scope_stack) > 0
    placement_scope_stack[0].AppendOpConf(op_conf)

=======
>>>>>>> 8c3d4e48
def CurPlacementGroupGetDeviceType(op_conf):
    global placement_scope_stack
    assert len(placement_scope_stack) > 0
    return placement_scope_stack[0].GetDeviceType4OpConf(op_conf)

def ParallelConf4OpConf(op_conf):
    global placement_scope_stack
    assert len(placement_scope_stack) > 0
    return placement_scope_stack[0].ParallelConf4OpConf(op_conf)


placement_scope_stack = []    <|MERGE_RESOLUTION|>--- conflicted
+++ resolved
@@ -10,14 +10,6 @@
     assert len(placement_scope_stack) > 0, "no placement scope found"
     return placement_scope_stack[0]
     
-<<<<<<< HEAD
-def CurPlacementGroupAddOpConf(op_conf):
-    global placement_scope_stack
-    assert len(placement_scope_stack) > 0
-    placement_scope_stack[0].AppendOpConf(op_conf)
-
-=======
->>>>>>> 8c3d4e48
 def CurPlacementGroupGetDeviceType(op_conf):
     global placement_scope_stack
     assert len(placement_scope_stack) > 0
