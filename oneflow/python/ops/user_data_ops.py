--- conflicted
+++ resolved
@@ -18,13 +18,6 @@
 import oneflow as flow
 import oneflow.python.framework.dtype as dtype_util
 import oneflow.python.framework.id_util as id_util
-<<<<<<< HEAD
-import numpy
-
-from oneflow.python.oneflow_export import oneflow_export
-from oneflow.python.framework.remote_blob import BlobDef
-from typing import Sequence, Optional
-=======
 import oneflow.python.framework.module as module_util
 
 from oneflow.python.oneflow_export import oneflow_export
@@ -32,7 +25,7 @@
 from typing import Optional, Sequence, Union
 import random
 import sys
->>>>>>> 96263615
+import numpy
 
 
 @oneflow_export("data.OFRecordRawDecoder", "data.ofrecord_raw_decoder")
@@ -591,86 +584,6 @@
             name=name,
         ),
     )
-<<<<<<< HEAD
-    return op.InferAndTryRun().RemoteBlobList()
-
-
-@oneflow_export("ssd_random_crop")
-def ssd_random_crop(
-    image: BlobDef,
-    bbox: Optional[BlobDef] = None,
-    label: Optional[BlobDef] = None,
-    iou_overlap_ranges: Optional[Sequence[Optional[Sequence[Optional[float]]]]] = None,
-    size_shrink_rates: Optional[Sequence[Sequence[float]]] = None,
-    aspect_ratio_range: Optional[Sequence[float]] = None,
-    random_seed: Optional[int] = None,
-    max_num_attempts: Optional[int] = None,
-    name: Optional[str] = None,
-):
-    if name is None:
-        name = id_util.UniqueStr("SSDRandomCrop_")
-
-    op = flow.consistent_user_op_builder(name).Op("ssd_random_crop")
-    op.Input("image", [image]).Output("out_image")
-
-    if bbox is not None:
-        op.Input("bbox", [bbox]).Output("out_bbox")
-
-    if label is not None:
-        op.Input("label", [label]).Output("out_label")
-
-    if iou_overlap_ranges is not None:
-        min_ious = []
-        max_ious = []
-        assert len(iou_overlap_ranges) > 0
-        for iou_range in iou_overlap_ranges:
-            if iou_range is None:
-                min_ious.append(-1.0)
-                max_ious.append(-1.0)
-            else:
-                assert len(iou_range) == 2
-                min_iou = 0.0
-                max_iou = 1.0
-                if iou_range[0] is not None:
-                    min_iou = iou_range[0]
-                if iou_range[1] is not None:
-                    max_iou = iou_range[1]
-                assert 0.0 <= min_iou <= 1.0
-                assert 0.0 <= max_iou <= 1.0
-                assert min_iou < max_iou
-                min_ious.append(min_iou)
-                max_ious.append(max_iou)
-
-        op.Attr("min_iou_overlaps", min_ious).Attr("max_iou_overlaps", max_ious)
-
-    if size_shrink_rates is not None:
-        shrink_rate_array = numpy.array(size_shrink_rates)
-        assert shrink_rate_array.shape == (2, 2)
-        assert numpy.all(shrink_rate_array[0, :] > 0.0)
-        assert numpy.all(shrink_rate_array[1, :] <= 1.0)
-        assert numpy.all(shrink_rate_array[0, :] <= shrink_rate_array[1, :])
-        op.Attr("min_width_shrink_rate", shrink_rate_array[0][0]).Attr(
-            "max_width_shrink_rate", shrink_rate_array[0][1]
-        ).Attr("min_height_shrink_rate", shrink_rate_array[1][0]).Attr(
-            "max_height_shrink_rate", shrink_rate_array[1][1]
-        )
-
-    if aspect_ratio_range is not None:
-        assert len(aspect_ratio_range) == 2
-        assert all(a > 0.0 for a in aspect_ratio_range)
-        assert aspect_ratio_range[0] < aspect_ratio_range[1]
-        op.Attr("min_crop_aspect_ratio", aspect_ratio_range[0]).Attr(
-            "max_crop_aspect_ratio", aspect_ratio_range[1]
-        )
-
-    if random_seed is not None:
-        op.Attr("has_seed", True).Attr("seed", random_seed)
-
-    if max_num_attempts is not None:
-        op.Attr("max_num_attempts", max_num_attempts)
-
-    return op.Build().InferAndTryRun().RemoteBlobList()
-=======
     return module()
 
 
@@ -722,4 +635,80 @@
             .InferAndTryRun()
             .RemoteBlobList()
         )
->>>>>>> 96263615
+
+
+@oneflow_export("ssd_random_crop")
+def ssd_random_crop(
+    image: BlobDef,
+    bbox: Optional[BlobDef] = None,
+    label: Optional[BlobDef] = None,
+    iou_overlap_ranges: Optional[Sequence[Optional[Sequence[Optional[float]]]]] = None,
+    size_shrink_rates: Optional[Sequence[Sequence[float]]] = None,
+    aspect_ratio_range: Optional[Sequence[float]] = None,
+    random_seed: Optional[int] = None,
+    max_num_attempts: Optional[int] = None,
+    name: Optional[str] = None,
+):
+    if name is None:
+        name = id_util.UniqueStr("SSDRandomCrop_")
+
+    op = flow.user_op_builder(name).Op("ssd_random_crop")
+    op.Input("image", [image]).Output("out_image")
+
+    if bbox is not None:
+        op.Input("bbox", [bbox]).Output("out_bbox")
+
+    if label is not None:
+        op.Input("label", [label]).Output("out_label")
+
+    if iou_overlap_ranges is not None:
+        min_ious = []
+        max_ious = []
+        assert len(iou_overlap_ranges) > 0
+        for iou_range in iou_overlap_ranges:
+            if iou_range is None:
+                min_ious.append(-1.0)
+                max_ious.append(-1.0)
+            else:
+                assert len(iou_range) == 2
+                min_iou = 0.0
+                max_iou = 1.0
+                if iou_range[0] is not None:
+                    min_iou = iou_range[0]
+                if iou_range[1] is not None:
+                    max_iou = iou_range[1]
+                assert 0.0 <= min_iou <= 1.0
+                assert 0.0 <= max_iou <= 1.0
+                assert min_iou < max_iou
+                min_ious.append(min_iou)
+                max_ious.append(max_iou)
+
+        op.Attr("min_iou_overlaps", min_ious).Attr("max_iou_overlaps", max_ious)
+
+    if size_shrink_rates is not None:
+        shrink_rate_array = numpy.array(size_shrink_rates)
+        assert shrink_rate_array.shape == (2, 2)
+        assert numpy.all(shrink_rate_array[0, :] > 0.0)
+        assert numpy.all(shrink_rate_array[1, :] <= 1.0)
+        assert numpy.all(shrink_rate_array[0, :] <= shrink_rate_array[1, :])
+        op.Attr("min_width_shrink_rate", shrink_rate_array[0][0]).Attr(
+            "max_width_shrink_rate", shrink_rate_array[0][1]
+        ).Attr("min_height_shrink_rate", shrink_rate_array[1][0]).Attr(
+            "max_height_shrink_rate", shrink_rate_array[1][1]
+        )
+
+    if aspect_ratio_range is not None:
+        assert len(aspect_ratio_range) == 2
+        assert all(a > 0.0 for a in aspect_ratio_range)
+        assert aspect_ratio_range[0] < aspect_ratio_range[1]
+        op.Attr("min_crop_aspect_ratio", aspect_ratio_range[0]).Attr(
+            "max_crop_aspect_ratio", aspect_ratio_range[1]
+        )
+
+    if random_seed is not None:
+        op.Attr("has_seed", True).Attr("seed", random_seed)
+
+    if max_num_attempts is not None:
+        op.Attr("max_num_attempts", max_num_attempts)
+
+    return op.Build().InferAndTryRun().RemoteBlobList()