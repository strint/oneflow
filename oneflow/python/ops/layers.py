from __future__ import absolute_import

import oneflow as flow
import oneflow.core.operator.op_conf_pb2 as op_conf_util
import oneflow.core.register.logical_blob_id_pb2 as logical_blob_id_util
import oneflow.python.framework.id_util as id_util
import oneflow.python.framework.compile_context as compile_context
import oneflow.python.framework.remote_blob as remote_blob_util
import oneflow.python.framework.distribute as distribute_util
from oneflow.python.oneflow_export import oneflow_export


@oneflow_export("layers.dense")
def dense(
    inputs,
    units,
    activation=None,
    use_bias=True,
    kernel_initializer=None,
    bias_initializer=None,
    trainable=True,
    name=None,
    model_distribute=distribute_util.broadcast(),
):
    in_shape = inputs.static_shape
    in_num_axes = len(in_shape)
    assert in_num_axes >= 2

    name_prefix = name if name is not None else id_util.UniqueStr("Dense_")
    inputs = (
        flow.reshape(inputs, (-1, in_shape[-1])) if in_num_axes > 2 else inputs
    )

    assert (
        model_distribute is distribute_util.auto()
        or model_distribute is distribute_util.broadcast()
        or model_distribute is distribute_util.split(0)
    )

    if model_distribute is distribute_util.split(0):
        assert (
            in_num_axes is 2
        )  # model distribute is hard for reshape split dim 1

    weight = flow.get_variable(
        name="{}-weight".format(name_prefix),
        shape=(inputs.static_shape[1], units),
        dtype=inputs.dtype,
        initializer=(
            kernel_initializer
            if kernel_initializer is not None
            else flow.constant_initializer(0)
        ),
        trainable=trainable,
        model_name="weight",
        distribute=model_distribute,
    )
    weight = weight.with_distribute(model_distribute)

    out = flow.matmul(
<<<<<<< HEAD
        a=inputs, b=weight, name="{}_matmul".format(name_prefix)
=======
        a=inputs,
        b=weight,
        transpose_b=True,
        name="{}_matmul".format(name_prefix),
>>>>>>> f04c7fe1
    )
    if use_bias:
        bias = flow.get_variable(
            name="{}-bias".format(name_prefix),
            shape=(units,),
            dtype=inputs.dtype,
            initializer=(
                bias_initializer
                if bias_initializer is not None
                else flow.constant_initializer(0)
            ),
            trainable=trainable,
            model_name="bias",
            distribute=model_distribute,
        )
        bias = bias.with_distribute(model_distribute)
        out = flow.nn.bias_add(
            out, bias, name="{}_bias_add".format(name_prefix)
        )
    out = (
        activation(out, name="{}_activation".format(name_prefix))
        if activation is not None
        else out
    )
    out = (
        flow.reshape(out, in_shape[:-1] + (units,)) if in_num_axes > 2 else out
    )

    return out


@oneflow_export("layers.conv2d")
def conv2d(
    inputs,
    filters,
    kernel_size=1,
    strides=1,
    padding="VALID",
    data_format="NCHW",
    dilation_rate=1,
    activation=None,
    use_bias=True,
    kernel_initializer=None,
    bias_initializer=None,
    trainable=True,
    name=None,
    weight_name=None,
    bias_name=None,
):
    name_prefix = name if name is not None else id_util.UniqueStr("Conv2D_")
    if isinstance(kernel_size, int):
        kernel_size = (kernel_size, kernel_size)
    else:
        assert isinstance(kernel_size, (list, tuple))
        kernel_size = tuple(kernel_size)
    weight_shape = (filters, inputs.static_shape[1]) + kernel_size
    weight = flow.get_variable(
        weight_name if weight_name else name_prefix + "-weight",
        shape=weight_shape,
        dtype=inputs.dtype,
        initializer=kernel_initializer
        if kernel_initializer is not None
        else flow.constant_initializer(0),
        trainable=trainable,
        model_name="weight",
    )
    output = flow.nn.conv2d(
        inputs, weight, strides, padding, data_format, dilation_rate, name
    )
    if use_bias:
        bias = flow.get_variable(
            bias_name if bias_name else name_prefix + "-bias",
            shape=(filters,),
            dtype=inputs.dtype,
            initializer=bias_initializer
            if bias_initializer is not None
            else flow.constant_initializer(0),
            trainable=trainable,
            model_name="bias",
        )
        output = flow.nn.bias_add(
            output, bias, data_format, name=name_prefix + "-bias_add"
        )
    if activation is not None:
        output = activation(output, name=name_prefix + "-activation")

    return output


@oneflow_export("layers.layer_norm")
def layer_norm(
    inputs,
    center=True,
    scale=True,
    trainable=True,
    begin_norm_axis=1,
    begin_params_axis=-1,
    name=None,
):
    op_conf = op_conf_util.OperatorConf()
    name = name if name is not None else id_util.UniqueStr("LayerNorm_")
    begin_params_axis = (
        begin_params_axis
        if begin_params_axis >= 0
        else len(inputs.shape) + begin_params_axis
    )
    param_shape = inputs.shape[begin_params_axis:]
    if len(param_shape) is 0:
        param_shape = (1,)
    if center:
        beta = flow.get_variable(
            name="{}-beta".format(name),
            shape=param_shape,
            dtype=inputs.dtype,
            initializer=flow.constant_initializer(0.0),
            trainable=trainable,
            model_name="weight",
            distribute=distribute_util.broadcast(),
        )
        setattr(op_conf.layer_norm_conf, "beta", beta.logical_blob_name)
    if scale:
        gamma = flow.get_variable(
            name="{}-gamma".format(name),
            shape=param_shape,
            dtype=inputs.dtype,
            initializer=flow.constant_initializer(1.0),
            trainable=trainable,
            model_name="weight",
            distribute=distribute_util.broadcast(),
        )
        setattr(op_conf.layer_norm_conf, "gamma", gamma.logical_blob_name)
    setattr(op_conf, "name", name)
    setattr(op_conf, "trainable", trainable)
    setattr(op_conf.layer_norm_conf, "in", inputs.logical_blob_name)
    setattr(op_conf.layer_norm_conf, "out", "out")
    setattr(op_conf.layer_norm_conf, "center", center)
    setattr(op_conf.layer_norm_conf, "scale", scale)
    setattr(op_conf.layer_norm_conf, "begin_norm_axis", begin_norm_axis)
    setattr(op_conf.layer_norm_conf, "begin_params_axis", begin_params_axis)
    compile_context.CurJobAddOp(op_conf)
    out_lbi = logical_blob_id_util.LogicalBlobId()
    setattr(out_lbi, "op_name", op_conf.name)
    setattr(out_lbi, "blob_name", "out")
    return remote_blob_util.RemoteBlob(out_lbi)

@oneflow_export("layers.layer_norm_grad")
def layer_norm_grad(
    dy,
    x,
    mean,
    inv_variance,
    begin_norm_axis=1,
    name=None,
):
    op_conf = op_conf_util.OperatorConf()
    name = name if name is not None else id_util.UniqueStr(
        "LayerNormGrad_")
    setattr(op_conf, "name", name)
    setattr(op_conf.layer_norm_grad_conf, "dy", dy.logical_blob_name)
    setattr(op_conf.layer_norm_grad_conf, "x", x.logical_blob_name)
    setattr(op_conf.layer_norm_grad_conf, "mean", mean.logical_blob_name)
    setattr(op_conf.layer_norm_grad_conf, "inv_variance", inv_variance.logical_blob_name)
    setattr(op_conf.layer_norm_grad_conf, "dx", "dx")
    setattr(op_conf.layer_norm_grad_conf, "begin_norm_axis", begin_norm_axis)
    setattr(op_conf.layer_norm_grad_conf, "epsilon", 1e-5)
    compile_context.CurJobAddOp(op_conf)
    out_lbi = logical_blob_id_util.LogicalBlobId()
    setattr(out_lbi, "op_name", op_conf.name)
    setattr(out_lbi, "blob_name", "dx")
    return remote_blob_util.RemoteBlob(out_lbi)

@oneflow_export("layers.layer_norm_param_grad")
def layer_norm_param_grad(
    dy,
    norm,
    gamma,
    begin_params_axis=-1,
    name=None,
):
    op_conf = op_conf_util.OperatorConf()
    name = name if name is not None else id_util.UniqueStr(
        "LayerNormParamGrad_")
    setattr(op_conf, "name", name)
    setattr(op_conf.layer_norm_param_grad_conf, "dy", dy.logical_blob_name)
    setattr(op_conf.layer_norm_param_grad_conf, "normalized", norm.logical_blob_name)
    setattr(op_conf.layer_norm_param_grad_conf, "gamma", gamma.logical_blob_name)
    setattr(op_conf.layer_norm_param_grad_conf, "begin_params_axis", begin_params_axis)
    setattr(op_conf.layer_norm_param_grad_conf, "normalized_diff", "normalized_diff")
    setattr(op_conf.layer_norm_param_grad_conf, "beta_diff", "beta_diff")
    setattr(op_conf.layer_norm_param_grad_conf, "gamma_diff", "gamma_diff")
    compile_context.CurJobAddOp(op_conf)

    normalized_diff_lbi = logical_blob_id_util.LogicalBlobId()
    beta_diff_lbi = logical_blob_id_util.LogicalBlobId()
    gamma_diff_lbi = logical_blob_id_util.LogicalBlobId()
    setattr(normalized_diff_lbi, "op_name", op_conf.name)
    setattr(beta_diff_lbi, "op_name", op_conf.name)
    setattr(gamma_diff_lbi, "op_name", op_conf.name)
    setattr(normalized_diff_lbi, "blob_name", "normalized_diff")
    setattr(beta_diff_lbi, "blob_name", "beta_diff")
    setattr(gamma_diff_lbi, "blob_name", "gamma_diff")

    return (remote_blob_util.RemoteBlob(normalized_diff_lbi),
            remote_blob_util.RemoteBlob(beta_diff_lbi),
            remote_blob_util.RemoteBlob(gamma_diff_lbi))

@oneflow_export("layers.batch_normalization")
def batch_normalization(
    inputs,
    axis=-1,
    momentum=0.99,
    epsilon=0.001,
    center=True,
    scale=True,
    beta_initializer=None,
    gamma_initializer=None,
    moving_mean_initializer=None,
    moving_variance_initializer=None,
    trainable=True,
    name=None,
):
    assert axis >= -len(inputs.shape) and axis < len(inputs.shape)
    if axis < 0: axis += len(inputs.shape)
    params_shape = [inputs.shape[axis]]

    if name is None:
        name = id_util.UniqueStr("BatchNorm_")

    if center:
        beta = flow.get_variable(
            name=name + "-beta",
            shape=params_shape,
            dtype=inputs.dtype,
            initializer=beta_initializer or flow.zeros_initializer(),
            trainable=trainable,
            distribute=distribute_util.broadcast(),
        )

    if scale:
        gamma = flow.get_variable(
            name=name + "-gamma",
            shape=params_shape,
            dtype=inputs.dtype,
            initializer=gamma_initializer or flow.ones_initializer(),
            trainable=trainable,
            distribute=distribute_util.broadcast(),
        )

    moving_mean = flow.get_variable(
        name=name + "-moving_mean",
        shape=params_shape,
        dtype=inputs.dtype,
        initializer=moving_mean_initializer or flow.zeros_initializer(),
        trainable=trainable,
        distribute=distribute_util.broadcast(),
    )

    moving_variance = flow.get_variable(
        name=name + "-moving_variance",
        shape=params_shape,
        dtype=inputs.dtype,
        initializer=moving_variance_initializer or flow.ones_initializer(),
        trainable=trainable,
        distribute=distribute_util.broadcast(),
    )

    op_conf = op_conf_util.OperatorConf()
    setattr(op_conf, "name", name)
    setattr(op_conf.normalization_conf, "in", inputs.logical_blob_name)
    setattr(op_conf.normalization_conf, "out", "out")
    setattr(op_conf.normalization_conf, "axis", axis)
    setattr(op_conf.normalization_conf, "momentum", momentum)
    setattr(op_conf.normalization_conf, "epsilon", epsilon)
    setattr(op_conf.normalization_conf, "center", center)
    setattr(op_conf.normalization_conf, "scale", scale)
    setattr(
        op_conf.normalization_conf, "moving_mean", moving_mean.logical_blob_name
    )
    setattr(
        op_conf.normalization_conf,
        "moving_variance",
        moving_variance.logical_blob_name,
    )
    if beta:
        setattr(op_conf.normalization_conf, "beta", beta.logical_blob_name)
    if gamma:
        setattr(op_conf.normalization_conf, "gamma", gamma.logical_blob_name)
    if trainable:
        setattr(op_conf.normalization_conf, "mean", "mean")
        setattr(op_conf.normalization_conf, "inv_variance", "inv_variance")
        setattr(op_conf.normalization_conf, "is_training", True)
    else:
        setattr(op_conf.normalization_conf, "is_training", False)

    compile_context.CurJobAddOp(op_conf)
    out_lbi = logical_blob_id_util.LogicalBlobId()
    setattr(out_lbi, "op_name", op_conf.name)
    setattr(out_lbi, "blob_name", "out")
    return remote_blob_util.RemoteBlob(out_lbi)<|MERGE_RESOLUTION|>--- conflicted
+++ resolved
@@ -58,14 +58,10 @@
     weight = weight.with_distribute(model_distribute)
 
     out = flow.matmul(
-<<<<<<< HEAD
-        a=inputs, b=weight, name="{}_matmul".format(name_prefix)
-=======
         a=inputs,
         b=weight,
         transpose_b=True,
         name="{}_matmul".format(name_prefix),
->>>>>>> f04c7fe1
     )
     if use_bias:
         bias = flow.get_variable(
