import oneflow as flow
import oneflow.python.framework.compile_context as compile_context
import oneflow.python.framework.remote_blob as remote_blob_util
import oneflow.python.framework.c_api_util as c_api_util
import oneflow.python.framework.distribute as distribute
import oneflow.python.framework.hob as hob
import oneflow.python.experimental.name_scope as name_scope
import oneflow.python.lib.core.enable_if as enable_if
import oneflow.core.operator.op_conf_pb2 as op_conf_util
import oneflow.core.framework.user_op_attr_pb2 as user_op_attr_util
import oneflow.core.register.logical_blob_id_pb2 as logical_blob_id_util
import oneflow.core.common.shape_pb2 as shape_util
<<<<<<< HEAD
import oneflow as flow
from oneflow.python.oneflow_export import oneflow_export
import oneflow.python.framework.hob as hob
import oneflow.python.experimental.name_scope as name_scope
import oneflow.core.vm.instruction_pb2 as instr_util
import oneflow.core.eager.eager_symbol_pb2 as eager_symbol_util
import oneflow.python.vm.id_util as id_util
import oneflow.python.eager.vm_util as vm_util
import oneflow.python.eager.job_conf_ctx as job_conf_ctx
import oneflow.python.eager.eager_blob_util as eager_blob_util
import oneflow.python.lib.core.enable_if as enable_if
import random

@oneflow_export('user_op_builder')
def api_user_op_builder(op_name):
    return enable_if.unique(
        lazy_user_op_builder,
        eager_logical_user_op_builder,
        eager_physical_user_op_builder,
    )(op_name)
=======
import random

from oneflow.python.oneflow_export import oneflow_export

>>>>>>> 6750f24d

class UserOp(object):
    def __init__(self, op_name):
        self.op_conf_ = op_conf_util.OperatorConf()
        self.op_conf_.name = op_name
        self.output_arg_key_list_ = []

    def InferAndTryRun(self):
        raise NotImplementedError

    def MakeRemoteBlob(self, lbi):
        raise NotImplementedError

    def RemoteBlobList(self):
        remote_blob_list = []
        for k in self.op_conf_.user_conf.output:
            if k not in self.output_arg_key_list_:
                raise ValueError(
                    "output_arg_name {} of {} op is not set in python op builder".format(
                        k, self.op_conf_.name
                    )
                )

        for output_arg_name in self.output_arg_key_list_:
            assert output_arg_name in self.op_conf_.user_conf.output
            for i in range(len(self.op_conf_.user_conf.output[output_arg_name].s)):
                lbi = logical_blob_id_util.LogicalBlobId()
                lbi.op_name = self.op_conf_.name
                lbi.blob_name = "{}_{}".format(output_arg_name, i)
                remote_blob_list.append(self.MakeRemoteBlob(lbi))

        return tuple(remote_blob_list)

    def SoleOutputBlob(self):
        blobs = self.RemoteBlobList()
        assert len(blobs) == 1
        return blobs[0]


class LazyUserOp(UserOp):
    def __init__(self, op_name):
        UserOp.__init__(self, op_name)

    def InferAndTryRun(self):
        compile_context.CurJobAddOp(self.op_conf_)
        return self

    def MakeRemoteBlob(self, lbi):
        return remote_blob_util.RemoteBlob(lbi)

<<<<<<< HEAD
class EagerPhysicalUserOp(UserOp):
    def __init__(self, op_name):
        UserOp.__init__(self, op_name)

    def InferAndTryRun(self):
        vm_util.PhysicalRun(lambda builder: builder.StatelessCall(self.op_conf_))
        return self

    def MakeRemoteBlob(self, lbi):
        return eager_blob_util.EagerPhysicalBlob("%s/%s"%(lbi.op_name, lbi.blob_name))

class EagerLogicalUserOp(UserOp):
    def __init__(self, op_name):
        UserOp.__init__(self, op_name)

    def InferAndTryRun(self):
        compile_context.CurJobAddOp(self.op_conf_)
        vm_util.LogicalRun(lambda builder: builder.StatelessCall(self.op_conf_))
        return self

    def MakeRemoteBlob(self, lbi):
        return remote_blob_util.EagerLogicalBlob(lbi)

class NonTraceableEagerLogicalUserOp(UserOp):
    def __init__(self, op_name):
        UserOp.__init__(self, op_name)

    def InferAndTryRun(self):
        vm_util.LogicalRun(lambda builder: builder.StatelessCall(self.op_conf_))
        return self

    def MakeRemoteBlob(self, lbi):
        return remote_blob_util.EagerLogicalBlob(lbi)

@enable_if.condition(hob.in_global_mode & ~hob.eager_execution_enabled)
def lazy_user_op_builder(op_name): 
    job_name = c_api_util.JobBuildAndInferCtx_GetCurrentJobName()
    return UserOpConfBuilder(job_name, op_name, LazyUserOp)

@enable_if.condition(hob.in_global_mode & hob.eager_execution_enabled)
def eager_logical_user_op_builder(op_name): 
    job_name = c_api_util.JobBuildAndInferCtx_GetCurrentJobName()
    return UserOpConfBuilder(job_name, op_name, EagerLogicalUserOp)

def NonTraceableEagerLogicalUserOpBuilder(op_name): 
    job_name = c_api_util.JobBuildAndInferCtx_GetCurrentJobName()
    return UserOpConfBuilder(job_name, op_name, NonTraceableEagerLogicalUserOp)

in_physical_placement = (hob.env_initialized & hob.is_current_placement_physical)
@enable_if.condition(hob.in_normal_mode & in_physical_placement)
def eager_physical_user_op_builder(op_name):
    job_name = job_conf_ctx.CurrentJobConf().job_name
    return UserOpConfBuilder(job_name, op_name, EagerPhysicalUserOp)
=======

@enable_if.condition(hob.in_global_mode)
def lazy_user_op_builder(op_name):
    job_name = c_api_util.JobBuildAndInferCtx_GetCurrentJobName()
    return UserOpConfBuilder(job_name, op_name, LazyUserOp)


@oneflow_export("user_op_builder")
def api_user_op_builder(op_name):
    return enable_if.unique(lazy_user_op_builder)(op_name)
>>>>>>> 6750f24d


class ConsistentUserOp(UserOp):
    def __init__(self, op_name):
        UserOp.__init__(self, op_name)

    def InferAndTryRun(self):
        compile_context.CurJobAddConsistentOp(self.op_conf_)
        return self

    def MakeRemoteBlob(self, lbi):
        return remote_blob_util.RemoteBlob(lbi)


@enable_if.condition(hob.in_global_mode & ~hob.eager_execution_enabled)
def consistent_user_op_builder(op_name):
    job_name = c_api_util.JobBuildAndInferCtx_GetCurrentJobName()
    return UserOpConfBuilder(job_name, op_name, ConsistentUserOp)


@oneflow_export("consistent_user_op_builder")
def api_consistent_user_op_builder(op_name):
    return enable_if.unique(consistent_user_op_builder)(op_name)


class UserOpConfBuilder(object):
    def __init__(self, job_name, op_name, user_op_class):
        name_scope_prefix = name_scope.GetJobNameScopePrefix(job_name)
        self.user_op_ = user_op_class(name_scope_prefix + op_name)

    def Build(self):
<<<<<<< HEAD
        assert self.user_op_.op_conf_.user_conf.op_type_name is not ""
        self.user_op_.op_conf_ = c_api_util.CheckAndCompleteUserOpConf(self.user_op_.op_conf_)
=======
        assert self.user_op_.op_conf_.user_conf.op_type_name != ""
        self.user_op_.op_conf_ = c_api_util.CurJobBuildAndInferCtx_CheckAndCompleteUserOpConf(
            self.user_op_.op_conf_
        )
>>>>>>> 6750f24d
        return self.user_op_

    def Op(self, op_type_name):
        self.user_op_.op_conf_.user_conf.op_type_name = op_type_name
        return self

    def Input(self, input_name, input_blob_list):
        assert isinstance(input_blob_list, (tuple, list))
        for input_blob in input_blob_list:
            # assert type(input_blob) is blob_desc.BlobDesc
            self.user_op_.op_conf_.user_conf.input[input_name].s.append(input_blob.unique_name)
        return self

    def Output(self, output_name, num=1):
        assert isinstance(num, int) and num >= 1
        out_lbns = []
        for i in range(num):
            lbn = "{}/{}_{}".format(self.user_op_.op_conf_.name, output_name, i)
            out_lbns.append(lbn)
        self.user_op_.op_conf_.user_conf.output[output_name].s[:] = out_lbns
        self.user_op_.output_arg_key_list_.append(output_name)
        return self

    def Attr(self, attr_name, attr_value, attr_type):
        attribute = user_op_attr_util.UserOpAttrVal()
        assert isinstance(attr_name, str)
        assert isinstance(attr_type, str)
        if attr_type == "AttrTypeInt32":
            assert isinstance(attr_value, int)
            attribute.at_int32 = attr_value
        elif attr_type == "AttrTypeInt64":
            assert isinstance(attr_value, int)
            attribute.at_int64 = attr_value
        elif attr_type == "AttrTypeBool":
            assert isinstance(attr_value, bool)
            attribute.at_bool = attr_value
        elif attr_type == "AttrTypeFloat":
            assert isinstance(attr_value, float)
            attribute.at_float = attr_value
        elif attr_type == "AttrTypeDouble":
            assert isinstance(attr_value, float)
            attribute.at_double = attr_value
        elif attr_type == "AttrTypeString":
            assert isinstance(attr_value, str)
            attribute.at_string = attr_value
        elif attr_type == "AttrTypeShape":
            assert isinstance(attr_value, (tuple, list))
            assert all(isinstance(x, int) for x in attr_value)
            attribute.at_shape.dim[:] = list(attr_value)
        elif attr_type == "AttrTypeDataType":
            assert isinstance(attr_value, int) and attr_value in flow.dtypes
            attribute.at_data_type = attr_value
        elif attr_type == "AttrTypeListInt32":
            assert isinstance(attr_value, (tuple, list))
            assert all(isinstance(x, int) for x in attr_value)
            attribute.at_list_int32.val[:] = list(attr_value)
        elif attr_type == "AttrTypeListInt64":
            assert isinstance(attr_value, (tuple, list))
            assert all(isinstance(x, int) for x in attr_value)
            attribute.at_list_int64.val[:] = list(attr_value)
        elif attr_type == "AttrTypeListFloat":
            assert isinstance(attr_value, (tuple, list))
            assert all(isinstance(x, float) for x in attr_value)
            attribute.at_list_float.val[:] = list(attr_value)
        elif attr_type == "AttrTypeListDataType":
            assert isinstance(attr_value, (tuple, list))
            assert all(isinstance(x, int) and x in flow.dtypes for x in attr_value)
            attribute.at_list_data_type.val[:] = list(attr_value)
        elif attr_type == "AttrTypeListShape":
            assert isinstance(attr_value, (tuple, list))
            assert all(isinstance(x, tuple) or isinstance(x, list) for x in attr_value)
            for i in range(len(attr_value)):
                shape = shape_util.ShapeProto()
                shape.dim[:] = list(attr_value[i])
                attribute.at_list_shape.val.append(shape)
        else:
            raise ValueError("Invalid op attribute type {}".format(attr_type))

        self.user_op_.op_conf_.user_conf.attr[attr_name].CopyFrom(attribute)
        return self

    def SetRandomSeed(self, seed=None):
        if distribute.ConsistentStrategyEnabled():
            if seed is None:
                seed = random.randint(-2147483648, 2147483647)
        elif distribute.MirroredStrategyEnabled():
            if seed is None:
                seed = -1
        else:
            raise ValueError("Unknow distirbute strategy when set random seed to user op")

        return self.Attr("has_seed", (seed is not None), "AttrTypeBool").Attr(
            "seed", seed, "AttrTypeInt64"
        )<|MERGE_RESOLUTION|>--- conflicted
+++ resolved
@@ -10,7 +10,6 @@
 import oneflow.core.framework.user_op_attr_pb2 as user_op_attr_util
 import oneflow.core.register.logical_blob_id_pb2 as logical_blob_id_util
 import oneflow.core.common.shape_pb2 as shape_util
-<<<<<<< HEAD
 import oneflow as flow
 from oneflow.python.oneflow_export import oneflow_export
 import oneflow.python.framework.hob as hob
@@ -24,20 +23,6 @@
 import oneflow.python.lib.core.enable_if as enable_if
 import random
 
-@oneflow_export('user_op_builder')
-def api_user_op_builder(op_name):
-    return enable_if.unique(
-        lazy_user_op_builder,
-        eager_logical_user_op_builder,
-        eager_physical_user_op_builder,
-    )(op_name)
-=======
-import random
-
-from oneflow.python.oneflow_export import oneflow_export
-
->>>>>>> 6750f24d
-
 class UserOp(object):
     def __init__(self, op_name):
         self.op_conf_ = op_conf_util.OperatorConf()
@@ -76,6 +61,19 @@
         return blobs[0]
 
 
+@oneflow_export('user_op_builder')
+def api_user_op_builder(op_name):
+    return enable_if.unique(
+        lazy_user_op_builder,
+        eager_logical_user_op_builder,
+        eager_physical_user_op_builder,
+    )(op_name)
+
+@enable_if.condition(hob.in_global_mode & ~hob.eager_execution_enabled)
+def lazy_user_op_builder(op_name): 
+    job_name = c_api_util.JobBuildAndInferCtx_GetCurrentJobName()
+    return UserOpConfBuilder(job_name, op_name, LazyUserOp)
+
 class LazyUserOp(UserOp):
     def __init__(self, op_name):
         UserOp.__init__(self, op_name)
@@ -87,17 +85,10 @@
     def MakeRemoteBlob(self, lbi):
         return remote_blob_util.RemoteBlob(lbi)
 
-<<<<<<< HEAD
-class EagerPhysicalUserOp(UserOp):
-    def __init__(self, op_name):
-        UserOp.__init__(self, op_name)
-
-    def InferAndTryRun(self):
-        vm_util.PhysicalRun(lambda builder: builder.StatelessCall(self.op_conf_))
-        return self
-
-    def MakeRemoteBlob(self, lbi):
-        return eager_blob_util.EagerPhysicalBlob("%s/%s"%(lbi.op_name, lbi.blob_name))
+@enable_if.condition(hob.in_global_mode & hob.eager_execution_enabled)
+def eager_logical_user_op_builder(op_name): 
+    job_name = c_api_util.JobBuildAndInferCtx_GetCurrentJobName()
+    return UserOpConfBuilder(job_name, op_name, EagerLogicalUserOp)
 
 class EagerLogicalUserOp(UserOp):
     def __init__(self, op_name):
@@ -110,72 +101,60 @@
 
     def MakeRemoteBlob(self, lbi):
         return remote_blob_util.EagerLogicalBlob(lbi)
-
-class NonTraceableEagerLogicalUserOp(UserOp):
-    def __init__(self, op_name):
-        UserOp.__init__(self, op_name)
-
-    def InferAndTryRun(self):
-        vm_util.LogicalRun(lambda builder: builder.StatelessCall(self.op_conf_))
-        return self
-
-    def MakeRemoteBlob(self, lbi):
-        return remote_blob_util.EagerLogicalBlob(lbi)
-
-@enable_if.condition(hob.in_global_mode & ~hob.eager_execution_enabled)
-def lazy_user_op_builder(op_name): 
-    job_name = c_api_util.JobBuildAndInferCtx_GetCurrentJobName()
-    return UserOpConfBuilder(job_name, op_name, LazyUserOp)
-
-@enable_if.condition(hob.in_global_mode & hob.eager_execution_enabled)
-def eager_logical_user_op_builder(op_name): 
-    job_name = c_api_util.JobBuildAndInferCtx_GetCurrentJobName()
-    return UserOpConfBuilder(job_name, op_name, EagerLogicalUserOp)
-
-def NonTraceableEagerLogicalUserOpBuilder(op_name): 
-    job_name = c_api_util.JobBuildAndInferCtx_GetCurrentJobName()
-    return UserOpConfBuilder(job_name, op_name, NonTraceableEagerLogicalUserOp)
 
 in_physical_placement = (hob.env_initialized & hob.is_current_placement_physical)
 @enable_if.condition(hob.in_normal_mode & in_physical_placement)
 def eager_physical_user_op_builder(op_name):
     job_name = job_conf_ctx.CurrentJobConf().job_name
     return UserOpConfBuilder(job_name, op_name, EagerPhysicalUserOp)
-=======
-
-@enable_if.condition(hob.in_global_mode)
-def lazy_user_op_builder(op_name):
-    job_name = c_api_util.JobBuildAndInferCtx_GetCurrentJobName()
-    return UserOpConfBuilder(job_name, op_name, LazyUserOp)
-
-
-@oneflow_export("user_op_builder")
-def api_user_op_builder(op_name):
-    return enable_if.unique(lazy_user_op_builder)(op_name)
->>>>>>> 6750f24d
-
-
-class ConsistentUserOp(UserOp):
-    def __init__(self, op_name):
-        UserOp.__init__(self, op_name)
-
-    def InferAndTryRun(self):
-        compile_context.CurJobAddConsistentOp(self.op_conf_)
-        return self
-
-    def MakeRemoteBlob(self, lbi):
-        return remote_blob_util.RemoteBlob(lbi)
-
-
-@enable_if.condition(hob.in_global_mode & ~hob.eager_execution_enabled)
-def consistent_user_op_builder(op_name):
-    job_name = c_api_util.JobBuildAndInferCtx_GetCurrentJobName()
-    return UserOpConfBuilder(job_name, op_name, ConsistentUserOp)
+
+class EagerPhysicalUserOp(UserOp):
+    def __init__(self, op_name):
+        UserOp.__init__(self, op_name)
+
+    def InferAndTryRun(self):
+        vm_util.PhysicalRun(lambda builder: builder.StatelessCall(self.op_conf_))
+        return self
+
+    def MakeRemoteBlob(self, lbi):
+        return eager_blob_util.EagerPhysicalBlob("%s/%s"%(lbi.op_name, lbi.blob_name))
 
 
 @oneflow_export("consistent_user_op_builder")
 def api_consistent_user_op_builder(op_name):
     return enable_if.unique(consistent_user_op_builder)(op_name)
+
+@enable_if.condition(hob.in_global_mode & ~hob.eager_execution_enabled)
+def consistent_user_op_builder(op_name):
+    job_name = c_api_util.JobBuildAndInferCtx_GetCurrentJobName()
+    return UserOpConfBuilder(job_name, op_name, ConsistentUserOp)
+
+class ConsistentUserOp(UserOp):
+    def __init__(self, op_name):
+        UserOp.__init__(self, op_name)
+
+    def InferAndTryRun(self):
+        compile_context.CurJobAddConsistentOp(self.op_conf_)
+        return self
+
+    def MakeRemoteBlob(self, lbi):
+        return remote_blob_util.RemoteBlob(lbi)
+
+
+def NonTraceableEagerLogicalUserOpBuilder(op_name): 
+    job_name = c_api_util.JobBuildAndInferCtx_GetCurrentJobName()
+    return UserOpConfBuilder(job_name, op_name, NonTraceableEagerLogicalUserOp)
+
+class NonTraceableEagerLogicalUserOp(UserOp):
+    def __init__(self, op_name):
+        UserOp.__init__(self, op_name)
+
+    def InferAndTryRun(self):
+        vm_util.LogicalRun(lambda builder: builder.StatelessCall(self.op_conf_))
+        return self
+
+    def MakeRemoteBlob(self, lbi):
+        return remote_blob_util.EagerLogicalBlob(lbi)
 
 
 class UserOpConfBuilder(object):
@@ -184,15 +163,8 @@
         self.user_op_ = user_op_class(name_scope_prefix + op_name)
 
     def Build(self):
-<<<<<<< HEAD
         assert self.user_op_.op_conf_.user_conf.op_type_name is not ""
         self.user_op_.op_conf_ = c_api_util.CheckAndCompleteUserOpConf(self.user_op_.op_conf_)
-=======
-        assert self.user_op_.op_conf_.user_conf.op_type_name != ""
-        self.user_op_.op_conf_ = c_api_util.CurJobBuildAndInferCtx_CheckAndCompleteUserOpConf(
-            self.user_op_.op_conf_
-        )
->>>>>>> 6750f24d
         return self.user_op_
 
     def Op(self, op_type_name):
