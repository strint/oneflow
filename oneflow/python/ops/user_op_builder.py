from __future__ import absolute_import

import oneflow.python.framework.compile_context as compile_context
import oneflow.python.framework.blob_desc as blob_desc
import oneflow.python.framework.remote_blob as remote_blob_util
import oneflow.python.framework.c_api_util as c_api_util
import oneflow.python.framework.distribute as distribute
import oneflow.python.framework.c_api_util as c_api_util
import oneflow.core.operator.op_conf_pb2 as op_conf_util
import oneflow.core.framework.user_op_attr_pb2 as user_op_attr_util
import oneflow.core.register.logical_blob_id_pb2 as logical_blob_id_util
import oneflow.core.common.shape_pb2 as shape_util
import oneflow as flow
from oneflow.python.oneflow_export import oneflow_export
import oneflow.python.framework.hob as hob
import oneflow.python.experimental.name_scope as name_scope
import oneflow.core.vm.instruction_pb2 as instr_util
import oneflow.core.eager.eager_symbol_pb2 as eager_symbol_util
import oneflow.python.vm.id_util as id_util
import oneflow.python.eager.vm_util as vm_util
import oneflow.python.eager.job_conf_ctx as job_conf_ctx
import oneflow.python.eager.eager_physical_blob as eager_physical_blob_util
import random

class UserOp(object):
    def __init__(self, op_name):
        self.op_conf_ = op_conf_util.OperatorConf()
        self.op_conf_.name = op_name
        self.output_arg_key_list_ = []

    def InferAndTryRun(self):
        raise NotImplementedError

    def MakeRemoteBlob(self, lbi):
        raise NotImplementedError

    def RemoteBlobList(self):
        remote_blob_list = []
        for k in self.op_conf_.user_conf.output:
            if k not in self.output_arg_key_list_:
                raise ValueError("Error: In op_name: \"" + self.op_conf_.name
                        + "\" output_arg_name: \"" + k + "\" is not set in python op builder")
        for output_arg_name in self.output_arg_key_list_:
            assert(output_arg_name in self.op_conf_.user_conf.output)
            for i in range(len(self.op_conf_.user_conf.output[output_arg_name].s)):
                lbi = logical_blob_id_util.LogicalBlobId()
                lbi.op_name = self.op_conf_.name
                lbi.blob_name = output_arg_name + '_' + str(i)
                remote_blob_list.append(self.MakeRemoteBlob(lbi))
        return tuple(remote_blob_list)

    def SoleOutputBlob(self):
        blobs = self.RemoteBlobList()
        assert len(blobs) == 1
        return blobs[0]

class LazyUserOp(UserOp):
    def __init__(self, op_name):
<<<<<<< HEAD
        UserOp.__init__(self, op_name)

    def InferAndTryRun(self):
        compile_context.CurJobAddOp(self.op_conf_)
        return self

    def MakeRemoteBlob(self, lbi):
        return remote_blob_util.RemoteBlob(lbi)

class EagerUserOp(UserOp):
    def __init__(self, op_name):
        UserOp.__init__(self, op_name)

    def InferAndTryRun(self):
        vm_util.PhysicalRun(lambda builder: builder.StatelessCall(self.op_conf_))
        return self

    def MakeRemoteBlob(self, lbi):
        return eager_physical_blob_util.EagerPhysicalBlob("%s/%s"%(lbi.op_name, lbi.blob_name))

@oneflow_export('user_op_builder', enable_if=hob.in_global_mode)
def user_op_builder(op_name):    
    job_name = g_func_ctx.JobBuildAndInferCtx_GetCurrentJobName()
    return UserOpConfBuilder(job_name, op_name, LazyUserOp)

@oneflow_export('user_op_builder', enable_if=hob.in_normal_mode & hob.env_initialized)
def user_op_builder(op_name):    
    job_name = job_conf_ctx.CurrentJobConf().job_name
    return UserOpConfBuilder(job_name, op_name, EagerUserOp)

class UserOpConfBuilder(object):
    def __init__(self, job_name, op_name, user_op_class):
=======
        job_name = c_api_util.JobBuildAndInferCtx_GetCurrentJobName()
>>>>>>> c29dd2c5
        name_scope_prefix = name_scope.GetJobNameScopePrefix(job_name)
        self.user_op_ = user_op_class(name_scope_prefix + op_name)

    def Build(self):
        assert self.user_op_.op_conf_.user_conf.op_type_name is not ""
<<<<<<< HEAD
        self.user_op_.op_conf_ = c_api_util.CheckAndCompleteUserOpConf(self.user_op_.op_conf_)
=======
        self.user_op_.op_conf_ = \
            c_api_util.CurJobBuildAndInferCtx_CheckAndCompleteUserOpConf(self.user_op_.op_conf_)
>>>>>>> c29dd2c5
        return self.user_op_

    def Op(self, op_type_name):
        self.user_op_.op_conf_.user_conf.op_type_name = op_type_name
        return self

    def Input(self, input_name, input_blob_list):
        assert isinstance(input_blob_list, (tuple, list))
        for input_blob in input_blob_list:
            # assert type(input_blob) is blob_desc.BlobDesc
            self.user_op_.op_conf_.user_conf.input[input_name].s.append(input_blob.logical_blob_name)
        return self

    def Output(self, output_name, num = 1):
        assert type(num) is int and num >= 1
        out_lbns = []
        for i in range(num):
            lbn = self.user_op_.op_conf_.name + '/' + output_name + '_' + str(i)
            out_lbns.append(lbn)
        self.user_op_.op_conf_.user_conf.output[output_name].s[:] = out_lbns
        self.user_op_.output_arg_key_list_.append(output_name)
        return self

    def Attr(self, attr_name, attr_value, attr_type):
        attribute = user_op_attr_util.UserOpAttrVal()
        assert type(attr_name) is str
        assert type(attr_type) is str
        if attr_type == "AttrTypeInt32":
            assert type(attr_value) is int
            attribute.at_int32 = attr_value
        elif attr_type == "AttrTypeInt64":
            assert type(attr_value) is int
            attribute.at_int64 = attr_value
        elif attr_type == "AttrTypeBool":
            assert type(attr_value) is bool
            attribute.at_bool = attr_value
        elif attr_type == "AttrTypeFloat":
            assert type(attr_value) is float
            attribute.at_float = attr_value
        elif attr_type == "AttrTypeDouble":
            assert type(attr_value) is float
            attribute.at_double = attr_value
        elif attr_type == "AttrTypeString":
            assert type(attr_value) is str
            attribute.at_string = attr_value
        elif attr_type == "AttrTypeShape":
            assert isinstance(attr_value, (tuple, list))
            assert all(isinstance(x, int) for x in attr_value)
            attribute.at_shape.dim[:] = list(attr_value)
        elif attr_type == "AttrTypeDataType":
            assert isinstance(attr_value, int) and attr_value in flow.dtypes
            attribute.at_data_type = attr_value
        elif attr_type == "AttrTypeListInt32":
            assert isinstance(attr_value, (tuple, list))
            assert all(isinstance(x, int) for x in attr_value)
            attribute.at_list_int32.val[:] = list(attr_value)
        elif attr_type == "AttrTypeListInt64":
            assert isinstance(attr_value, (tuple, list))
            assert all(isinstance(x, int) for x in attr_value)
            attribute.at_list_int64.val[:] = list(attr_value)
        elif attr_type == "AttrTypeListFloat":
            assert isinstance(attr_value, (tuple, list))
            assert all(isinstance(x, float) for x in attr_value)
            attribute.at_list_float.val[:] = list(attr_value)
        elif attr_type == "AttrTypeListDataType":
            assert isinstance(attr_value, (tuple, list))
            assert all(isinstance(x, int) and x in flow.dtypes for x in attr_value)
            attribute.at_list_data_type.val[:] = list(attr_value)
        elif attr_type == "AttrTypeListShape":
            assert isinstance(attr_value, (tuple, list))
            assert all(isinstance(x, tuple) or isinstance(x, list) for x in attr_value)
            for i in range(len(attr_value)):
                shape = shape_util.ShapeProto()
                shape.dim[:] = list(attr_value[i])
                attribute.at_list_shape.val.append(shape)
        else:
            assert False, "Unknow op attribute type: {}".format(attr_type)
        self.user_op_.op_conf_.user_conf.attr[attr_name].CopyFrom(attribute)
        return self

    def SetRandomSeed(self, seed):
        has_seed = False
        if distribute.ConsistentStrategyEnabled():
            has_seed = True
            if seed is None:
                seed = random.randint(-2147483648, 2147483647)
        elif distribute.MirroredStrategyEnabled():
            if seed is None:
                seed = -1
            else:
                has_seed = True
        else:
            assert False, "Unknow distirbute strategy when set random seed to user op"
        self = self.Attr("has_seed", has_seed, "AttrTypeBool")\
                .Attr("seed", seed, "AttrTypeInt64")
        return self
<|MERGE_RESOLUTION|>--- conflicted
+++ resolved
@@ -56,7 +56,6 @@
 
 class LazyUserOp(UserOp):
     def __init__(self, op_name):
-<<<<<<< HEAD
         UserOp.__init__(self, op_name)
 
     def InferAndTryRun(self):
@@ -79,7 +78,7 @@
 
 @oneflow_export('user_op_builder', enable_if=hob.in_global_mode)
 def user_op_builder(op_name):    
-    job_name = g_func_ctx.JobBuildAndInferCtx_GetCurrentJobName()
+    job_name = c_api_util.JobBuildAndInferCtx_GetCurrentJobName()
     return UserOpConfBuilder(job_name, op_name, LazyUserOp)
 
 @oneflow_export('user_op_builder', enable_if=hob.in_normal_mode & hob.env_initialized)
@@ -89,20 +88,12 @@
 
 class UserOpConfBuilder(object):
     def __init__(self, job_name, op_name, user_op_class):
-=======
-        job_name = c_api_util.JobBuildAndInferCtx_GetCurrentJobName()
->>>>>>> c29dd2c5
         name_scope_prefix = name_scope.GetJobNameScopePrefix(job_name)
         self.user_op_ = user_op_class(name_scope_prefix + op_name)
 
     def Build(self):
         assert self.user_op_.op_conf_.user_conf.op_type_name is not ""
-<<<<<<< HEAD
         self.user_op_.op_conf_ = c_api_util.CheckAndCompleteUserOpConf(self.user_op_.op_conf_)
-=======
-        self.user_op_.op_conf_ = \
-            c_api_util.CurJobBuildAndInferCtx_CheckAndCompleteUserOpConf(self.user_op_.op_conf_)
->>>>>>> c29dd2c5
         return self.user_op_
 
     def Op(self, op_type_name):
