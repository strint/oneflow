from __future__ import absolute_import

import oneflow.python.framework.compile_context as compile_context
import oneflow.python.framework.remote_blob as remote_blob_util
import oneflow.python.framework.id_util as id_util
import oneflow.core.operator.op_conf_pb2 as op_conf_util
import oneflow.core.register.logical_blob_id_pb2 as logical_blob_id_util
import oneflow
from oneflow.python.oneflow_export import oneflow_export

import collections


@oneflow_export("nn.conv2d")
def conv2d(
    input,
    filters,
    strides,
    padding,
    data_format="NHWC",
    dilations=None,
    name=None,
):
    assert len(input.static_shape) == 4
    assert len(filters.static_shape) == 4

    if isinstance(strides, (list, tuple)):
        assert len(strides) == 2, ValueError(
            "strides length must be 2 when passed as a list."
        )
    elif isinstance(strides, int):
        strides = [strides, strides]
    else:
        raise ValueError("strides must be an int or a list.")

    if padding.upper() != "SAME" and padding.upper() != "VALID":
        raise ValueError('padding must be "SAME" or "VALID".')

    if data_format.upper() != "NCHW" and data_format.upper() != "NHWC":
        raise ValueError('data_format must be "NHWC" or "NCHW".')

    channel_pos = (
        "channels_first" if data_format.startswith("NC") else "channels_last"
    )

    if dilations is None:
        dilations = [1, 1]
    else:
        if isinstance(dilations, (list, tuple)):
            assert len(dilations) == 2, ValueError(
                "dilations length must be 2 when passed as a list."
            )
        elif isinstance(dilations, int):
            dilations = [dilations, dilations]
        else:
            raise ValueError("dilations must be an int or a list.")

    op_conf = op_conf_util.OperatorConf()
    setattr(op_conf, "name", name if name is not None else id_util.UniqueStr("Conv2d_"))
    setattr(op_conf.conv_2d_conf, "in", input.logical_blob_name)
    op_conf.conv_2d_conf.out = "out"
    op_conf.conv_2d_conf.weight = filters.logical_blob_name
    op_conf.conv_2d_conf.filters = filters.static_shape[0]
    op_conf.conv_2d_conf.padding = padding.lower()
    op_conf.conv_2d_conf.data_format = channel_pos
    if channel_pos == "channels_first":
        op_conf.conv_2d_conf.kernel_size.extend(filters.static_shape[2:4])
    elif channel_pos == "channels_last":
        op_conf.conv_2d_conf.kernel_size.extend(filters.static_shape[-3:-1])
    else:
        raise ValueError("invalid data_format")
    op_conf.conv_2d_conf.strides.extend(strides)
    op_conf.conv_2d_conf.dilation_rate.extend(dilations)
    op_conf.conv_2d_conf.use_bias = False

    compile_context.CurJobAddOp(op_conf)
    lbi = logical_blob_id_util.LogicalBlobId()
    lbi.op_name = op_conf.name
    lbi.blob_name = "out"
    return remote_blob_util.RemoteBlob(lbi)


@oneflow_export("nn.bias_add")
def bias_add(value, bias, data_format=None, name=None):
    # TODO: name unused, fix it
    if name is None:
        name = id_util.UniqueStr("BiasAdd_")

    if data_format is None:
        bias_add_axis = 1
    else:
        if data_format.startswith("NC"):
            bias_add_axis = 1
        elif data_format.startswith("N") and data_format.endswith("C"):
            bias_add_axis = len(value.static_shape) - 1
        else:
            raise ValueError(
                "data_format must be of the form `N...C` or `NC...`"
            )

    op_conf = op_conf_util.OperatorConf()
    setattr(op_conf, "name", name)
    setattr(op_conf.bias_add_conf, "a", value.logical_blob_name)
    setattr(op_conf.bias_add_conf, "b", bias.logical_blob_name)
    setattr(op_conf.bias_add_conf, "out", "out")
    setattr(op_conf.bias_add_conf, "axis", bias_add_axis)
    compile_context.CurJobAddOp(op_conf)
    lbi = logical_blob_id_util.LogicalBlobId()
    lbi.op_name = op_conf.name
    lbi.blob_name = "out"
    return remote_blob_util.RemoteBlob(lbi)

@oneflow_export("nn.max_pool1d")
def max_pool1d(input, ksize, strides, padding, data_format="NWC", name=None):
    # TODO: fix cuDNN bugs in pooling_1d
    raise NotImplementedError


@oneflow_export("nn.avg_pool1d")
def avg_pool1d(input, ksize, strides, padding, data_format="NWC", name=None):
    # TODO: fix cuDNN bugs in pooling_1d
    raise NotImplementedError


@oneflow_export("nn.max_pool2d")
def max_pool2d(input, ksize, strides, padding, data_format="NHWC", name=None):
    op_conf = op_conf_util.OperatorConf()
    setattr(
        op_conf,
        "name",
        name if name is not None else id_util.UniqueStr("MaxPool2D_"),
    )
    setattr(op_conf.max_pooling_2d_conf, "in", input.logical_blob_name)
    setattr(op_conf.max_pooling_2d_conf, "out", "out")
    op_conf.max_pooling_2d_conf.pool_size[:] = _GetSequence(ksize, 2, "ksize")
    op_conf.max_pooling_2d_conf.strides[:] = _GetSequence(strides, 2, "strides")
    assert padding in ["VALID", "SAME"]
    setattr(op_conf.max_pooling_2d_conf, "padding", padding)
    assert data_format in ["NHWC", "NCHW", "NCHW_VECT_C"]
    setattr(
        op_conf.max_pooling_2d_conf,
        "data_format",
        "channels_last" if data_format == "NHWC" else "channels_first",
    )
    compile_context.CurJobAddOp(op_conf)
    out_lbi = logical_blob_id_util.LogicalBlobId()
    setattr(out_lbi, "op_name", op_conf.name)
    setattr(out_lbi, "blob_name", "out")
    return remote_blob_util.RemoteBlob(out_lbi)


@oneflow_export("nn.avg_pool2d")
def avg_pool2d(input, ksize, strides, padding, data_format="NHWC", name=None):
    op_conf = op_conf_util.OperatorConf()
    setattr(
        op_conf,
        "name",
        name if name is not None else id_util.UniqueStr("AveragePool2D_"),
    )
    setattr(op_conf.average_pooling_2d_conf, "in", input.logical_blob_name)
    setattr(op_conf.average_pooling_2d_conf, "out", "out")
    op_conf.average_pooling_2d_conf.pool_size[:] = _GetSequence(
        ksize, 2, "ksize"
    )
    op_conf.average_pooling_2d_conf.strides[:] = _GetSequence(
        strides, 2, "strides"
    )
    assert padding in ["VALID", "SAME"]
    setattr(op_conf.average_pooling_2d_conf, "padding", padding)
    assert data_format in ["NHWC", "NCHW", "NCHW_VECT_C"]
    setattr(
        op_conf.average_pooling_2d_conf,
        "data_format",
        "channels_last" if data_format == "NHWC" else "channels_first",
    )
    compile_context.CurJobAddOp(op_conf)
    out_lbi = logical_blob_id_util.LogicalBlobId()
    setattr(out_lbi, "op_name", op_conf.name)
    setattr(out_lbi, "blob_name", "out")
    return remote_blob_util.RemoteBlob(out_lbi)


@oneflow_export("nn.max_pool3d")
def max_pool3d(input, ksize, strides, padding, data_format="NDHWC", name=None):
    op_conf = op_conf_util.OperatorConf()
    setattr(
        op_conf,
        "name",
        name if name is not None else id_util.UniqueStr("MaxPool3D_"),
    )
    setattr(op_conf.max_pooling_3d_conf, "in", input.logical_blob_name)
    setattr(op_conf.max_pooling_3d_conf, "out", "out")
    op_conf.max_pooling_3d_conf.pool_size[:] = _GetSequence(ksize, 3, "ksize")
    op_conf.max_pooling_3d_conf.strides[:] = _GetSequence(strides, 3, "strides")
    assert padding in ["VALID", "SAME"]
    setattr(op_conf.max_pooling_3d_conf, "padding", padding)
    assert data_format in ["NDHWC", "NCDHW"]
    setattr(
        op_conf.max_pooling_3d_conf,
        "data_format",
        "channels_last" if data_format == "NDHWC" else "channels_first",
    )
    compile_context.CurJobAddOp(op_conf)
    out_lbi = logical_blob_id_util.LogicalBlobId()
    setattr(out_lbi, "op_name", op_conf.name)
    setattr(out_lbi, "blob_name", "out")
    return remote_blob_util.RemoteBlob(out_lbi)


@oneflow_export("nn.avg_pool3d")
def avg_pool3d(input, ksize, strides, padding, data_format="NDHWC", name=None):
    op_conf = op_conf_util.OperatorConf()
    setattr(
        op_conf,
        "name",
        name if name is not None else id_util.UniqueStr("AveragePool3D_"),
    )
    setattr(op_conf.average_pooling_3d_conf, "in", input.logical_blob_name)
    setattr(op_conf.average_pooling_3d_conf, "out", "out")
    op_conf.average_pooling_3d_conf.pool_size[:] = _GetSequence(
        ksize, 3, "ksize"
    )
    op_conf.average_pooling_3d_conf.strides[:] = _GetSequence(
        strides, 3, "strides"
    )
    assert padding in ["VALID", "SAME"]
    setattr(op_conf.average_pooling_3d_conf, "padding", padding)
    assert data_format in ["NDHWC", "NCDHW"]
    setattr(
        op_conf.average_pooling_3d_conf,
        "data_format",
        "channels_last" if data_format == "NDHWC" else "channels_first",
    )
    compile_context.CurJobAddOp(op_conf)
    out_lbi = logical_blob_id_util.LogicalBlobId()
    setattr(out_lbi, "op_name", op_conf.name)
    setattr(out_lbi, "blob_name", "out")
    return remote_blob_util.RemoteBlob(out_lbi)


@oneflow_export("nn.softmax")
def softmax(logits, axis=None, name=None):
    if axis is None:
        axis = -1
    assert type(axis) is int
    op_conf = op_conf_util.OperatorConf()
    setattr(
        op_conf,
        "name",
        name if name is not None else id_util.UniqueStr("Softmax_"),
    )
    setattr(op_conf.softmax_conf, "in", logits.logical_blob_name)
    op_conf.softmax_conf.axis = axis
    op_conf.softmax_conf.out = "out"
    compile_context.CurJobAddOp(op_conf)
    lbi = logical_blob_id_util.LogicalBlobId()
    lbi.op_name = op_conf.name
    lbi.blob_name = "out"
    return remote_blob_util.RemoteBlob(lbi)

@oneflow_export("nn.softmax_grad")
def softmax_grad(y, dy, axis=None, name=None):
    if axis is None:
        axis = -1
    assert type(axis) is int
    op_conf = op_conf_util.OperatorConf()

    name_prefix = name if name is not None else id_util.UniqueStr("SoftmaxGrad_")
    setattr(op_conf, "name", name_prefix)

    need_transpose = False
    permute = [i for i in range(len(y.shape))]
    if axis > 0 and axis != len(y.shape) - 1:
        need_transpose = True
        permute[axis] = permute[-1]
        permute[-1] = axis

    if need_transpose:
        y = oneflow.transpose(y, perm=permute)
        dy = oneflow.transpose(dy, perm=permute)
    setattr(op_conf.softmax_grad_conf, "y", y.logical_blob_name)
    setattr(op_conf.softmax_grad_conf, "dy", dy.logical_blob_name)

    op_conf.softmax_grad_conf.axis = -1
    op_conf.softmax_grad_conf.dx = "dx"
    compile_context.CurJobAddOp(op_conf)
    lbi = logical_blob_id_util.LogicalBlobId()
    lbi.op_name = op_conf.name
    lbi.blob_name = "dx"
    dx = remote_blob_util.RemoteBlob(lbi)

    if need_transpose:
        dx = oneflow.transpose(dx, perm=permute)
    return dx

@oneflow_export("nn.sparse_softmax_cross_entropy_with_logits")
def sparse_softmax_cross_entropy_with_logits(
    labels=None, logits=None, name=None
):
    assert labels is not None
    assert logits is not None
    op_conf = op_conf_util.OperatorConf()
    setattr(
        op_conf,
        "name",
        name if name is not None else id_util.UniqueStr("SparseCrossEntropy_"),
    )
    setattr(
        op_conf.sparse_cross_entropy_conf,
        "prediction",
        softmax(logits).logical_blob_name,
    )
    setattr(
        op_conf.sparse_cross_entropy_conf, "label", labels.logical_blob_name
    )
    setattr(op_conf.sparse_cross_entropy_conf, "out", "out")
    compile_context.CurJobAddOp(op_conf)
    lbi = logical_blob_id_util.LogicalBlobId()
    lbi.op_name = op_conf.name
    lbi.blob_name = "out"
    return remote_blob_util.RemoteBlob(lbi)

<<<<<<< HEAD
# @oneflow_export("nn.sigmoid_cross_entropy_with_logits")
# def sigmoid_cross_entropy_with_logits(
#     labels=None, logits=None, name=None
# ):
#     assert labels is not None
#     assert logits is not None
#     op_conf = op_conf_util.OperatorConf()
#     setattr(
#         op_conf,
#         "name",
#         name if name is not None else id_util.UniqueStr("SigmoidCrossEntropy_"),
#     )
#     setattr(
#         op_conf.sigmoid_cross_entropy_loss_conf,
#         "prediction",
#         logits.logical_blob_name,
#     )
#     setattr(
#         op_conf.sigmoid_cross_entropy_loss_conf, "label", labels.logical_blob_name
#     )
#     setattr(op_conf.sigmoid_cross_entropy_loss_conf, "loss", "loss")
#     compile_context.CurJobAddOp(op_conf)
#     lbi = logical_blob_id_util.LogicalBlobId()
#     lbi.op_name = op_conf.name
#     lbi.blob_name = "loss"
#     return remote_blob_util.RemoteBlob(lbi)


@oneflow_export("nn.sigmoid_cross_entropy_with_logits")
def sigmoid_cross_entropy_with_logits(
        labels=None, logits=None, name=None
=======
@oneflow_export("deprecated.nn.sigmoid_cross_entropy_with_logits")
def sigmoid_cross_entropy_with_logits_deprecated(
    labels=None, logits=None, name=None
>>>>>>> f04c7fe1
):
    assert labels is not None
    assert logits is not None
    op_conf = op_conf_util.OperatorConf()
    setattr(
        op_conf,
        "name",
        name if name is not None else id_util.UniqueStr("SigmoidCrossEntropy_"),
    )
    op_conf.sigmoid_cross_entropy_conf.prediction = logits.logical_blob_name
    op_conf.sigmoid_cross_entropy_conf.label = labels.logical_blob_name
    op_conf.sigmoid_cross_entropy_conf.loss = "loss"
    op_conf.sigmoid_cross_entropy_conf.label_type = labels.dtype
    compile_context.CurJobAddOp(op_conf)
    lbi = logical_blob_id_util.LogicalBlobId()
    lbi.op_name = op_conf.name
    lbi.blob_name = "loss"
    return remote_blob_util.RemoteBlob(lbi)

<<<<<<< HEAD
=======
@oneflow_export("nn.sigmoid_cross_entropy_with_logits")
def sigmoid_cross_entropy_with_logits(
    labels=None, logits=None, name=None
):
    assert labels is not None
    assert logits is not None
    op_conf = op_conf_util.OperatorConf()
    setattr(
        op_conf,
        "name",
        name if name is not None else id_util.UniqueStr("SigmoidCrossEntropy_"),
    )
    op_conf.sigmoid_cross_entropy_conf.prediction = logits.logical_blob_name
    op_conf.sigmoid_cross_entropy_conf.label = labels.logical_blob_name
    op_conf.sigmoid_cross_entropy_conf.loss = "loss"
    op_conf.sigmoid_cross_entropy_conf.label_type = labels.dtype
    compile_context.CurJobAddOp(op_conf)
    lbi = logical_blob_id_util.LogicalBlobId()
    lbi.op_name = op_conf.name
    lbi.blob_name = "loss"
    return remote_blob_util.RemoteBlob(lbi)

>>>>>>> f04c7fe1
def _GetSequence(value, n, name):
    """Formats value from input"""
    if value is None:
        value = [1]
    elif not isinstance(value, collections.Sized):
        value = [value]

    current_n = len(value)
    if current_n == 1:
        return list(value * n)
    elif current_n == n:
        return list(value)
    else:
        raise ValueError(
            "{} should be of length 1 or {} but was {}".format(
                name, n, current_n
            )
        )


@oneflow_export("nn.dropout")
def dropout(x, noise_shape=None, seed=None, name=None, rate=None):
    # dropout op
    op_conf = op_conf_util.OperatorConf()
    if name is None:
        op_conf.name = id_util.UniqueStr("Dropout_")
    else:
        op_conf.name = name
    setattr(op_conf.dropout_conf, "in", x.logical_blob_name)
    setattr(op_conf.dropout_conf, "out", "out")
    # random mask like op
    mask_op_conf = op_conf_util.OperatorConf()
    mask_op_conf.name = "RandomMask4" + op_conf.name;
    setattr(mask_op_conf.random_mask_like_conf, "like", x.logical_blob_name)
    setattr(mask_op_conf.random_mask_like_conf, "out", "out")
    if noise_shape is not None:
        assert isinstance(noise_shape, (list, tuple))
        mask_op_conf.random_mask_like_conf.noise_shape.dim.extend(list(noise_shape))
    if seed is not None:
        setattr(mask_op_conf.random_mask_like_conf, "seed", seed)
    assert rate is not None and rate >= 0.0 and rate < 1.0
    setattr(mask_op_conf.random_mask_like_conf, "rate", rate)
    compile_context.CurJobAddOp(mask_op_conf)
    mask_lbi = logical_blob_id_util.LogicalBlobId()
    mask_lbi.op_name = mask_op_conf.name
    mask_lbi.blob_name = "out"
    mask_blob = remote_blob_util.RemoteBlob(mask_lbi)

    setattr(op_conf.dropout_conf, "mask", mask_blob.logical_blob_name)
    setattr(op_conf.dropout_conf, "scale", 1.0 / (1.0 - rate))

    compile_context.CurJobAddOp(op_conf)
    lbi = logical_blob_id_util.LogicalBlobId()
    lbi.op_name = op_conf.name
    lbi.blob_name = "out"
    return remote_blob_util.RemoteBlob(lbi)


@oneflow_export("nn.conv2d_transpose")
def deconv2d(
    value=None,
    filter=None,
    output_shape=None,
    strides=None,
    padding='SAME',
    data_format='NHWC',
    name=None,
    input=None,
    filters=None,
    dilations=None
):
    r"""2d transposed convolution
    Args:
    value: 4-d `Blob`
    filter: filter of transposed convolution, usually a variable
    output_shape: Not supported yet
    strides: `int` or `int list`
    padding: `'VALID'` or `'SAME'`
    data_format: `'NHWC'` or `'NCHW'`
    name: This operator's name
    input: Alias for value
    filters: Alias for filter
    dilations: Not supported yet
    Returns:
    A `Blob` with the same type as `value`.
    Raises:
    ValueError: shapes of `filter` and `input` must match.
    """
    assert (value is not None) ^ (
        input is not None), "only one of `input` and `value` could be not None"
    assert (filter is not None) ^ (
        filters is not None), "only one of `filter` and `filters` could be not None"
    filters = filters or filter
    input = input or value
    assert output_shape is None, "output_shape not supported yet"
    assert dilations is None, "dilations not supported yet"
    assert len(input.static_shape) == 4
    assert len(filters.static_shape) == 4

    if isinstance(strides, (list, tuple)):
        assert len(strides) == 2, ValueError(
            "strides length must be 2 when passed as a list."
        )
    elif isinstance(strides, int):
        strides = [strides, strides]
    else:
        raise ValueError("strides must be an int or a list.")

    if padding.upper() != "SAME" and padding.upper() != "VALID":
        raise ValueError('padding must be "SAME" or "VALID".')

    if data_format.upper() != "NCHW" and data_format.upper() != "NHWC":
        raise ValueError('data_format must be "NHWC" or "NCHW".')

    channel_pos = (
        "channels_first" if data_format.startswith("NC") else "channels_last"
    )

    op_conf = op_conf_util.OperatorConf()
    setattr(op_conf, "name",
            name if name is not None else id_util.UniqueStr("Deconv2d_"))
    op_conf.deconv_conf.x = input.logical_blob_name
    op_conf.deconv_conf.y = "out"
    op_conf.deconv_conf.filter = filters.logical_blob_name
    op_conf.deconv_conf.conv_conf.padding = padding.lower()
    op_conf.deconv_conf.conv_conf.data_format = channel_pos
    if channel_pos == "channels_first":
        op_conf.deconv_conf.filters = filters.static_shape[1]
        op_conf.deconv_conf.conv_conf.kernel_size.extend(
            filters.static_shape[2:4])
    elif channel_pos == "channels_last":
        op_conf.deconv_conf.filters = filters.static_shape[3]
        op_conf.deconv_conf.conv_conf.kernel_size.extend(
            filters.static_shape[-3:-1])
    else:
        raise ValueError("invalid data_format")

    if dilations is None:
        dilations = [1, 1]
    else:
        if isinstance(dilations, (list, tuple)):
            assert len(dilations) == 2, ValueError(
                "dilations length must be 2 when passed as a list."
            )
        elif isinstance(dilations, int):
            dilations = [dilations, dilations]
        else:
            raise ValueError("dilations must be an int or a list.")

    op_conf.deconv_conf.conv_conf.strides.extend(strides)
    op_conf.deconv_conf.conv_conf.dilation_rate.extend(dilations)
    op_conf.deconv_conf.use_bias = False
    op_conf.deconv_conf.conv_conf.num_spatial_dims = 2
    compile_context.CurJobAddOp(op_conf)
    lbi = logical_blob_id_util.LogicalBlobId()
    lbi.op_name = op_conf.name
    lbi.blob_name = "out"
    return remote_blob_util.RemoteBlob(lbi)<|MERGE_RESOLUTION|>--- conflicted
+++ resolved
@@ -320,43 +320,9 @@
     lbi.blob_name = "out"
     return remote_blob_util.RemoteBlob(lbi)
 
-<<<<<<< HEAD
-# @oneflow_export("nn.sigmoid_cross_entropy_with_logits")
-# def sigmoid_cross_entropy_with_logits(
-#     labels=None, logits=None, name=None
-# ):
-#     assert labels is not None
-#     assert logits is not None
-#     op_conf = op_conf_util.OperatorConf()
-#     setattr(
-#         op_conf,
-#         "name",
-#         name if name is not None else id_util.UniqueStr("SigmoidCrossEntropy_"),
-#     )
-#     setattr(
-#         op_conf.sigmoid_cross_entropy_loss_conf,
-#         "prediction",
-#         logits.logical_blob_name,
-#     )
-#     setattr(
-#         op_conf.sigmoid_cross_entropy_loss_conf, "label", labels.logical_blob_name
-#     )
-#     setattr(op_conf.sigmoid_cross_entropy_loss_conf, "loss", "loss")
-#     compile_context.CurJobAddOp(op_conf)
-#     lbi = logical_blob_id_util.LogicalBlobId()
-#     lbi.op_name = op_conf.name
-#     lbi.blob_name = "loss"
-#     return remote_blob_util.RemoteBlob(lbi)
-
-
-@oneflow_export("nn.sigmoid_cross_entropy_with_logits")
-def sigmoid_cross_entropy_with_logits(
-        labels=None, logits=None, name=None
-=======
 @oneflow_export("deprecated.nn.sigmoid_cross_entropy_with_logits")
 def sigmoid_cross_entropy_with_logits_deprecated(
     labels=None, logits=None, name=None
->>>>>>> f04c7fe1
 ):
     assert labels is not None
     assert logits is not None
@@ -376,8 +342,6 @@
     lbi.blob_name = "loss"
     return remote_blob_util.RemoteBlob(lbi)
 
-<<<<<<< HEAD
-=======
 @oneflow_export("nn.sigmoid_cross_entropy_with_logits")
 def sigmoid_cross_entropy_with_logits(
     labels=None, logits=None, name=None
@@ -400,7 +364,6 @@
     lbi.blob_name = "loss"
     return remote_blob_util.RemoteBlob(lbi)
 
->>>>>>> f04c7fe1
 def _GetSequence(value, n, name):
     """Formats value from input"""
     if value is None:
