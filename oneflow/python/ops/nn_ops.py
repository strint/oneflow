--- conflicted
+++ resolved
@@ -421,111 +421,6 @@
     lbi = logical_blob_id_util.LogicalBlobId()
     lbi.op_name = op_conf.name
     lbi.blob_name = "out"
-<<<<<<< HEAD
-    return remote_blob_util.RemoteBlob(lbi)
-=======
-    return remote_blob_util.RemoteBlob(lbi)
-
-
-@oneflow_export("nn.conv2d_transpose")
-def deconv2d(
-    value=None,
-    filter=None,
-    output_shape=None,
-    strides=None,
-    padding='SAME',
-    data_format='NHWC',
-    name=None,
-    input=None,
-    filters=None,
-    dilations=None
-):
-    r"""2d transposed convolution
-    Args:
-    value: 4-d `Blob`
-    filter: filter of transposed convolution, usually a variable
-    output_shape: Not supported yet
-    strides: `int` or `int list`
-    padding: `'VALID'` or `'SAME'`
-    data_format: `'NHWC'` or `'NCHW'`
-    name: This operator's name
-    input: Alias for value
-    filters: Alias for filter
-    dilations: Not supported yet
-    Returns:
-    A `Blob` with the same type as `value`.
-    Raises:
-    ValueError: shapes of `filter` and `input` must match.
-    """
-    assert (value is not None) ^ (
-        input is not None), "only one of `input` and `value` could be not None"
-    assert (filter is not None) ^ (
-        filters is not None), "only one of `filter` and `filters` could be not None"
-    filters = filters or filter
-    input = input or value
-    assert output_shape is None, "output_shape not supported yet"
-    assert dilations is None, "dilations not supported yet"
-    assert len(input.static_shape) == 4
-    assert len(filters.static_shape) == 4
-
-    if isinstance(strides, (list, tuple)):
-        assert len(strides) == 2, ValueError(
-            "strides length must be 2 when passed as a list."
-        )
-    elif isinstance(strides, int):
-        strides = [strides, strides]
-    else:
-        raise ValueError("strides must be an int or a list.")
-
-    if padding.upper() != "SAME" and padding.upper() != "VALID":
-        raise ValueError('padding must be "SAME" or "VALID".')
-
-    if data_format.upper() != "NCHW" and data_format.upper() != "NHWC":
-        raise ValueError('data_format must be "NHWC" or "NCHW".')
-
-    channel_pos = (
-        "channels_first" if data_format.startswith("NC") else "channels_last"
-    )
-
-    op_conf = op_conf_util.OperatorConf()
-    setattr(op_conf, "name",
-            name if name is not None else id_util.UniqueStr("Deconv2d_"))
-    op_conf.deconv_conf.x = input.logical_blob_name
-    op_conf.deconv_conf.y = "out"
-    op_conf.deconv_conf.filter = filters.logical_blob_name
-    op_conf.deconv_conf.conv_conf.padding = padding.lower()
-    op_conf.deconv_conf.conv_conf.data_format = channel_pos
-    if channel_pos == "channels_first":
-        op_conf.deconv_conf.filters = filters.static_shape[1]
-        op_conf.deconv_conf.conv_conf.kernel_size.extend(
-            filters.static_shape[2:4])
-    elif channel_pos == "channels_last":
-        op_conf.deconv_conf.filters = filters.static_shape[3]
-        op_conf.deconv_conf.conv_conf.kernel_size.extend(
-            filters.static_shape[-3:-1])
-    else:
-        raise ValueError("invalid data_format")
-
-    if dilations is None:
-        dilations = [1, 1]
-    else:
-        if isinstance(dilations, (list, tuple)):
-            assert len(dilations) == 2, ValueError(
-                "dilations length must be 2 when passed as a list."
-            )
-        elif isinstance(dilations, int):
-            dilations = [dilations, dilations]
-        else:
-            raise ValueError("dilations must be an int or a list.")
-
-    op_conf.deconv_conf.conv_conf.strides.extend(strides)
-    op_conf.deconv_conf.conv_conf.dilation_rate.extend(dilations)
-    op_conf.deconv_conf.use_bias = False
-    op_conf.deconv_conf.conv_conf.num_spatial_dims = 2
-    compile_context.CurJobAddOp(op_conf)
-    lbi = logical_blob_id_util.LogicalBlobId()
-    lbi.op_name = op_conf.name
-    lbi.blob_name = "out"
     return remote_blob_util.RemoteBlob(lbi)
 
 @oneflow_export("nn.leaky_relu")
@@ -538,5 +433,4 @@
         .SetAttr("alpha", float(alpha), "AttrTypeFloat")
         .Build()
         .RemoteBlobList()[0]
-    )
->>>>>>> 3159793f
+    )