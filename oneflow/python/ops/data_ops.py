--- conflicted
+++ resolved
@@ -53,7 +53,6 @@
         return proto
 
 
-<<<<<<< HEAD
 @oneflow_export("data.ImageCropWithRandomSizePreprocessor")
 class ImageCropWithRandomSizePreprocessor(object):
     def __init__(self, ratio=(0.75, 1.333), area=(0.05, 1), max_attempts = 100):
@@ -79,7 +78,6 @@
         return proto
 
 
-=======
 @oneflow_export("data.ImageTargetResizePreprocessor")
 class ImageTargetResizePreprocessor(object):
     def __init__(self, **kwargs):
@@ -129,7 +127,7 @@
         setattr(proto.center_crop, "height", self.height)
         return proto
 
->>>>>>> 694b226c
+
 @oneflow_export("data.ImageCodec")
 class ImageCodec(object):
     def __init__(self, image_preprocessors=None):
