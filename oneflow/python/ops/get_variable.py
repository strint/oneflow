from __future__ import absolute_import

import oneflow.python.framework.session_context as session_ctx
import oneflow.python.framework.compile_context as compile_context
import oneflow.python.framework.remote_blob as remote_blob_util
import oneflow.python.framework.distribute as distribute_util
import oneflow.python.framework.device_util as device_util
import oneflow.python.framework.op_arg_util as op_arg_util
import oneflow.python.framework.id_util as id_util
import oneflow.python.experimental.name_scope as name_scope
import oneflow.core.operator.op_conf_pb2 as op_conf_util
import oneflow.core.register.logical_blob_id_pb2 as logical_blob_id_util
import oneflow.python.framework.c_api_util as c_api_util
import oneflow.python.framework.hob as hob
import oneflow.python.framework.dtype as dtype_util
import oneflow.python.ops.user_op_builder as user_op_builder_util
import oneflow.python.eager.vm_util as vm_util
import oneflow.python.eager.boxing_util as boxing_util
import oneflow.python.eager.gradient_util as gradient_util
import oneflow.python.eager.op_executor as op_executor
import oneflow.python.lib.core.enable_if as enable_if
from oneflow.python.oneflow_export import oneflow_export
import oneflow

import os


@oneflow_export("get_variable")
def api_get_variable(
    name,
    shape=None,
    dtype=dtype_util.float32,
    initializer=None,
    regularizer=None,
    trainable=None,
    model_name=None,
    random_seed=None,
    distribute=distribute_util.broadcast(),
):
    r"""Create a variable or retrieve an existing one.

    Args:
        name: Name of this variable. One variable could be shared by multiple OneFlow functions. `None` by defauilt
        shape: Shape of the variable. `None` by defauilt
        dtype: Data type of the variable. `None` by defauilt
        initializer: A initializer object. For instance, a :func:`~oneflow.ones_initializer`. `None` by defauilt
        trainable: A `bool` to indicate if this variable is trainable. `True` by defauilt
        model_name: A `string`. `'weight'` or `'bias'`. `None` by defauilt
        random_seed: Random seed for random initializers. `None` by defauilt

    """
    api = enable_if.unique([get_lazy_variable, get_eager_variable])
    return api(
        name,
        shape=shape,
        dtype=dtype,
        initializer=initializer,
        regularizer=regularizer,
        trainable=trainable,
        model_name=model_name,
        random_seed=random_seed,
        distribute=distribute,
    )


@enable_if.condition(hob.in_global_mode & hob.eager_execution_enabled)
def get_eager_variable(
    name,
    shape=None,
    dtype=None,
    initializer=None,
    regularizer=None,
    trainable=None,
    model_name=None,
    random_seed=None,
    distribute=distribute_util.broadcast(),
):
    assert isinstance(name, str)
    assert isinstance(
        shape, (list, tuple)
    ), "param shape should be a list or tuple of dimension"

    job_name = c_api_util.JobBuildAndInferCtx_GetCurrentJobName()
    name = name_scope.GetJobNameScopePrefix(job_name) + name
    sess = session_ctx.GetDefaultSession()
    var_blob, job_var_blob = sess.TryGetVariableBlobOfJobFromStash(job_name, name)

    if job_var_blob is None:
        op_conf = _GenerateVariableOpConf(
            name=name,
            shape=shape,
            dtype=dtype,
            initializer=initializer,
            regularizer=regularizer,
            trainable=trainable,
            model_name=model_name,
            random_seed=random_seed,
            distribute=distribute,
        )
        op_attribute = compile_context.CurJobAddConsistentOp(op_conf)
        if var_blob is None:
            var_blob = _CreateEagerVariableBlob(op_attribute)
            op_executor.EagerInitVariableBlob(op_conf, var_blob)

        assert isinstance(var_blob, remote_blob_util.EagerConsistentBlob)
        sess.StashVariableBlob4Job(job_name, op_conf.name, var_blob)
    else:
        assert isinstance(job_var_blob, remote_blob_util.EagerConsistentBlob)
        assert isinstance(var_blob, remote_blob_util.EagerConsistentBlob)
        assert var_blob.IdenticalTo(job_var_blob)

    bw_blob_register = gradient_util.GetDefaultBackwardBlobRegister()
    bw_blob_register.TrySetObject4BlobName(
        var_blob.logical_blob_name, var_blob.blob_object
    )
    return var_blob


@enable_if.condition(hob.in_global_mode & ~hob.eager_execution_enabled)
def get_lazy_variable(
    name,
    shape=None,
    dtype=None,
    initializer=None,
    regularizer=None,
    trainable=None,
    model_name=None,
    random_seed=None,
    distribute=distribute_util.broadcast(),
):
    assert isinstance(name, str)
    assert isinstance(
        shape, (list, tuple)
    ), "param shape should be a list or tuple of dimension"

    job_name = c_api_util.JobBuildAndInferCtx_GetCurrentJobName()
    name = name_scope.GetJobNameScopePrefix(job_name) + name
    sess = session_ctx.GetDefaultSession()
    var_blob, job_var_blob = sess.TryGetVariableBlobOfJobFromStash(job_name, name)

    if job_var_blob is None:
        op_conf = _GenerateVariableOpConf(
            name=name,
            shape=shape,
            dtype=dtype,
            initializer=initializer,
            regularizer=regularizer,
            trainable=trainable,
            model_name=model_name,
            random_seed=random_seed,
            distribute=distribute,
        )
<<<<<<< HEAD
        job_var_blob, op_attr = _CreateVariableBlob(op_conf)
        sess.AddVarOpAttr(op_conf.name, op_attr)
=======
        job_var_blob = _CreateVariableBlob(op_conf)
        assert isinstance(job_var_blob, remote_blob_util.LazyConsistentBlob)
>>>>>>> 5b4888cc
        sess.StashVariableBlob4Job(job_name, op_conf.name, job_var_blob)
        if var_blob is not None:
            assert isinstance(var_blob, remote_blob_util.LazyConsistentBlob)
            assert var_blob.IdenticalTo(job_var_blob)
    else:
        assert isinstance(job_var_blob, remote_blob_util.LazyConsistentBlob)
        assert isinstance(var_blob, remote_blob_util.LazyConsistentBlob)
        assert var_blob.IdenticalTo(job_var_blob)

    return job_var_blob


def _GenerateVariableOpConf(
    name,
    shape,
    dtype=None,
    initializer=None,
    regularizer=None,
    trainable=None,
    model_name=None,
    random_seed=None,
    distribute=distribute_util.broadcast(),
):
    op_conf = op_conf_util.OperatorConf()
    op_conf.name = name
    op_conf.variable_conf.shape.dim.extend(shape)

    assert dtype is not None
    op_conf.variable_conf.data_type = dtype

    root_path = (
        compile_context.GetCurJobConfigProto().default_initialize_with_snapshot_path
    )
    dir_path = os.path.join(root_path, name)
    file_path = os.path.join(dir_path, "out")
    if root_path and os.path.isfile(file_path):
        op_conf.variable_conf.initialize_with_snapshot.path = dir_path
        op_conf.variable_conf.initialize_with_snapshot.key = "out"
    else:
        if root_path:
            print("{} not found, will be initialized".format(file_path))
        if initializer is not None:
            op_conf.variable_conf.initializer.CopyFrom(initializer)

    if regularizer is not None:
        op_conf.variable_conf.regularizer.CopyFrom(regularizer)

    if trainable is not None:
        op_conf.trainable = trainable

    if model_name is not None:
        op_conf.variable_conf.model_name = model_name

    if type(distribute) is distribute_util.SplitDistribute:
        op_conf.variable_conf.split_axis.value = distribute.axis
    else:
        op_conf.variable_conf.split_axis.ClearField("value")

    if random_seed is not None:
        op_conf.variable_conf.random_seed = random_seed

    op_conf.variable_conf.out = "out"
    return op_conf


def _CreateVariableBlob(op_conf):
    op_attr = compile_context.CurJobAddConsistentOp(op_conf)
    lbi = logical_blob_id_util.LogicalBlobId()
    lbi.op_name = op_conf.name
    lbi.blob_name = op_conf.variable_conf.out
    return remote_blob_util.RemoteBlob(lbi), op_attr


def _CreateEagerVariableBlob(op_attribute):
    bn_in_op2blob_object = {}

    def BuildInstruction(builder):
        parallel_conf = oneflow.placement.current_scope().default_parallel_conf
        builder.StatelessCall(
            op_attribute, parallel_conf, bn_in_op2blob_object=bn_in_op2blob_object
        )

    vm_util.LogicalRun(BuildInstruction)
    lbi = logical_blob_id_util.LogicalBlobId()
    lbi.op_name = op_attribute.op_conf.name
    lbi.blob_name = op_attribute.op_conf.variable_conf.out
    return remote_blob_util.EagerLogicalBlob(
        lbi, blob_object=bn_in_op2blob_object["out"]
    )<|MERGE_RESOLUTION|>--- conflicted
+++ resolved
@@ -150,13 +150,9 @@
             random_seed=random_seed,
             distribute=distribute,
         )
-<<<<<<< HEAD
         job_var_blob, op_attr = _CreateVariableBlob(op_conf)
+        assert isinstance(job_var_blob, remote_blob_util.LazyConsistentBlob)
         sess.AddVarOpAttr(op_conf.name, op_attr)
-=======
-        job_var_blob = _CreateVariableBlob(op_conf)
-        assert isinstance(job_var_blob, remote_blob_util.LazyConsistentBlob)
->>>>>>> 5b4888cc
         sess.StashVariableBlob4Job(job_name, op_conf.name, job_var_blob)
         if var_blob is not None:
             assert isinstance(var_blob, remote_blob_util.LazyConsistentBlob)
