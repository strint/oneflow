--- conflicted
+++ resolved
@@ -62,7 +62,6 @@
     )
 
 
-<<<<<<< HEAD
 @session_ctx.try_init_default_session
 @oneflow_export("test")
 def GetOfBlobInRegst(var_name):
@@ -81,10 +80,7 @@
     LogicalRun(temp)
 
 
-def _Run(build, id_generator, run_api, release_blob_object):
-=======
 def _Run(build, id_generator, run_api, release_object):
->>>>>>> cd836a54
     instruction_list = session_ctx.GetDefaultSession().instruction_list
     eager_symbol_list = session_ctx.GetDefaultSession().eager_symbol_list
     build(
