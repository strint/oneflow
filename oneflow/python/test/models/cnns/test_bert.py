--- conflicted
+++ resolved
@@ -107,28 +107,6 @@
 )
 
 def PretrainJob():
-<<<<<<< HEAD
-    flow.config.train.primary_lr(FLAGS.lr)
-    flow.config.train.model_update_conf(_BERT_MODEL_UPDATE_CONF)
-    flow.config.train.weight_l2(FLAGS.weight_l2)
-    flow.config.enable_inplace(False)
-    with flow.distribute.consistent_strategy():
-        loss = BuildPreTrainNet(
-            batch_size=FLAGS.batch_size,
-            data_part_num=FLAGS.data_part_num,
-            seq_length=FLAGS.seq_length,
-            max_position_embeddings=FLAGS.max_position_embeddings,
-            num_hidden_layers=FLAGS.num_hidden_layers,
-            num_attention_heads=FLAGS.num_attention_heads,
-            hidden_dropout_prob=FLAGS.hidden_dropout_prob,
-            attention_probs_dropout_prob=FLAGS.attention_probs_dropout_prob,
-            vocab_size=FLAGS.vocab_size,
-            type_vocab_size=FLAGS.type_vocab_size,
-            max_predictions_per_seq=FLAGS.max_predictions_per_seq,
-        )
-        flow.losses.add_loss(loss)
-        return loss
-=======
     loss = BuildPreTrainNet(
         batch_size=FLAGS.batch_size,
         data_part_num=FLAGS.data_part_num,
@@ -144,9 +122,9 @@
     )
     flow.losses.add_loss(loss)
     return loss
->>>>>>> ec433383
 
 func_config = flow.function_config()
+func_config.default_distribute_strategy(flow.distribute.consistent_strategy())
 func_config.train.primary_lr(FLAGS.lr)
 func_config.train.model_update_conf(_BERT_MODEL_UPDATE_CONF)
 func_config.train.weight_l2(FLAGS.weight_l2)
