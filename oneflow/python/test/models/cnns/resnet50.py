import oneflow as flow
import oneflow.core.operator.op_conf_pb2 as op_conf_util
import argparse
import os
import numpy
from datetime import datetime
# import hook

# DATA_DIR = "/dataset/PNGS/PNG228/of_record"
DATA_DIR = "/dataset/PNGS/PNG228/of_record_repeated"
MODEL_LOAD = "/dataset/PNGS/cnns_model_for_test/resnet50/models/of_model"
MODEL_SAVE = "./output/model_save-{}".format(str(datetime.now().strftime("%Y-%m-%d-%H:%M:%S")))
NODE_LIST = "192.168.1.12,192.168.1.14"

IMAGE_SIZE = 228
BLOCK_COUNTS = [3, 4, 6, 3]
BLOCK_FILTERS = [256, 512, 1024, 2048]
BLOCK_FILTERS_INNER = [64, 128, 256, 512]

class DLNetSpec(object):
  def __init__(self):
    self.batch_size = 8
    self.data_part_num = 32
    self.eval_dir = DATA_DIR
    self.train_dir = DATA_DIR
    self.model_save_dir = MODEL_SAVE
    self.model_load_dir = MODEL_LOAD
    self.num_nodes = 1
    self.gpu_num_per_node = 1
    self.iter_num = 10

parser = argparse.ArgumentParser()
parser.add_argument("-g", "--gpu_num_per_node", type=int, default=1, required=False)
parser.add_argument("-i", "--iter_num", type=int, default=10, required=False)
parser.add_argument("-m", "--multinode", default=False, action="store_true", required=False)
parser.add_argument("-n", "--node_list", type=str, default=NODE_LIST, required=False)
parser.add_argument("-s", "--skip_scp_binary", default=False, action="store_true", required=False)
parser.add_argument("-c","--scp_binary_without_uuid",default=False,action="store_true",required=False)
parser.add_argument("-r", "--remote_by_hand", default=False, action="store_true", required=False)
parser.add_argument("-e", "--eval_dir", type=str, default=DATA_DIR, required=False)
parser.add_argument("-t", "--train_dir", type=str, default=DATA_DIR, required=False)
parser.add_argument("-load", "--model_load_dir", type=str, default=MODEL_LOAD, required=False)
parser.add_argument("-save", "--model_save_dir", type=str, default=MODEL_SAVE, required=False)
parser.add_argument("-dn", "--data_part_num", type=int, default=32, required=False)
parser.add_argument("-b", "--batch_size", type=int, default=8, required=False)

g_output = []
g_output_key = []
g_trainable = True


def _data_load(args, data_dir):
    image_blob_conf = flow.data.BlobConf(
        "encoded",
        shape=(IMAGE_SIZE, IMAGE_SIZE, 3),
        dtype=flow.float,
        codec=flow.data.ImageCodec([flow.data.ImagePreprocessor("bgr2rgb")]),
        preprocessors=[
            flow.data.NormByChannelPreprocessor((123.68, 116.78, 103.94))
        ],
    )

    label_blob_conf = flow.data.BlobConf(
        "class/label", shape=(), dtype=flow.int32, codec=flow.data.RawCodec()
    )

    node_num = args.num_nodes
    total_batch_size = args.batch_size * args.gpu_num_per_node * node_num
    return flow.data.decode_ofrecord(
        data_dir, (label_blob_conf, image_blob_conf),
        batch_size=total_batch_size, data_part_num=args.data_part_num, name="decode",
    )


def _conv2d(
    name,
    input,
    filters,
    kernel_size,
    strides=1,
    padding="SAME",
    data_format="NCHW",
    dilations=1,
    weight_initializer=flow.variance_scaling_initializer(),
):
    weight = flow.get_variable(
        name + "-weight",
        shape=(filters, input.static_shape[1], kernel_size, kernel_size),
        dtype=input.dtype,
        initializer=weight_initializer,
        trainable=g_trainable,
    )
    return flow.nn.conv2d(
        input, weight, strides, padding, data_format, dilations, name=name
    )


def _batch_norm(inputs, name=None):
    return flow.layers.batch_normalization(
        inputs=inputs,
        axis=1,
        momentum=0.997,
        epsilon=1e-5,
        center=True,
        scale=True,
        trainable=g_trainable,
        name=name,
    )


def conv2d_affine(
    input, name, filters, kernel_size, strides, activation=op_conf_util.kNone
):
    # input data_format must be NCHW, cannot check now
    padding = "SAME" if strides > 1 or kernel_size > 1 else "VALID"
    output = _conv2d(name, input, filters, kernel_size, strides, padding)
    # output = _batch_norm(output, name + "_bn")
    # if activation != op_conf_util.kNone:
    #     output = flow.keras.activations.relu(output)

    return output


def bottleneck_transformation(
    input, block_name, filters, filters_inner, strides
):
    a = conv2d_affine(
        input,
        block_name + "_branch2a",
        filters_inner,
        1,
        1,
        activation=op_conf_util.kRelu,
    )

    b = conv2d_affine(
        a,
        block_name + "_branch2b",
        filters_inner,
        1,  # 1 for test origin 3
        strides,
        activation=op_conf_util.kRelu,
    )

    c = conv2d_affine(b, block_name + "_branch2c", filters, 1, 1)

    return c


def residual_block(input, block_name, filters, filters_inner, strides_init):
    if strides_init != 1 or block_name == "res2_0":
        shortcut = conv2d_affine(
            input, block_name + "_branch1", filters, 1, strides_init
        )
    else:
        shortcut = input

    bottleneck = bottleneck_transformation(
        input, block_name, filters, filters_inner, strides_init
    )

    return flow.keras.activations.relu(shortcut + bottleneck)


def residual_stage(
    input, stage_name, counts, filters, filters_inner, stride_init=2
):
    output = input
    for i in range(counts):
        block_name = "%s_%d" % (stage_name, i)
        output = residual_block(
            output,
            block_name,
            filters,
            filters_inner,
            stride_init if i == 0 else 1,
        )

    return output


def resnet_conv_x_body(input, on_stage_end=lambda x: x):
    output = input
    for i, (counts, filters, filters_inner) in enumerate(
        zip(BLOCK_COUNTS, BLOCK_FILTERS, BLOCK_FILTERS_INNER)
    ):
        stage_name = "res%d" % (i + 2)
        output = residual_stage(
            output,
            stage_name,
            counts,
            filters,
            filters_inner,
            1 if i == 0 else 2,
        )
        on_stage_end(output)
        g_output_key.append(stage_name)
        g_output.append(output)

    return output


def resnet_stem(input):
    conv1 = _conv2d("conv1", input, 64, 7, 2)
    g_output_key.append("conv1")
    g_output.append(conv1)

    # conv1_bn = flow.keras.activations.relu(_batch_norm(conv1, "conv1_bn"))
    # for test
    conv1_bn = conv1

    pool1 = flow.nn.avg_pool2d(
        conv1_bn,
        ksize=3,
        strides=2,
        padding="VALID",
        data_format="NCHW",
        name="pool1",
    )
    g_output_key.append("pool1")
    g_output.append(pool1)

    return pool1


def resnet50(args, data_dir):
    (labels, images) = _data_load(args, data_dir)
    images = flow.transpose(images, name="transpose", perm=[0, 3, 1, 2])
    g_output_key.append("input_img")
    g_output.append(images)

    with flow.deprecated.variable_scope("Resnet"):
        stem = resnet_stem(images)
        body = resnet_conv_x_body(stem, lambda x: x)
        pool5 = flow.nn.avg_pool2d(
            body,
            ksize=7,
            strides=1,
            padding="VALID",
            data_format="NCHW",
            name="pool5",
        )
        g_output_key.append("pool5")
        g_output.append(pool5)

        fc1001 = flow.layers.dense(
            flow.reshape(pool5, (pool5.shape[0], -1)),
            units=1001,
            use_bias=True,
            kernel_initializer=flow.xavier_uniform_initializer(),
            bias_initializer=flow.zeros_initializer(),
            trainable=g_trainable,
            name="fc1001",
        )
        g_output_key.append("fc1001")
        g_output.append(fc1001)

        loss = flow.nn.sparse_softmax_cross_entropy_with_logits(
            labels, fc1001, name="softmax_loss"
        )
        g_output_key.append("cross_entropy")
        g_output.append(loss)

    return loss


def _set_trainable(trainable):
    global g_trainable
    g_trainable = trainable


def main(args):
<<<<<<< HEAD
    @flow.function
    def TrainNet():
        flow.config.train.primary_lr(0.0032)
        flow.config.train.model_update_conf(dict(naive_conf={}))
        with flow.distribute.consistent_strategy():
            _set_trainable(True)
            loss = resnet50(args, args.train_dir)
            flow.losses.add_loss(loss)
            return loss
=======
    flow.config.machine_num(args.num_nodes)
    flow.config.gpu_device_num(args.gpu_num_per_node)

    train_config = flow.function_config()
    train_config.default_data_type(flow.float)
    train_config.train.primary_lr(0.0032)
    train_config.train.model_update_conf(dict(naive_conf={}))
    @flow.function(train_config)
    def TrainNet():
        _set_trainable(True)
        loss = resnet50(args, args.train_dir)
        flow.losses.add_loss(loss)
        return loss
>>>>>>> ec433383

    eval_config = flow.function_config()
    eval_config.default_data_type(flow.float)
    @flow.function(eval_config)
    def evaluate():
        with flow.distribute.consistent_strategy():
            _set_trainable(False)
            return resnet50(args, args.eval_dir)

    check_point = flow.train.CheckPoint()
    check_point.load(MODEL_LOAD)
    # if not args.model_load_dir:
    #     check_point.init()
    # else:
    #     check_point.load(args.model_load_dir)

    loss = []

    fmt_str = "{:>12}  {:>12}  {:.6f}"
    print("{:>12}  {:>12}  {:>12}".format("iter", "loss type", "loss value"))
    for i in range(args.iter_num):
        train_loss = TrainNet().get().mean()

        loss.append(train_loss)
        print(fmt_str.format(i, "train loss:", train_loss))

        # output_dict = dict(zip(g_output_key, g_output))
        # hook.dump_tensor_to_file(output_dict, "./prob_output/iter_{}".format(i))

        # if (i + 1) % 100 == 0:
        #     eval = evaluate().get().mean()
        #     print(fmt_str.format(i, "eval loss:", eval))

        #     check_point.save(MODEL_SAVE + "_" + str(i))
        
    # save loss to file
    loss_file = "{}n{}c.npy".format(str(args.num_nodes), str(args.gpu_num_per_node * args.num_nodes))
    loss_path = "./of_loss/resnet50"
    if not os.path.exists(loss_path): os.makedirs(loss_path)
    numpy.save(os.path.join(loss_path, loss_file), loss)


if __name__ == "__main__":
    flow.env.log_dir("./output/log")
    flow.env.ctrl_port(12138)
    args = parser.parse_args()
    if args.multinode:
        flow.env.ctrl_port(12139)
        nodes = []
        for n in args.node_list.strip().split(","):
            addr_dict = {}
            addr_dict["addr"] = n
            nodes.append(addr_dict)

        flow.env.machine(nodes)

        if args.scp_binary_without_uuid:
            flow.deprecated.init_worker(scp_binary=True, use_uuid=False)
        elif args.skip_scp_binary:
            flow.deprecated.init_worker(scp_binary=False, use_uuid=False)
        else:
            flow.deprecated.init_worker(scp_binary=True, use_uuid=True)
    num_nodes = len(args.node_list.strip().split(",")) if args.multinode else 1
    print("Traning resnet50: num_gpu_per_node = {}, num_nodes = {}.".format(args.gpu_num_per_node, num_nodes))
    main(args)
    if (args.multinode and args.skip_scp_binary is False
        and args.scp_binary_without_uuid is False):
      flow.deprecated.delete_worker()<|MERGE_RESOLUTION|>--- conflicted
+++ resolved
@@ -270,21 +270,11 @@
 
 
 def main(args):
-<<<<<<< HEAD
-    @flow.function
-    def TrainNet():
-        flow.config.train.primary_lr(0.0032)
-        flow.config.train.model_update_conf(dict(naive_conf={}))
-        with flow.distribute.consistent_strategy():
-            _set_trainable(True)
-            loss = resnet50(args, args.train_dir)
-            flow.losses.add_loss(loss)
-            return loss
-=======
     flow.config.machine_num(args.num_nodes)
     flow.config.gpu_device_num(args.gpu_num_per_node)
 
     train_config = flow.function_config()
+    train_config.default_distribute_strategy(flow.distribute.consistent_strategy())
     train_config.default_data_type(flow.float)
     train_config.train.primary_lr(0.0032)
     train_config.train.model_update_conf(dict(naive_conf={}))
@@ -294,7 +284,6 @@
         loss = resnet50(args, args.train_dir)
         flow.losses.add_loss(loss)
         return loss
->>>>>>> ec433383
 
     eval_config = flow.function_config()
     eval_config.default_data_type(flow.float)
