import oneflow as flow
import oneflow.core.operator.op_conf_pb2 as op_conf_util
import argparse
import os
import numpy
from datetime import datetime
# import hook

# DATA_DIR = "/dataset/PNGS/PNG228/of_record"
DATA_DIR = "/dataset/PNGS/PNG228/of_record_repeated"
MODEL_LOAD = "/dataset/PNGS/cnns_model_for_test/resnet50/models/of_model"
MODEL_SAVE = "./output/model_save-{}".format(str(datetime.now().strftime("%Y-%m-%d-%H:%M:%S")))
NODE_LIST = "192.168.1.12,192.168.1.14"

IMAGE_SIZE = 228
BLOCK_COUNTS = [3, 4, 6, 3]
BLOCK_FILTERS = [256, 512, 1024, 2048]
BLOCK_FILTERS_INNER = [64, 128, 256, 512]

class DLNetSpec(object):
  def __init__(self):
    self.batch_size = 8
    self.data_part_num = 32
    self.eval_dir = DATA_DIR
    self.train_dir = DATA_DIR
    self.model_save_dir = MODEL_SAVE
    self.model_load_dir = MODEL_LOAD
    self.num_nodes = 1
    self.gpu_num_per_node = 1
    self.iter_num = 10

parser = argparse.ArgumentParser()
parser.add_argument("-g", "--gpu_num_per_node", type=int, default=1, required=False)
parser.add_argument("-i", "--iter_num", type=int, default=10, required=False)
parser.add_argument("-m", "--multinode", default=False, action="store_true", required=False)
parser.add_argument("-n", "--node_list", type=str, default=NODE_LIST, required=False)
parser.add_argument("-s", "--skip_scp_binary", default=False, action="store_true", required=False)
parser.add_argument("-c","--scp_binary_without_uuid",default=False,action="store_true",required=False)
parser.add_argument("-r", "--remote_by_hand", default=False, action="store_true", required=False)
parser.add_argument("-e", "--eval_dir", type=str, default=DATA_DIR, required=False)
parser.add_argument("-t", "--train_dir", type=str, default=DATA_DIR, required=False)
parser.add_argument("-load", "--model_load_dir", type=str, default=MODEL_LOAD, required=False)
parser.add_argument("-save", "--model_save_dir", type=str, default=MODEL_SAVE, required=False)
parser.add_argument("-dn", "--data_part_num", type=int, default=32, required=False)
parser.add_argument("-b", "--batch_size", type=int, default=8, required=False)

g_output = []
g_output_key = []
g_trainable = True


def _data_load(args, data_dir):
    image_blob_conf = flow.data.BlobConf(
        "encoded",
        shape=(IMAGE_SIZE, IMAGE_SIZE, 3),
        dtype=flow.float,
        codec=flow.data.ImageCodec([flow.data.ImagePreprocessor("bgr2rgb")]),
        preprocessors=[
            flow.data.NormByChannelPreprocessor((123.68, 116.78, 103.94))
        ],
    )

    label_blob_conf = flow.data.BlobConf(
        "class/label", shape=(), dtype=flow.int32, codec=flow.data.RawCodec()
    )

    node_num = args.num_nodes
    total_batch_size = args.batch_size * args.gpu_num_per_node * node_num
    return flow.data.decode_ofrecord(
        data_dir, (label_blob_conf, image_blob_conf),
        batch_size=total_batch_size, data_part_num=args.data_part_num, name="decode",
    )


def _conv2d(
    name,
    input,
    filters,
    kernel_size,
    strides=1,
    padding="SAME",
    data_format="NCHW",
    dilations=1,
    weight_initializer=flow.variance_scaling_initializer(),
):
    weight = flow.get_variable(
        name + "-weight",
        shape=(filters, input.static_shape[1], kernel_size, kernel_size),
        dtype=input.dtype,
        initializer=weight_initializer,
        trainable=g_trainable,
    )
    return flow.nn.conv2d(
        input, weight, strides, padding, data_format, dilations, name=name
    )


def _batch_norm(inputs, name=None):
    return flow.layers.batch_normalization(
        inputs=inputs,
        axis=1,
        momentum=0.997,
        epsilon=1e-5,
        center=True,
        scale=True,
        trainable=g_trainable,
        name=name,
    )


def conv2d_affine(
    input, name, filters, kernel_size, strides, activation=op_conf_util.kNone
):
    # input data_format must be NCHW, cannot check now
    padding = "SAME" if strides > 1 or kernel_size > 1 else "VALID"
    output = _conv2d(name, input, filters, kernel_size, strides, padding)
    # output = _batch_norm(output, name + "_bn")
    # if activation != op_conf_util.kNone:
    #     output = flow.keras.activations.relu(output)

    return output


def bottleneck_transformation(
    input, block_name, filters, filters_inner, strides
):
    a = conv2d_affine(
        input,
        block_name + "_branch2a",
        filters_inner,
        1,
        1,
        activation=op_conf_util.kRelu,
    )

    b = conv2d_affine(
        a,
        block_name + "_branch2b",
        filters_inner,
        1,  # 1 for test origin 3
        strides,
        activation=op_conf_util.kRelu,
    )

    c = conv2d_affine(b, block_name + "_branch2c", filters, 1, 1)

    return c


def residual_block(input, block_name, filters, filters_inner, strides_init):
    if strides_init != 1 or block_name == "res2_0":
        shortcut = conv2d_affine(
            input, block_name + "_branch1", filters, 1, strides_init
        )
    else:
        shortcut = input

    bottleneck = bottleneck_transformation(
        input, block_name, filters, filters_inner, strides_init
    )

    return flow.keras.activations.relu(shortcut + bottleneck)


def residual_stage(
    input, stage_name, counts, filters, filters_inner, stride_init=2
):
    output = input
    for i in range(counts):
        block_name = "%s_%d" % (stage_name, i)
        output = residual_block(
            output,
            block_name,
            filters,
            filters_inner,
            stride_init if i == 0 else 1,
        )

    return output


def resnet_conv_x_body(input, on_stage_end=lambda x: x):
    output = input
    for i, (counts, filters, filters_inner) in enumerate(
        zip(BLOCK_COUNTS, BLOCK_FILTERS, BLOCK_FILTERS_INNER)
    ):
        stage_name = "res%d" % (i + 2)
        output = residual_stage(
            output,
            stage_name,
            counts,
            filters,
            filters_inner,
            1 if i == 0 else 2,
        )
        on_stage_end(output)
        g_output_key.append(stage_name)
        g_output.append(output)

    return output


def resnet_stem(input):
    conv1 = _conv2d("conv1", input, 64, 7, 2)
    g_output_key.append("conv1")
    g_output.append(conv1)

    # conv1_bn = flow.keras.activations.relu(_batch_norm(conv1, "conv1_bn"))
    # for test
    conv1_bn = conv1

    pool1 = flow.nn.avg_pool2d(
        conv1_bn,
        ksize=3,
        strides=2,
        padding="VALID",
        data_format="NCHW",
        name="pool1",
    )
    g_output_key.append("pool1")
    g_output.append(pool1)

    return pool1


def resnet50(args, data_dir):
    (labels, images) = _data_load(args, data_dir)
    images = flow.transpose(images, name="transpose", perm=[0, 3, 1, 2])
    g_output_key.append("input_img")
    g_output.append(images)

    with flow.deprecated.variable_scope("Resnet"):
        stem = resnet_stem(images)
        body = resnet_conv_x_body(stem, lambda x: x)
        pool5 = flow.nn.avg_pool2d(
            body,
            ksize=7,
            strides=1,
            padding="VALID",
            data_format="NCHW",
            name="pool5",
        )
        g_output_key.append("pool5")
        g_output.append(pool5)

        fc1001 = flow.layers.dense(
            flow.reshape(pool5, (pool5.shape[0], -1)),
            units=1001,
            use_bias=True,
            kernel_initializer=flow.xavier_uniform_initializer(),
            bias_initializer=flow.zeros_initializer(),
            trainable=g_trainable,
            name="fc1001",
        )
        g_output_key.append("fc1001")
        g_output.append(fc1001)

        loss = flow.nn.sparse_softmax_cross_entropy_with_logits(
            labels, fc1001, name="softmax_loss"
        )
        g_output_key.append("cross_entropy")
        g_output.append(loss)

    return loss


def _set_trainable(trainable):
    global g_trainable
    g_trainable = trainable


def main(args):
    @flow.function
    def TrainNet():
        flow.config.train.primary_lr(0.0032)
        flow.config.train.model_update_conf(dict(naive_conf={}))

        _set_trainable(True)
        loss = resnet50(args, args.train_dir)
        flow.losses.add_loss(loss)
        return loss

    @flow.function
    def evaluate():
        _set_trainable(False)
        return resnet50(args, args.eval_dir)

    flow.config.default_data_type(flow.float)
    flow.config.machine_num(args.num_nodes)
    flow.config.gpu_device_num(args.gpu_num_per_node)
<<<<<<< HEAD
    flow.config.enable_inplace(False)
=======
>>>>>>> 66356b6b

    check_point = flow.train.CheckPoint()
    check_point.load(MODEL_LOAD)
    # if not args.model_load_dir:
    #     check_point.init()
    # else:
    #     check_point.load(args.model_load_dir)

    loss = []

    fmt_str = "{:>12}  {:>12}  {:.6f}"
    print("{:>12}  {:>12}  {:>12}".format("iter", "loss type", "loss value"))
    for i in range(args.iter_num):
        train_loss = TrainNet().get().mean()

        loss.append(train_loss)
        print(fmt_str.format(i, "train loss:", train_loss))

        # output_dict = dict(zip(g_output_key, g_output))
        # hook.dump_tensor_to_file(output_dict, "./prob_output/iter_{}".format(i))

        # if (i + 1) % 100 == 0:
        #     eval = evaluate().get().mean()
        #     print(fmt_str.format(i, "eval loss:", eval))

        #     check_point.save(MODEL_SAVE + "_" + str(i))
        
    # save loss to file
    loss_file = "{}n{}c.npy".format(str(args.num_nodes), str(args.gpu_num_per_node * args.num_nodes))
    loss_path = "./of_loss/resnet50"
    if not os.path.exists(loss_path): os.makedirs(loss_path)
    numpy.save(os.path.join(loss_path, loss_file), loss)


if __name__ == "__main__":
    flow.env.log_dir("./output/log")
    flow.env.ctrl_port(12138)
    args = parser.parse_args()
    if args.multinode:
        flow.env.ctrl_port(12139)
        nodes = []
        for n in args.node_list.strip().split(","):
            addr_dict = {}
            addr_dict["addr"] = n
            nodes.append(addr_dict)

        flow.env.machine(nodes)

        if args.scp_binary_without_uuid:
            flow.deprecated.init_worker(scp_binary=True, use_uuid=False)
        elif args.skip_scp_binary:
            flow.deprecated.init_worker(scp_binary=False, use_uuid=False)
        else:
            flow.deprecated.init_worker(scp_binary=True, use_uuid=True)
    num_nodes = len(args.node_list.strip().split(",")) if args.multinode else 1
    print("Traning resnet50: num_gpu_per_node = {}, num_nodes = {}.".format(args.gpu_num_per_node, num_nodes))
    main(args)
    if (args.multinode and args.skip_scp_binary is False
        and args.scp_binary_without_uuid is False):
      flow.deprecated.delete_worker()<|MERGE_RESOLUTION|>--- conflicted
+++ resolved
@@ -288,10 +288,6 @@
     flow.config.default_data_type(flow.float)
     flow.config.machine_num(args.num_nodes)
     flow.config.gpu_device_num(args.gpu_num_per_node)
-<<<<<<< HEAD
-    flow.config.enable_inplace(False)
-=======
->>>>>>> 66356b6b
 
     check_point = flow.train.CheckPoint()
     check_point.load(MODEL_LOAD)
