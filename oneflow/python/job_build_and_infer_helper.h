--- conflicted
+++ resolved
@@ -99,14 +99,9 @@
 
 Maybe<long long> JobBuildAndInferCtx_GetDataType(const std::string& job_name,
                                                  const std::string& lbn) {
-<<<<<<< HEAD
-  auto* mgr = JUST(GlobalMaybe<JobBuildAndInferCtxMgr>());
-  auto* ctx = JUST(mgr->FindJobBuildAndInferCtx(job_name));
-  return *JUST(ctx->GetDataType(lbn));
-=======
-  auto* ctx = JUST(Global<JobBuildAndInferCtxMgr>::Get()->FindJobBuildAndInferCtx(job_name));
+  auto* mgr = JUST(GlobalMaybe<JobBuildAndInferCtxMgr>());
+  auto* ctx = JUST(mgr->FindJobBuildAndInferCtx(job_name));
   return JUST(ctx->GetDataType(lbn));
->>>>>>> 3da4f1a7
 }
 
 Maybe<bool> JobBuildAndInferCtx_IsDynamic(const std::string& job_name, const std::string& lbn) {
@@ -185,14 +180,9 @@
 
 Maybe<long long> JobBuildAndInferCtx_MirroredBlobGetDataType(const std::string& job_name,
                                                              const std::string& lbn) {
-<<<<<<< HEAD
-  auto* mgr = JUST(GlobalMaybe<JobBuildAndInferCtxMgr>());
-  auto* ctx = JUST(mgr->FindJobBuildAndInferCtx(job_name));
-  return *JUST(ctx->MirroredBlobGetDataType(lbn));
-=======
-  auto* ctx = JUST(Global<JobBuildAndInferCtxMgr>::Get()->FindJobBuildAndInferCtx(job_name));
+  auto* mgr = JUST(GlobalMaybe<JobBuildAndInferCtxMgr>());
+  auto* ctx = JUST(mgr->FindJobBuildAndInferCtx(job_name));
   return JUST(ctx->MirroredBlobGetDataType(lbn));
->>>>>>> 3da4f1a7
 }
 
 Maybe<bool> JobBuildAndInferCtx_MirroredBlobIsDynamic(const std::string& job_name,
