#include "operator/concat_op.h"

namespace oneflow {

void ConcatOp::InitFromOpConf(const OperatorConf& op_conf) {
  CHECK(op_conf.has_concat_conf());
  mut_op_conf() = op_conf;

<<<<<<< HEAD
  for (int i = 0; i < op_conf.concat_conf().in_size(); ++i) {
    EnrollInputBn("in_" + std::to_string(i));
=======
  for (int i = 0; i < cnf->in_size(); ++i) {
    std::string ibn = "in_" + std::to_string(i);
    EnrollInputBn(ibn);
    CHECK(ibn2lbn_.emplace(ibn, cnf->in(i)).second);
>>>>>>> a8271da6
  }
  EnrollOutputBn("out");
}
std::string ConcatOp::GetValueFromPbOpConf(const std::string& k) const {
  return GetValueFromPbMessage(op_conf().concat_conf(), k);
}

} // namespace oneflow<|MERGE_RESOLUTION|>--- conflicted
+++ resolved
@@ -6,15 +6,10 @@
   CHECK(op_conf.has_concat_conf());
   mut_op_conf() = op_conf;
 
-<<<<<<< HEAD
   for (int i = 0; i < op_conf.concat_conf().in_size(); ++i) {
-    EnrollInputBn("in_" + std::to_string(i));
-=======
-  for (int i = 0; i < cnf->in_size(); ++i) {
     std::string ibn = "in_" + std::to_string(i);
     EnrollInputBn(ibn);
-    CHECK(ibn2lbn_.emplace(ibn, cnf->in(i)).second);
->>>>>>> a8271da6
+    CHECK(ibn2lbn_.emplace(ibn, op_conf.concat_conf().in(i)).second);
   }
   EnrollOutputBn("out");
 }
