#ifndef OPERATOR_CONVOLUTION_OP_H_
#define OPERATOR_CONVOLUTION_OP_H_

#include "operator/operator.h"

namespace oneflow {

class ConvolutionOp final : public UserOperator {
 public:
  OF_DISALLOW_COPY_AND_MOVE(ConvolutionOp);
  ConvolutionOp() = default;
  ~ConvolutionOp() = default;

  void InitFromOpConf(const OperatorConf& op_conf) override;
  void InferShape4ObAndDtbFromIb() const override { TODO(); }
<<<<<<< HEAD
  void InferShape4Mtb() const override { TODO(); }
  void InferShape4Mdb() const override { TODO(); }
  std::string GetValueFromPbOpConf(const std::string& k) const override;
=======
  void InferShape4Mtb(ParallelPolicy, uint64_t parallel_id) const override {
    TODO();
  }
  void InferShape4Mdb(ParallelPolicy, uint64_t parallel_id) const override {
    TODO();
  }
>>>>>>> 52d7e948

 private:

};

} // namespace oneflow

#endif // OPERATOR_CONVOLUTION_OP_H_<|MERGE_RESOLUTION|>--- conflicted
+++ resolved
@@ -13,18 +13,13 @@
 
   void InitFromOpConf(const OperatorConf& op_conf) override;
   void InferShape4ObAndDtbFromIb() const override { TODO(); }
-<<<<<<< HEAD
-  void InferShape4Mtb() const override { TODO(); }
-  void InferShape4Mdb() const override { TODO(); }
   std::string GetValueFromPbOpConf(const std::string& k) const override;
-=======
   void InferShape4Mtb(ParallelPolicy, uint64_t parallel_id) const override {
     TODO();
   }
   void InferShape4Mdb(ParallelPolicy, uint64_t parallel_id) const override {
     TODO();
   }
->>>>>>> 52d7e948
 
  private:
 
