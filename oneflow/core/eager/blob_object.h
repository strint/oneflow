--- conflicted
+++ resolved
@@ -55,14 +55,11 @@
   std::unique_ptr<char, std::function<void(char*)>> header_buffer_;
   std::unique_ptr<char, std::function<void(char*)>> blob_dptr_;
   std::size_t blob_body_bytes_;
-<<<<<<< HEAD
+  MemoryAllocator non_pod_initer_;
 
  protected:
   BlobDesc blob_desc_;
   std::unique_ptr<RtBlobDesc> rt_blob_desc_;
-=======
-  MemoryAllocator non_pod_initer_;
->>>>>>> cd836a54
 };
 
 }  // namespace eager
