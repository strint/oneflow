#ifndef ONEFLOW_CORE_COMMON_PERMUTATION_ITERATOR_H_
#define ONEFLOW_CORE_COMMON_PERMUTATION_ITERATOR_H_

#include <iterator>

namespace oneflow {

#define ITER_DEVICE_FUNC __host__ __device__ __forceinline__

template<typename T, typename DataIter, typename IndexIter, typename OffsetT = std::ptrdiff_t>
class PermutationIterator {
 public:
  using iterator_category = std::random_access_iterator_tag;
  using self_type = PermutationIterator;
  using difference_type = OffsetT;
  using value_type = T;
  using pointer = T*;
  using reference = T&;

  ITER_DEVICE_FUNC PermutationIterator(DataIter data_iter, IndexIter index_iter)
      : data_iter_(data_iter), index_iter_(index_iter) {}

  // const methods

  ITER_DEVICE_FUNC bool operator==(const PermutationIterator& rhs) const {
    return index_iter_ == rhs.index_iter_ && data_iter_ == rhs.data_iter_;
  }

  ITER_DEVICE_FUNC bool operator!=(const PermutationIterator& rhs) const { return !(*this == rhs); }

  template<typename Int>
  ITER_DEVICE_FUNC PermutationIterator operator+(Int n) const {
    return PermutationIterator(data_iter_, index_iter_ + n);
  }

  template<typename Int>
  ITER_DEVICE_FUNC PermutationIterator operator-(Int n) const {
    return PermutationIterator(data_iter_, index_iter_ - n);
  }

  ITER_DEVICE_FUNC difference_type operator-(PermutationIterator other) const {
    return index_iter_ - other.index_iter_;
  }

  ITER_DEVICE_FUNC const pointer operator->() const { return &data_iter_[*index_iter_]; }

  ITER_DEVICE_FUNC const reference operator*() const { return data_iter_[*index_iter_]; }

  template<typename Int>
  ITER_DEVICE_FUNC const reference operator[](Int n) const {
    return data_iter_[index_iter_[n]];
  }

  // mutable methods

  ITER_DEVICE_FUNC PermutationIterator operator++(int) {
    PermutationIterator ret = *this;
    index_iter_++;
    return ret;
  }

  ITER_DEVICE_FUNC PermutationIterator operator++() {
    index_iter_++;
    return *this;
  }

  ITER_DEVICE_FUNC PermutationIterator operator--(int) {
    PermutationIterator ret = *this;
    index_iter_--;
    return ret;
  }

  ITER_DEVICE_FUNC PermutationIterator operator--() {
    index_iter_--;
    return *this;
  }

  template<typename Int>
  ITER_DEVICE_FUNC PermutationIterator& operator+=(Int n) {
    index_iter_ += n;
    return *this;
  }

  template<typename Int>
  ITER_DEVICE_FUNC PermutationIterator& operator-=(Int n) {
    index_iter_ -= n;
    return *this;
  }

  ITER_DEVICE_FUNC pointer operator->() { return &data_iter_[*index_iter_]; }

  ITER_DEVICE_FUNC reference operator*() { return data_iter_[*index_iter_]; }

  template<typename Int>
  ITER_DEVICE_FUNC reference operator[](Int n) {
    return data_iter_[index_iter_[n]];
  }

 private:
  DataIter data_iter_;
  IndexIter index_iter_;
};

#undef ITER_DEVICE_FUNC
<<<<<<< HEAD
=======

>>>>>>> 7d5da3ad
}  // namespace oneflow

#endif  // ONEFLOW_CORE_COMMON_PERMUTATION_ITERATOR_H_<|MERGE_RESOLUTION|>--- conflicted
+++ resolved
@@ -102,10 +102,7 @@
 };
 
 #undef ITER_DEVICE_FUNC
-<<<<<<< HEAD
-=======
 
->>>>>>> 7d5da3ad
 }  // namespace oneflow
 
 #endif  // ONEFLOW_CORE_COMMON_PERMUTATION_ITERATOR_H_