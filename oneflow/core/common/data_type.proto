--- conflicted
+++ resolved
@@ -8,7 +8,6 @@
   kDouble = 3;
   kInt8 = 4;
   kInt32 = 5;
-<<<<<<< HEAD
   kOFRecord = 6;
   kBytesList8 = 7;
   kBytesList16 = 8;
@@ -24,20 +23,5 @@
   kInt32List24 = 18;
   kUInt8 = 20;
   kUInt32 = 21;
-=======
-  kInt64 = 6;
-  kOFRecord = 7;
-  kBytesList8 = 8;
-  kBytesList16 = 9;
-  kBytesList24 = 10;
-  kFloatList8 = 11;
-  kFloatList16 = 12;
-  kFloatList24 = 13;
-  kDoubleList8 = 14;
-  kDoubleList16 = 15;
-  kDoubleList24 = 16;
-  kInt32List8 = 17;
-  kInt32List16 = 18;
-  kInt32List24 = 19;
->>>>>>> d1a03a9c
+  kInt64 = 22;
 }