--- conflicted
+++ resolved
@@ -51,11 +51,7 @@
   cond_.wait(lock, [this]() { return (!queue_.empty()) || is_closed_; });
   if (queue_.empty()) { return kChannelStatusErrorClosed; }
   while (!queue_.empty()) {
-<<<<<<< HEAD
-    items->push(queue_.front());
-=======
     items->push(std::move(queue_.front()));
->>>>>>> 7d5da3ad
     queue_.pop();
   }
   return kChannelStatusSuccess;
