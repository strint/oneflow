#include "oneflow/core/kernel/naive_model_update_kernel.h"
#include "oneflow/core/kernel/normal_model_update_kernel.cuh"

namespace oneflow {

template<DeviceType device_type, typename T>
void NaiveMdUpdateKernel<device_type, T>::UpdateModel(
    DeviceCtx* ctx, const T* batch_instance_num_ptr, T learning_rate, T l1, T l2,
    int64_t next_model_vid, std::function<Blob*(const std::string&)> BnInOp2Blob) const {
  const Blob* model_diff_blob = BnInOp2Blob("model_diff");
  Blob* model_blob = BnInOp2Blob("model");
  // model = model - alpha * model_diff
  NaiveMdUpdateKernelUtil<device_type, T>::UpdateModel(
      ctx, model_blob->shape().elem_cnt(), batch_instance_num_ptr, learning_rate, l1, l2,
      model_diff_blob->dptr<T>(), model_blob->mut_dptr<T>());
}

template<DeviceType device_type, typename T>
const PbMessage& NaiveMdUpdateKernel<device_type, T>::GetCustomizedOpConf() const {
<<<<<<< HEAD
  if (this->job_desc().IsTrain()) {
    return this->op_conf().normal_mdupdt_conf();
  } else if (this->job_desc().other_conf().predict_conf().has_tmp_split_fw_bw_train_conf()) {
=======
  if (Global<JobDesc>::Get()->other_conf().predict_conf().has_tmp_split_fw_bw_train_conf()) {
>>>>>>> 8f9d8763
    return this->op_conf().naive_model_update_conf();
  } else {
    UNIMPLEMENTED();
  }
}

template<typename T>
class NaiveMdUpdateKernelUtil<DeviceType::kCPU, T> final {
 public:
  static void UpdateModel(DeviceCtx*, const int64_t n, const T* batch_instance_num_ptr,
                          T learning_rate, T l1, T l2, const T* model_diff, T* model) {
    for (int64_t i = 0; i != n; ++i) {
      T reg_diff = RegularizeDiff(model_diff[i], *batch_instance_num_ptr, l1, l2, model[i]);
      model[i] = model[i] - learning_rate * reg_diff;
    }
  }
};

DEFINE_MDUPDT_KERNEL_CREATOR(Naive);

ADD_DEFAULT_KERNEL_CREATOR(OperatorConf::kNaiveModelUpdateConf, NaiveMdUpdateKernel,
                           FLOATING_DATA_TYPE_SEQ);

}  // namespace oneflow<|MERGE_RESOLUTION|>--- conflicted
+++ resolved
@@ -17,17 +17,7 @@
 
 template<DeviceType device_type, typename T>
 const PbMessage& NaiveMdUpdateKernel<device_type, T>::GetCustomizedOpConf() const {
-<<<<<<< HEAD
-  if (this->job_desc().IsTrain()) {
-    return this->op_conf().normal_mdupdt_conf();
-  } else if (this->job_desc().other_conf().predict_conf().has_tmp_split_fw_bw_train_conf()) {
-=======
-  if (Global<JobDesc>::Get()->other_conf().predict_conf().has_tmp_split_fw_bw_train_conf()) {
->>>>>>> 8f9d8763
-    return this->op_conf().naive_model_update_conf();
-  } else {
-    UNIMPLEMENTED();
-  }
+  return this->op_conf().naive_model_update_conf();
 }
 
 template<typename T>
