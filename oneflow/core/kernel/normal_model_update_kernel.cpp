--- conflicted
+++ resolved
@@ -15,6 +15,11 @@
   user_conf_ = *GetMsgPtrFromPbMessage<NormalModelUpdateOpUserConf>(op_conf, "user_conf");
   l1_ = static_cast<T>(GetValFromPbMessage<float>(op_conf, "l1"));
   l2_ = static_cast<T>(GetValFromPbMessage<float>(op_conf, "l2"));
+  const NormalizeConf* normalize_conf = GetMsgPtrFromPbMessage<NormalizeConf>(op_conf, "normalize_conf");
+  if (normalize_conf != nullptr) {
+    normalize_conf_.reset(new NormalizeConf());
+    *(normalize_conf_.get()) = *normalize_conf;
+  }
 }
 
 template<DeviceType device_type, typename T>
@@ -26,21 +31,13 @@
   if (user_conf_.has_clip_conf()) {
     ClipGradient(ctx.device_ctx, user_conf_.clip_conf(), batch_instance_num_ptr, BnInOp2Blob);
   }
-<<<<<<< HEAD
-  float l1 = GetValFromPbMessage<float>(op_conf, "l1");
-  float l2 = GetValFromPbMessage<float>(op_conf, "l2");
-  UpdateModel(ctx.device_ctx, batch_instance_num_ptr, static_cast<T>(l1), static_cast<T>(l2),
-              train_step_ptr, learning_rate_ptr, BnInOp2Blob);
-  const auto& norm_conf = *GetMsgPtrFromPbMessage<NormalizeConf>(op_conf, "normalize_conf");
-  if (&norm_conf != nullptr) {
+  UpdateModel(ctx.device_ctx, batch_instance_num_ptr, l1_, l2_, train_step_ptr, learning_rate_ptr,
+              BnInOp2Blob);
+  if (normalize_conf_) {
     L2NormalizeKernelUtil<device_type, T>::Forward(
-        ctx.device_ctx, norm_conf.axis(), norm_conf.epsilon(), BnInOp2Blob("model"),
+        ctx.device_ctx, normalize_conf_->axis(), normalize_conf_->epsilon(), BnInOp2Blob("model"),
         BnInOp2Blob("square_x_sum"), BnInOp2Blob("model"));
   }
-=======
-  UpdateModel(ctx.device_ctx, batch_instance_num_ptr, l1_, l2_, train_step_ptr, learning_rate_ptr,
-              BnInOp2Blob);
->>>>>>> 2521eee9
 }
 
 #define INSTANTIATE_KERNEL(device_type, data_type_pair) \
