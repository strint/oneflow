--- conflicted
+++ resolved
@@ -6,7 +6,13 @@
 
 namespace {
 
-<<<<<<< HEAD
+Shape GetFlatShape(const ShapeView& shape, const int64_t axis) {
+  CHECK_GT(shape.NumAxes(), 0);
+  CHECK_GE(axis, 0);
+  CHECK_LT(axis, shape.NumAxes());
+  return Shape({shape.Count(0, axis), shape.At(axis), shape.Count(axis + 1)});
+}
+
 template<typename K, typename IDX>
 __device__ int64_t GetInOffset(const IDX out_offset, const K* indices, const IDX indices_num,
                                const IDX instance_size, const IDX gather_dim_size,
@@ -15,23 +21,6 @@
   const IDX indices_idx = out_offset % out_batch_size / instance_size;
   const IDX inner_idx = out_offset % instance_size;
   const K idx = indices[batch_idx * indices_num + indices_idx];
-=======
-Shape GetFlatShape(const ShapeView& shape, const int64_t axis) {
-  CHECK_GT(shape.NumAxes(), 0);
-  CHECK_GE(axis, 0);
-  CHECK_LT(axis, shape.NumAxes());
-  return Shape({shape.Count(0, axis), shape.At(axis), shape.Count(axis + 1)});
-}
-
-template<typename K>
-__device__ int64_t GetInOffset(const int64_t out_offset, const K* indices,
-                               const int64_t indices_num, const int64_t instance_size,
-                               const int64_t gather_dim_size) {
-  const int64_t batch_idx = out_offset / (indices_num * instance_size);
-  const int64_t indices_idx = out_offset % (indices_num * instance_size) / instance_size;
-  const int64_t inner_idx = out_offset % instance_size;
-  const int64_t idx = indices[batch_idx * indices_num + indices_idx];
->>>>>>> f04c7fe1
   assert(idx >= 0 && idx < gather_dim_size);
   return batch_idx * in_batch_size + idx * instance_size + inner_idx;
 }
