--- conflicted
+++ resolved
@@ -44,11 +44,7 @@
   required LossKernelConf loss_conf = 1;
 }
 
-<<<<<<< HEAD
-message  SigmoidCrossEntropyLossKernelConf {
-=======
 message SigmoidCrossEntropyLossKernelConf {
->>>>>>> 813c84c3
   required LossKernelConf loss_conf = 1;
 }
 
@@ -133,41 +129,18 @@
   repeated string fw_buf_bns = 8;
   repeated string bw_buf_bns = 9;
 
-<<<<<<< HEAD
-  repeated string model_bns = 8;
-  repeated string model_diff_bns = 9;
-  repeated string const_model_bns = 10;
-
-  repeated string forward_model_bns = 11;
-  repeated string const_buf_bns = 12;
-=======
   repeated string model_bns = 10;
   repeated string model_diff_bns = 11;
   repeated string const_model_bns = 12;
-  
+
   repeated string forward_model_bns = 13;
   repeated string const_buf_bns = 14;
   repeated string pb_input_bns = 15;
   repeated string pb_output_bns = 16;
->>>>>>> 813c84c3
 }
 
-message PythonKernelConf {
-  optional bool global_instance = 1;
-}
-
-
 message KernelConf {
-<<<<<<< HEAD
   required OpAttribute op_attribute = 1;
-  required bool need_do_data_id = 2;
-  required bool need_do_col_num = 3;
-  required bool is_forward = 4;
-  required DataType data_type = 5;
-  optional ActivationType forward_activation = 6 [default = kNone];
-  optional ActivationType backward_activation = 7 [default = kNone];
-=======
-  required OpAttribute op_attribute = 1; 
   optional bool need_do_data_id = 2 [default = false];
   optional bool need_do_col_num = 3 [default = false];
   optional bool need_do_opaque_header = 4 [default = false];
@@ -175,7 +148,6 @@
   required DataType data_type = 6;
   optional ActivationType forward_activation = 7 [default = kNone];
   optional ActivationType backward_activation = 8 [default = kNone];
->>>>>>> 813c84c3
 
   oneof kernel_type {
     SparseSoftmaxCrossEntropyLossKernelConf sparse_softmax_cross_entropy_loss_conf = 101;
@@ -194,10 +166,6 @@
     ReduceGatherKernelConf reduce_gather_conf = 350;
     AccuracyKernelConf accuracy_conf = 401;
     SmoothL1LossKernelConf smooth_l1_loss_conf = 402;
-<<<<<<< HEAD
-    PythonKernelConf python_conf = 403;
-=======
     SigmoidCrossEntropyLossKernelConf sigmoid_cross_entropy_loss_conf = 403;
->>>>>>> 813c84c3
   }
 }