syntax = "proto2";
package oneflow;

import "oneflow/core/common/shape.proto";
import "oneflow/core/common/data_type.proto";
import "oneflow/core/operator/op_attribute.proto";
import "oneflow/core/operator/op_conf.proto";
import "oneflow/core/job/placement.proto";
import "oneflow/core/register/tensor_slice_view.proto";

message ConvKernelConf {
  required ShapeProto in = 1;
  required ShapeProto out = 2;
  required ShapeProto weight = 3;
  optional ShapeProto bias = 4;
  required int32 dim = 5;
  repeated int32 pad_small_side = 6;
  repeated int32 pad_large_side = 7;
  repeated int32 dilation_rate = 8;
  repeated int32 strides = 9;
  optional int32 cudnn_fwd_algo = 10 [default = -1];
  optional int32 cudnn_bwd_filter_algo = 11 [default = -1];
  optional int32 cudnn_bwd_data_algo = 12 [default = -1];
}

message DropoutKernelConf {
  required ShapeProto in = 1;
  required ShapeProto random_mask = 2;
  required ShapeProto out = 3;
}

message LossKernelConf {
  required DataType prediction_type = 1;
  required DataType label_type = 2;
  required float weight_scalar = 3;
  required ScalarReductionType reduction = 4;
}

message SparseSoftmaxCrossEntropyLossKernelConf {
  required LossKernelConf loss_conf = 1;
}

message SparseCrossEntropyLossKernelConf {
  required LossKernelConf loss_conf = 1;
}

message SigmoidCrossEntropyLossKernelConf {
    required LossKernelConf loss_conf = 1;
}

message SigmoidCrossEntropyLossGradKernelConf {
    required LossKernelConf loss_conf = 1;
}

message IdentityLossKernelConf {
  required LossKernelConf loss_conf = 1;
}

message PoolingKernelConf {
  required ShapeProto in = 1;
  required ShapeProto out = 2;
  required int32 dim = 3;
  repeated int32 padding_before = 4;
  repeated int32 padding_after = 5;
  repeated int32 pool_size = 6;
  repeated int32 strides = 7;
  required string data_format = 8;
}

message AveragePoolingKernelConf {
  required PoolingKernelConf pooling_conf = 1;
}

message MaxPoolingKernelConf {
  required PoolingKernelConf pooling_conf = 1;
}

message ReduceSumKernelConf {
  required ShapeProto kept_dims_shape = 1;
}

message SoftmaxKernelConf {
  required int32 axis = 1;
  required int64 transpose_rows = 2;
  required int64 transpose_cols = 3;
  required bool need_transpose = 4;
  repeated int32 perm = 5;
}

message TransposeKernelConf {
  repeated int32 perm = 1;
  repeated int32 invert_perm = 2;
}

message LocalResponseNormalizationKernelConf {
  required ShapeProto batch = 1;
}

message DecodeRandomKernelConf {
  required uint32 random_seed = 1;
}

message DecodeOFRecordKernelConf {
  required uint32 random_seed = 1;
}

message ReduceGatherKernelConf {
  repeated int64 data_offset = 1;
}

message ReduceConcatKernelConf {
  repeated int64 data_offset = 1;
}

message ReduceSplitKernelConf {
  repeated int64 data_offset = 1;
}

message AccuracyKernelConf {
  required DataType prediction_type = 1;
  required DataType label_type = 2;
}

message HingeLossKernelConf {
  required LossKernelConf loss_conf = 1;
}

message SliceKernelConf {
  required ShapeProto in_shape = 1;
}

message ConstantKernelConf {
  required InitializerConf initializer = 1;
  required uint32 random_seed = 2;
}

message GatherKernelConf {
  required int64 axis = 1;
}

message VariableKernelConf {
  required bool is_fw_inplace = 1;
  required bool is_bw_inplace = 2;
}

message RecordLoadKernelConf {
  required int64 device_piece_size = 1;
  required int64 parallel_id = 2;
  required int64 parallel_num = 3;
}

message PReluAlphaGradKernelConf {
  repeated int32 perm = 1;
}

message ConvFilterGradKernelConf {
  optional int32 cudnn_bwd_filter_algo = 1 [default = -1];
}

message ConvDataGradKernelConf {
  optional int32 cudnn_bwd_data_algo = 1 [default = -1];
}

message ShapeElemCntKernelConf {
  repeated int32 axis = 1;
}

message GatherMs0KernelConf {
  required int64 offset = 1;
}

message GatherMs0GradKernelConf {
  required int64 offset = 1;
}

message NcclTupleReduceConf {
  required ParallelContext parallel_ctx = 1;
}

message NcclTupleBroadcastConf {
  required ParallelContext parallel_ctx = 1;
}

<<<<<<< HEAD
message ArcFaceConf {
  required int64 lower_bound = 1;
}

message ArcFaceGradConf {
  required int64 lower_bound = 1;
}

message SparseSoftmaxCrossEntropyGradConf {
  required int64 lower_bound = 1;  
}

message SparseCrossEntropyConf {
  required int64 lower_bound = 1;  
=======
message ModelIoV2KernelConf {
  repeated TensorSliceViewProto slice_view = 1;
  required ParallelContext parallel_ctx = 2;
>>>>>>> 93671bff
}

message KernelConf {
  required OpAttribute op_attribute = 1;
  required bool is_forward = 2;
  required DataType data_type = 3;
  optional bool need_do_data_id = 6 [default = false];
  optional bool need_do_col_num = 7 [default = false];
  optional bool need_do_opaque_header = 8 [default = false];
  optional bool need_do_dim0_valid_num = 9 [default = false];
  optional bool need_do_dim1_valid_num = 10 [default = false];
  optional bool need_do_dim2_valid_num = 11 [default = false];
  optional bool need_do_record_id_in_device_piece = 12 [default = false];
  optional bool can_naive_do_dim0_valid_num = 13 [default = false];
  optional bool can_naive_do_record_id_in_device_piece = 14 [default = false];

  oneof kernel_type {
    SparseSoftmaxCrossEntropyLossKernelConf sparse_softmax_cross_entropy_loss_conf = 101;
    SparseCrossEntropyLossKernelConf sparse_cross_entropy_loss_conf = 102;
    DecodeRandomKernelConf decode_random_conf = 103;
    DecodeOFRecordKernelConf decode_ofrecord_conf = 104;
    HingeLossKernelConf hinge_loss_conf = 105;
    SoftmaxKernelConf softmax_conf = 116;
    TransposeKernelConf transpose_conf = 117;
    ReduceSumKernelConf reduce_sum_conf = 120;
    ConvKernelConf conv_conf = 127;
    DropoutKernelConf dropout_conf = 140;
    AveragePoolingKernelConf average_pooling_conf = 204;
    MaxPoolingKernelConf max_pooling_conf = 205;
    LocalResponseNormalizationKernelConf local_response_normalization_conf = 300;
    ReduceGatherKernelConf reduce_gather_conf = 350;
    ReduceConcatKernelConf reduce_concat_conf = 351;
    ReduceSplitKernelConf reduce_split_conf = 352;
    AccuracyKernelConf accuracy_conf = 401;
    SliceKernelConf slice_conf = 402;
    ConstantKernelConf constant_conf = 403;
    SigmoidCrossEntropyLossKernelConf sigmoid_cross_entropy_loss_conf = 404;
    IdentityLossKernelConf identity_loss_conf = 405;
    GatherKernelConf gather_conf = 406;
    VariableKernelConf variable_conf = 407;
    RecordLoadKernelConf record_load_conf = 408;
    PReluAlphaGradKernelConf prelu_alpha_grad_conf = 409;
    ConvFilterGradKernelConf conv_filter_grad_conf = 410;
    ConvDataGradKernelConf conv_data_grad_conf = 411;
    ShapeElemCntKernelConf shape_elem_cnt_conf = 412;
    SigmoidCrossEntropyLossGradKernelConf sigmoid_cross_entropy_loss_grad_conf = 413;
    GatherMs0KernelConf gather_ms0_conf = 414;
    GatherMs0GradKernelConf gather_ms0_grad_conf = 415;
    NcclTupleReduceConf nccl_tuple_reduce_conf = 416;
    NcclTupleBroadcastConf nccl_tuple_broadcast_conf = 417;
<<<<<<< HEAD
    ArcFaceConf arc_face_conf = 418;
    ArcFaceGradConf arc_face_grad_conf = 419;    
    SparseSoftmaxCrossEntropyGradConf sparse_softmax_cross_entropy_grad_conf = 420;
    SparseCrossEntropyConf sparse_cross_entropy_conf = 421;  
=======
    ModelIoV2KernelConf model_io_v2_conf = 418;
>>>>>>> 93671bff
  }
}<|MERGE_RESOLUTION|>--- conflicted
+++ resolved
@@ -181,7 +181,6 @@
   required ParallelContext parallel_ctx = 1;
 }
 
-<<<<<<< HEAD
 message ArcFaceConf {
   required int64 lower_bound = 1;
 }
@@ -196,11 +195,11 @@
 
 message SparseCrossEntropyConf {
   required int64 lower_bound = 1;  
-=======
+}
+
 message ModelIoV2KernelConf {
   repeated TensorSliceViewProto slice_view = 1;
   required ParallelContext parallel_ctx = 2;
->>>>>>> 93671bff
 }
 
 message KernelConf {
@@ -251,13 +250,10 @@
     GatherMs0GradKernelConf gather_ms0_grad_conf = 415;
     NcclTupleReduceConf nccl_tuple_reduce_conf = 416;
     NcclTupleBroadcastConf nccl_tuple_broadcast_conf = 417;
-<<<<<<< HEAD
-    ArcFaceConf arc_face_conf = 418;
-    ArcFaceGradConf arc_face_grad_conf = 419;    
-    SparseSoftmaxCrossEntropyGradConf sparse_softmax_cross_entropy_grad_conf = 420;
-    SparseCrossEntropyConf sparse_cross_entropy_conf = 421;  
-=======
     ModelIoV2KernelConf model_io_v2_conf = 418;
->>>>>>> 93671bff
+    ArcFaceConf arc_face_conf = 419;
+    ArcFaceGradConf arc_face_grad_conf = 420;    
+    SparseSoftmaxCrossEntropyGradConf sparse_softmax_cross_entropy_grad_conf = 421;
+    SparseCrossEntropyConf sparse_cross_entropy_conf = 422;  
   }
 }