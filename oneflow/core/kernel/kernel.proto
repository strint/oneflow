syntax = "proto2";
package oneflow;

import "oneflow/core/common/shape.proto";
import "oneflow/core/common/data_type.proto";
import "oneflow/core/operator/op_attribute.proto";
import "oneflow/core/operator/op_conf.proto";
import "oneflow/core/job/placement.proto";

message ConvKernelConf {
  required ShapeProto in = 1;
  required ShapeProto out = 2;
  required ShapeProto weight = 3;
  optional ShapeProto bias = 4;
  required int32 dim = 5;
  repeated int32 pad_small_side = 6;
  repeated int32 pad_large_side = 7;
  repeated int32 dilation_rate = 8;
  repeated int32 strides = 9;
  optional int32 cudnn_fwd_algo = 10 [default = -1];
  optional int32 cudnn_bwd_filter_algo = 11 [default = -1];
  optional int32 cudnn_bwd_data_algo = 12 [default = -1];
}

message DropoutKernelConf {
  required ShapeProto in = 1;
  required ShapeProto random_mask = 2;
  required ShapeProto out = 3;
}

message LossKernelConf {
  required DataType prediction_type = 1;
  required DataType label_type = 2;
  required float weight_scalar = 3;
  required ScalarReductionType reduction = 4;
}

message SparseSoftmaxCrossEntropyLossKernelConf {
  required LossKernelConf loss_conf = 1;
}

message SparseCrossEntropyLossKernelConf {
  required LossKernelConf loss_conf = 1;
}

message SigmoidCrossEntropyLossKernelConf {
    required LossKernelConf loss_conf = 1;
}

message SigmoidCrossEntropyLossGradKernelConf {
    required LossKernelConf loss_conf = 1;
}

message IdentityLossKernelConf {
  required LossKernelConf loss_conf = 1;
}

message PoolingKernelConf {
  required ShapeProto in = 1;
  required ShapeProto out = 2;
  required int32 dim = 3;
  repeated int32 padding_before = 4;
  repeated int32 padding_after = 5;
  repeated int32 pool_size = 6;
  repeated int32 strides = 7;
  required string data_format = 8;
}

message AveragePoolingKernelConf {
  required PoolingKernelConf pooling_conf = 1;
}

message MaxPoolingKernelConf {
  required PoolingKernelConf pooling_conf = 1;
}

message ReduceSumKernelConf {
  required ShapeProto kept_dims_shape = 1;
}

message SoftmaxKernelConf {
  required int32 axis = 1;
  required int64 transpose_rows = 2;
  required int64 transpose_cols = 3;
  required bool need_transpose = 4;
  repeated int32 perm = 5;
}

message TransposeKernelConf {
  repeated int32 perm = 1;
  repeated int32 invert_perm = 2;
}

message LocalResponseNormalizationKernelConf {
  required ShapeProto batch = 1;
}

message DecodeRandomKernelConf {
  required uint32 random_seed = 1;
}

message DecodeOFRecordKernelConf {
  required uint32 random_seed = 1;
}

message ReduceGatherKernelConf {
  repeated int64 data_offset = 1;
}

message ReduceConcatKernelConf {
  repeated int64 data_offset = 1;
}

message ReduceSplitKernelConf {
  repeated int64 data_offset = 1;
}

message AccuracyKernelConf {
  required DataType prediction_type = 1;
  required DataType label_type = 2;
}

message HingeLossKernelConf {
  required LossKernelConf loss_conf = 1;
}

message SliceKernelConf {
  required ShapeProto in_shape = 1;
}

message ConstantKernelConf {
  required InitializerConf initializer = 1;
  required uint32 random_seed = 2;
}

message GatherKernelConf {
  required int64 axis = 1;
}

message VariableKernelConf {
  required bool is_fw_inplace = 1;
  required bool is_bw_inplace = 2;
}

message RecordLoadKernelConf {
  required int64 device_piece_size = 1;
  required int64 parallel_id = 2;
  required int64 parallel_num = 3;
}

message PReluAlphaGradKernelConf {
  repeated int32 perm = 1;
}

message ConvFilterGradKernelConf {
  optional int32 cudnn_bwd_filter_algo = 1 [default = -1];
}

message ConvDataGradKernelConf {
  optional int32 cudnn_bwd_data_algo = 1 [default = -1];
}

message ShapeElemCntKernelConf {
  repeated int32 axis = 1;
}

message GatherMs0KernelConf {
  required int64 offset = 1;
}

message GatherMs0GradKernelConf {
  required int64 offset = 1;
}

message DeconvKernelConf {
  required ShapeProto in = 1;
  required ShapeProto out = 2;
  required ShapeProto weight = 3;
  required int32 dim = 4;
  repeated int32 pad_small_side = 5;
  repeated int32 pad_large_side = 6;
  repeated int32 strides = 7;
  optional int32 cudnn_bwd_data_algo = 8 [default = -1];
}

message TopKConf {
  required int32 temp_storage_bytes = 1;
}

message NcclTupleReduceConf {
  required ParallelContext parallel_ctx = 1;
}

message NcclTupleBroadcastConf {
  required ParallelContext parallel_ctx = 1;
}

message KernelConf {
  required OpAttribute op_attribute = 1;
  required DataType data_type = 2;
  optional bool need_do_opaque_header = 4 [default = false];
  optional bool need_do_lod = 5 [default = false];
  optional bool need_do_dense_shape = 6 [default = false];

  oneof kernel_type {
    SparseSoftmaxCrossEntropyLossKernelConf sparse_softmax_cross_entropy_loss_conf = 101;
    SparseCrossEntropyLossKernelConf sparse_cross_entropy_loss_conf = 102;
    DecodeRandomKernelConf decode_random_conf = 103;
    DecodeOFRecordKernelConf decode_ofrecord_conf = 104;
    HingeLossKernelConf hinge_loss_conf = 105;
    SoftmaxKernelConf softmax_conf = 116;
    TransposeKernelConf transpose_conf = 117;
    ReduceSumKernelConf reduce_sum_conf = 120;
    ConvKernelConf conv_conf = 127;
    DropoutKernelConf dropout_conf = 140;
    AveragePoolingKernelConf average_pooling_conf = 204;
    MaxPoolingKernelConf max_pooling_conf = 205;
    LocalResponseNormalizationKernelConf local_response_normalization_conf = 300;
    ReduceGatherKernelConf reduce_gather_conf = 350;
    ReduceConcatKernelConf reduce_concat_conf = 351;
    ReduceSplitKernelConf reduce_split_conf = 352;
    AccuracyKernelConf accuracy_conf = 401;
    SliceKernelConf slice_conf = 402;
    ConstantKernelConf constant_conf = 403;
    SigmoidCrossEntropyLossKernelConf sigmoid_cross_entropy_loss_conf = 404;
    IdentityLossKernelConf identity_loss_conf = 405;
    GatherKernelConf gather_conf = 406;
    VariableKernelConf variable_conf = 407;
    RecordLoadKernelConf record_load_conf = 408;
    PReluAlphaGradKernelConf prelu_alpha_grad_conf = 409;
    ConvFilterGradKernelConf conv_filter_grad_conf = 410;
    ConvDataGradKernelConf conv_data_grad_conf = 411;
    ShapeElemCntKernelConf shape_elem_cnt_conf = 412;
<<<<<<< HEAD
    GatherMs0KernelConf gather_ms0_conf = 413;
    GatherMs0GradKernelConf gather_ms0_grad_conf = 414;
    DeconvKernelConf deconv_conf = 415;
    TopKConf top_k_conf = 416;
    SigmoidCrossEntropyLossGradKernelConf sigmoid_cross_entropy_loss_grad_conf = 417;
    NcclTupleReduceConf nccl_tuple_reduce_conf = 418;
    NcclTupleBroadcastConf nccl_tuple_broadcast_conf = 419;
=======
    SigmoidCrossEntropyLossGradKernelConf sigmoid_cross_entropy_loss_grad_conf = 413;
    GatherMs0KernelConf gather_ms0_conf = 414;
    GatherMs0GradKernelConf gather_ms0_grad_conf = 415;
    NcclTupleReduceConf nccl_tuple_reduce_conf = 416;	
    NcclTupleBroadcastConf nccl_tuple_broadcast_conf = 417;
>>>>>>> c255502e
  }
}<|MERGE_RESOLUTION|>--- conflicted
+++ resolved
@@ -231,7 +231,6 @@
     ConvFilterGradKernelConf conv_filter_grad_conf = 410;
     ConvDataGradKernelConf conv_data_grad_conf = 411;
     ShapeElemCntKernelConf shape_elem_cnt_conf = 412;
-<<<<<<< HEAD
     GatherMs0KernelConf gather_ms0_conf = 413;
     GatherMs0GradKernelConf gather_ms0_grad_conf = 414;
     DeconvKernelConf deconv_conf = 415;
@@ -239,12 +238,5 @@
     SigmoidCrossEntropyLossGradKernelConf sigmoid_cross_entropy_loss_grad_conf = 417;
     NcclTupleReduceConf nccl_tuple_reduce_conf = 418;
     NcclTupleBroadcastConf nccl_tuple_broadcast_conf = 419;
-=======
-    SigmoidCrossEntropyLossGradKernelConf sigmoid_cross_entropy_loss_grad_conf = 413;
-    GatherMs0KernelConf gather_ms0_conf = 414;
-    GatherMs0GradKernelConf gather_ms0_grad_conf = 415;
-    NcclTupleReduceConf nccl_tuple_reduce_conf = 416;	
-    NcclTupleBroadcastConf nccl_tuple_broadcast_conf = 417;
->>>>>>> c255502e
   }
 }