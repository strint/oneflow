--- conflicted
+++ resolved
@@ -7,11 +7,8 @@
 import "oneflow/core/operator/op_attribute.proto";
 import "oneflow/core/operator/op_conf.proto";
 import "oneflow/core/job/placement.proto";
-<<<<<<< HEAD
 import "oneflow/core/register/tensor_slice_view.proto";
-=======
 import "oneflow/core/register/blob_desc.proto";
->>>>>>> f04c7fe1
 
 message ConvKernelConf {
   required ShapeProto in = 1;
@@ -165,7 +162,6 @@
   required ParallelContext parallel_ctx = 1;
 }
 
-<<<<<<< HEAD
 message IndexedSlicesLazyAdamOptimizerKernelConf {
   required DataType indices_data_type = 1;
   required int64 lower_bound = 2;
@@ -190,7 +186,8 @@
   required DataType indices_data_type = 1;
   required int64 lower_bound = 2;
   required int64 upper_bound = 3;
-=======
+}
+
 message UserKernelConf {
   map<string, BlobDescProto> bn_in_op2blob_desc = 1;
   required ParallelContext parallel_ctx = 2;
@@ -198,31 +195,15 @@
 
 message XrtLaunchKernelConf {
   required ParallelContext parallel_ctx = 1;
->>>>>>> f04c7fe1
 }
 
 message KernelConf {
   required OpAttribute op_attribute = 1;
-<<<<<<< HEAD
-  required bool is_forward = 2;
-  required DataType data_type = 3;
-  optional bool need_do_data_id = 6 [default = false];
-  optional bool need_do_col_num = 7 [default = false];
-  optional bool need_do_opaque_header = 8 [default = false];
-  optional bool need_do_dim0_valid_num = 9 [default = false];
-  optional bool need_do_dim1_valid_num = 10 [default = false];
-  optional bool need_do_dim2_valid_num = 11 [default = false];
-  optional bool need_do_record_id_in_device_piece = 12 [default = false];
-  optional bool can_naive_do_dim0_valid_num = 13 [default = false];
-  optional bool can_naive_do_record_id_in_device_piece = 14 [default = false];
-  optional bool any_input_blob_may_be_empty = 15 [default = false];
-=======
   required DataType data_type = 2;
   optional bool need_do_opaque_header = 4 [default = false];
   optional bool need_do_tensor_list = 5 [default = false];
   optional bool need_do_shape = 6 [default = false];
   required DTypeSignature dtype_signature = 7;
->>>>>>> f04c7fe1
 
   oneof kernel_type {
     UserKernelConf user_conf = 100;
@@ -254,17 +235,12 @@
     SigmoidCrossEntropyLossGradKernelConf sigmoid_cross_entropy_loss_grad_conf = 413;
     GatherMs0KernelConf gather_ms0_conf = 414;
     GatherMs0GradKernelConf gather_ms0_grad_conf = 415;
-<<<<<<< HEAD
-    NcclTupleReduceConf nccl_tuple_reduce_conf = 416;
-    NcclTupleBroadcastConf nccl_tuple_broadcast_conf = 417;
     IndexedSlicesLazyAdamOptimizerKernelConf indexed_slices_lazy_adam_optimizer_conf = 418;
     ModelIoV2KernelConf model_io_v2_conf = 419;
     UnsortedBatchSegmentSumKernelConf unsorted_batch_segment_sum_conf = 420;
     DecodeOneRecKernelConf decode_onerec_conf = 421;
     ScatterAddKernelConf scatter_add_conf = 422;
-=======
     NcclTupleReduceConf nccl_tuple_reduce_conf = 426;
     NcclTupleBroadcastConf nccl_tuple_broadcast_conf = 427;
->>>>>>> f04c7fe1
   }
 }