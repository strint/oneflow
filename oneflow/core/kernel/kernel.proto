syntax = "proto2";
package oneflow;

import "oneflow/core/common/shape.proto";
import "oneflow/core/common/data_type.proto";
import "oneflow/core/operator/op_conf.proto";

message ConvKernelConf {
  required ShapeProto in = 1;
  required ShapeProto out = 2;
  required ShapeProto weight = 3;
  required int32 dim = 4;
  repeated int32 pad_small_side = 5;
  repeated int32 pad_large_side = 6;
  repeated int32 dilation_rate = 7;
  repeated int32 strides = 8;
  optional int32 cudnn_fwd_algo = 9 [default = -1];
  optional int32 cudnn_bwd_filter_algo = 10 [default = -1];
  optional int32 cudnn_bwd_data_algo = 11 [default = -1];
}

message DropoutKernelConf {
  required ShapeProto in = 1;
  required ShapeProto random_mask = 2;
  required ShapeProto out = 3;
};

message LossKernelConf {
  required DataType prediction_type = 1;
  required DataType label_type = 2;
  required float weight_scalar = 3;
  required LossReductionType reduction = 4;
}

message SparseSoftmaxCrossEntropyLossKernelConf {
  required LossKernelConf loss_conf = 1;
}

message SparseCrossEntropyLossKernelConf {
  required LossKernelConf loss_conf = 1;
}

message SmoothL1LossKernelConf {
  required LossKernelConf loss_conf = 1;
}

message SigmoidCrossEntropyLossKernelConf {
  required LossKernelConf loss_conf = 1;
}

message PoolingKernelConf {
  required ShapeProto in = 1;
  required ShapeProto out = 2;
  required int32 dim = 3;
  repeated int32 padding_before = 4;
  repeated int32 padding_after = 5;
  repeated int32 pool_size = 6;
  repeated int32 strides = 7;
  required string data_format = 8;
}

message AveragePoolingKernelConf {
  required PoolingKernelConf pooling_conf = 1;
}

message MaxPoolingKernelConf {
  required PoolingKernelConf pooling_conf = 1;
}

message ReduceSumKernelConf {
  optional int32 axis = 1;
}

message SoftmaxKernelConf {
  required int32 axis = 1;
  required int64 transpose_rows = 2;
  required int64 transpose_cols = 3;
  required bool need_transpose = 4;
  repeated int32 perm = 5;
}

message TransposeKernelConf {
  repeated int32 perm = 1;
  repeated int32 invert_perm = 2;
}

message LocalResponseNormalizationKernelConf {
  required ShapeProto batch = 1;
}

message NormalizationKernelConf {
  optional int32 axis = 1;
  optional int64 transpose_rows = 2;
  optional int64 transpose_cols = 3;
  optional bool need_transpose = 4;
  repeated int32 perm = 5;

  required bool use_cudnn = 6;
  optional ShapeProto in = 7;
  optional int32 cudnn_bn_mode = 8;
}

message DecodeRandomKernelConf {
  required uint32 random_seed = 1;
}

message DecodeOFRecordKernelConf {
  required uint32 random_seed = 1;
}

message ReduceGatherKernelConf {
  repeated int64 data_offset = 1;
}

<<<<<<< HEAD
message AccuracyKernelConf {
=======
message ReduceConcatKernelConf {
  repeated int64 data_offset = 1;
}

message ReduceSplitKernelConf {
  repeated int64 data_offset = 1;
}

message AccuracyKernelConf { 
>>>>>>> 32053d84
  required DataType prediction_type = 1;
  required DataType label_type = 2;
}

message OpAttribute {
  required OperatorConf op_conf = 1;
  map<string, LogicalBlobId> bn_in_op2lbi = 2;

  repeated string input_bns = 3;
  repeated string input_diff_bns = 4;
  repeated string output_bns = 5;
  repeated string output_diff_bns = 6;
  repeated string data_tmp_bns = 7;
  repeated string fw_buf_bns = 8;
  repeated string bw_buf_bns = 9;
<<<<<<< HEAD

  repeated string model_bns = 10;
  repeated string model_diff_bns = 11;
  repeated string const_model_bns = 12;

  repeated string forward_model_bns = 13;
  repeated string const_buf_bns = 14;
  repeated string pb_input_bns = 15;
  repeated string pb_output_bns = 16;
}

message KernelConf {
  required OpAttribute op_attribute = 1;
=======

  repeated string model_bns = 10;
  repeated string model_diff_bns = 11;
  repeated string const_model_bns = 12;
  
  repeated string forward_model_bns = 13;
  repeated string const_buf_bns = 14;
}

message KernelConf {
  required OpAttribute op_attribute = 1; 
>>>>>>> 32053d84
  optional bool need_do_data_id = 2 [default = false];
  optional bool need_do_col_num = 3 [default = false];
  optional bool need_do_opaque_header = 4 [default = false];
  required bool is_forward = 5;
  required DataType data_type = 6;
  optional ActivationType forward_activation = 7 [default = kNone];
  optional ActivationType backward_activation = 8 [default = kNone];

  oneof kernel_type {
    SparseSoftmaxCrossEntropyLossKernelConf sparse_softmax_cross_entropy_loss_conf = 101;
    SparseCrossEntropyLossKernelConf sparse_cross_entropy_loss_conf = 102;
    DecodeRandomKernelConf decode_random_conf = 103;
    DecodeOFRecordKernelConf decode_ofrecord_conf = 104;
    SoftmaxKernelConf softmax_conf = 116;
    TransposeKernelConf transpose_conf = 117;
    ReduceSumKernelConf reduce_sum_conf = 120;
    ConvKernelConf conv_conf = 127;
    DropoutKernelConf dropout_conf = 140;
    AveragePoolingKernelConf average_pooling_conf = 204;
    MaxPoolingKernelConf max_pooling_conf = 205;
    NormalizationKernelConf normalization_conf = 250;
    LocalResponseNormalizationKernelConf local_response_normalization_conf = 300;
    ReduceGatherKernelConf reduce_gather_conf = 350;
    ReduceConcatKernelConf reduce_concat_conf = 351;
    ReduceSplitKernelConf reduce_split_conf = 352;
    AccuracyKernelConf accuracy_conf = 401;
    SmoothL1LossKernelConf smooth_l1_loss_conf = 402;
    SigmoidCrossEntropyLossKernelConf sigmoid_cross_entropy_loss_conf = 403;
  }
}<|MERGE_RESOLUTION|>--- conflicted
+++ resolved
@@ -112,9 +112,6 @@
   repeated int64 data_offset = 1;
 }
 
-<<<<<<< HEAD
-message AccuracyKernelConf {
-=======
 message ReduceConcatKernelConf {
   repeated int64 data_offset = 1;
 }
@@ -124,7 +121,6 @@
 }
 
 message AccuracyKernelConf { 
->>>>>>> 32053d84
   required DataType prediction_type = 1;
   required DataType label_type = 2;
 }
@@ -140,7 +136,6 @@
   repeated string data_tmp_bns = 7;
   repeated string fw_buf_bns = 8;
   repeated string bw_buf_bns = 9;
-<<<<<<< HEAD
 
   repeated string model_bns = 10;
   repeated string model_diff_bns = 11;
@@ -154,19 +149,6 @@
 
 message KernelConf {
   required OpAttribute op_attribute = 1;
-=======
-
-  repeated string model_bns = 10;
-  repeated string model_diff_bns = 11;
-  repeated string const_model_bns = 12;
-  
-  repeated string forward_model_bns = 13;
-  repeated string const_buf_bns = 14;
-}
-
-message KernelConf {
-  required OpAttribute op_attribute = 1; 
->>>>>>> 32053d84
   optional bool need_do_data_id = 2 [default = false];
   optional bool need_do_col_num = 3 [default = false];
   optional bool need_do_opaque_header = 4 [default = false];
