#include "oneflow/core/operator/deconv_op.h"
#include "oneflow/core/kernel/deconv_kernel_util.h"
#include "oneflow/core/kernel/kernel_util.h"
#include "oneflow/core/kernel/new_kernel_util.h"
#include "oneflow/core/kernel/kernel.h"
#include "oneflow/core/device/cudnn_util.h"
#include "oneflow/core/device/cudnn_conv_util.h"

namespace oneflow {

template<typename T>
class DeconvGPUKernel final : public KernelIf<DeviceType::kGPU> {
 public:
  OF_DISALLOW_COPY_AND_MOVE(DeconvGPUKernel);
  DeconvGPUKernel() = default;
  ~DeconvGPUKernel() = default;

 private:
  const PbMessage& GetCustomizedOpConf() const override { return this->op_conf().deconv_conf(); }

  void VirtualKernelInit() override {
    const DeconvOpConf& op_conf = this->op_conf().deconv_conf();
    const ConvConf& conv_conf = this->op_conf().deconv_conf().conv_conf();
    const int32_t num_spatial_dims = this->op_conf().deconv_conf().conv_conf().num_spatial_dims();
    DenseShapeView x_shape(this->kernel_conf().deconv_conf().in());
    DenseShapeView y_shape(this->kernel_conf().deconv_conf().out());
    DenseShapeView weight_shape(this->kernel_conf().deconv_conf().weight());

    const std::string& data_format = conv_conf.data_format();
    this->x_desc_.reset(new CudnnTensorDesc(GetDataType<T>::value, x_shape, data_format));
    this->y_desc_.reset(new CudnnTensorDesc(GetDataType<T>::value, y_shape, data_format));
    this->filter_desc_.reset(new CudnnFilterDesc(GetDataType<T>::value, weight_shape, data_format));
    this->deconv_desc_.reset(new CudnnDeconvDesc(GetDataType<T>::value, x_shape,
                                                 this->op_conf().deconv_conf()));
  }

  void ForwardDataContent(const KernelCtx& ctx,
                          std::function<Blob*(const std::string&)> BnInOp2Blob) const override {
<<<<<<< HEAD
    const Blob* x_blob = BnInOp2Blob("x");
    const Blob* filter_blob = BnInOp2Blob("filter");
    // const Blob* bias_blob = BnInOp2Blob("bias");
    Blob* y_blob = BnInOp2Blob("y");
    Blob* cudnn_buf = BnInOp2Blob("cudnn_buf");
    void* buf_ptr = cudnn_buf ? cudnn_buf->mut_dptr() : nullptr;
    size_t buf_size = cudnn_buf ? cudnn_buf->ByteSizeOfBlobBody() : 0;
    CudaCheck(cudnnConvolutionBackwardData(
        ctx.device_ctx->cudnn_handle(), CudnnSPOnePtr<T>(), this->filter_desc_->Get(),
        filter_blob->dptr<T>(), this->x_desc_->Get(), x_blob->dptr<T>(), this->deconv_desc_->Get(),
        static_cast<cudnnConvolutionBwdDataAlgo_t>(
            this->kernel_conf().deconv_conf().cudnn_bwd_data_algo()),
        buf_ptr, buf_size, CudnnSPZeroPtr<T>(), this->y_desc_->Get(), y_blob->mut_dptr<T>()));
=======
    CudnnConvArgs args(this->op_conf().deconv_conf().conv_conf(), ctx.device_ctx->cudnn_handle(),
                       BnInOp2Blob("y"), BnInOp2Blob("x"), BnInOp2Blob("filter"),
                       BnInOp2Blob("cudnn_buf"),
                       this->job_desc().job_conf().cudnn_conv_use_deterministic_algo_only(),
                       this->job_desc().job_conf().cudnn_conv_heuristic_search_algo());
    cudnnConvolutionBwdDataAlgo_t algo;
    size_t work_space_size = 0;
    if (this->job_desc().job_conf().has_cudnn_conv_force_bwd_data_algo()) {
      algo = static_cast<cudnnConvolutionBwdDataAlgo_t>(
          this->job_desc().job_conf().cudnn_conv_force_bwd_data_algo());
      CudaCheck(GetConvWorkspaceSize(args, algo, &work_space_size));
    } else {
      auto algo_perf = FindCudnnConvAlgorithm<cudnnConvolutionBwdDataAlgoPerf_t>(args);
      algo = algo_perf->algo;
      work_space_size = algo_perf->memory;
    }
    CHECK_LE(work_space_size, BnInOp2Blob("cudnn_buf")->ByteSizeOfBlobBody());
    CudaCheck(cudnnConvolutionBackwardData(args.handle, CudnnSPOnePtr<T>(), args.wdesc.Get(),
                                           args.w_dptr, args.ydesc.Get(), args.y_dptr,
                                           args.cdesc.Get(), algo, args.work_space, work_space_size,
                                           CudnnSPZeroPtr<T>(), args.xdesc.Get(), args.x_dptr));
>>>>>>> bec306d5
  }

  mutable std::unique_ptr<CudnnTensorDesc> x_desc_;
  mutable std::unique_ptr<CudnnTensorDesc> y_desc_;
  mutable std::unique_ptr<CudnnFilterDesc> filter_desc_;
  mutable std::unique_ptr<CudnnDeconvDesc> deconv_desc_;
};

#define REGISTER_DECONV_GPU_KERNEL(dtype)                                                   \
  REGISTER_KERNEL_WITH_DEVICE_AND_DTYPE(OperatorConf::kDeconvConf, DeviceType::kGPU, dtype, \
                                        DeconvGPUKernel<dtype>)

REGISTER_DECONV_GPU_KERNEL(float);
REGISTER_DECONV_GPU_KERNEL(double);
REGISTER_DECONV_GPU_KERNEL(float16);

}  //  namespace oneflow<|MERGE_RESOLUTION|>--- conflicted
+++ resolved
@@ -36,21 +36,6 @@
 
   void ForwardDataContent(const KernelCtx& ctx,
                           std::function<Blob*(const std::string&)> BnInOp2Blob) const override {
-<<<<<<< HEAD
-    const Blob* x_blob = BnInOp2Blob("x");
-    const Blob* filter_blob = BnInOp2Blob("filter");
-    // const Blob* bias_blob = BnInOp2Blob("bias");
-    Blob* y_blob = BnInOp2Blob("y");
-    Blob* cudnn_buf = BnInOp2Blob("cudnn_buf");
-    void* buf_ptr = cudnn_buf ? cudnn_buf->mut_dptr() : nullptr;
-    size_t buf_size = cudnn_buf ? cudnn_buf->ByteSizeOfBlobBody() : 0;
-    CudaCheck(cudnnConvolutionBackwardData(
-        ctx.device_ctx->cudnn_handle(), CudnnSPOnePtr<T>(), this->filter_desc_->Get(),
-        filter_blob->dptr<T>(), this->x_desc_->Get(), x_blob->dptr<T>(), this->deconv_desc_->Get(),
-        static_cast<cudnnConvolutionBwdDataAlgo_t>(
-            this->kernel_conf().deconv_conf().cudnn_bwd_data_algo()),
-        buf_ptr, buf_size, CudnnSPZeroPtr<T>(), this->y_desc_->Get(), y_blob->mut_dptr<T>()));
-=======
     CudnnConvArgs args(this->op_conf().deconv_conf().conv_conf(), ctx.device_ctx->cudnn_handle(),
                        BnInOp2Blob("y"), BnInOp2Blob("x"), BnInOp2Blob("filter"),
                        BnInOp2Blob("cudnn_buf"),
@@ -72,7 +57,6 @@
                                            args.w_dptr, args.ydesc.Get(), args.y_dptr,
                                            args.cdesc.Get(), algo, args.work_space, work_space_size,
                                            CudnnSPZeroPtr<T>(), args.xdesc.Get(), args.x_dptr));
->>>>>>> bec306d5
   }
 
   mutable std::unique_ptr<CudnnTensorDesc> x_desc_;
