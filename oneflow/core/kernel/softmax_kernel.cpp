--- conflicted
+++ resolved
@@ -82,58 +82,7 @@
   }
 }
 
-<<<<<<< HEAD
-template<DeviceType device_type, typename T>
-void SoftmaxKernel<device_type, T>::BackwardDataContent(
-    const KernelCtx& ctx, std::function<Blob*(const std::string&)> BnInOp2Blob) const {
-  const Blob* out_blob = BnInOp2Blob(this->op_attribute().output_bns(0));
-  const Blob* out_diff_blob = BnInOp2Blob(this->op_attribute().output_diff_bns(0));
-  Blob* in_diff_blob = BnInOp2Blob(this->op_attribute().input_diff_bns(0));
-  Blob* tmp_blob = BnInOp2Blob("bw_softmax_num");
-  Blob* buf_blob = BnInOp2Blob("bw_buf");
-  auto conf = this->kernel_conf().softmax_conf();
-  const int64_t n = conf.transpose_rows();
-  const int64_t w = conf.transpose_cols();
-  T* tmp = tmp_blob->mut_dptr<T>();
-  if (conf.need_transpose()) {
-    Blob* transpose_in_diff_blob = BnInOp2Blob("transpose_in");
-    Blob* transpose_out_blob = BnInOp2Blob("transpose_out");
-    Blob* transpose_out_diff_blob = BnInOp2Blob("transpose_out_diff");
-    Transpose<device_type, T>(ctx.device_ctx, out_diff_blob, transpose_out_diff_blob, conf.perm());
-    SoftmaxComputeDiff<device_type, T>(ctx.device_ctx, n, w, transpose_out_diff_blob->dptr<T>(),
-                                       transpose_out_blob->dptr<T>(), tmp,
-                                       transpose_in_diff_blob->mut_dptr<T>(), buf_blob->mut_dptr(),
-                                       buf_blob->ByteSizeOfDataContentField());
-    Transpose<device_type, T>(ctx.device_ctx, transpose_in_diff_blob, in_diff_blob, conf.perm());
-  } else {
-    SoftmaxComputeDiff<device_type, T>(
-        ctx.device_ctx, n, w, out_diff_blob->dptr<T>(), out_blob->dptr<T>(), tmp,
-        in_diff_blob->mut_dptr<T>(), buf_blob->mut_dptr(), buf_blob->ByteSizeOfDataContentField());
-  }
-}
-
 ADD_DEFAULT_KERNEL_CREATOR_WITH_GPU_HALF(OperatorConf::kSoftmaxConf, SoftmaxKernel,
                                          FLOATING_DATA_TYPE_SEQ);
-=======
-template<typename T>
-struct SoftmaxKernelUtil<DeviceType::kCPU, T> {
-  static void Sub(DeviceCtx* ctx, const int64_t n, const int64_t w, T* matrix, const T* vector) {
-    for (int64_t i = 0; i < w; ++i) {
-      KernelUtil<DeviceType::kCPU, T>::Axpy(ctx, n, static_cast<T>(-1.0), vector, 1, matrix + i, w);
-    }
-  }
-
-  static void Div(DeviceCtx* ctx, const int64_t n, const int64_t w, T* matrix, const T* vector) {
-    for (int64_t i = 0; i < n; ++i) {
-      KernelUtil<DeviceType::kCPU, T>::Div(ctx, w, matrix + i * w, vector + i);
-    }
-  }
-};
-#define INSTANTIATE_SOFTMAX_KERNEL_UTIL(type_cpp, type_proto) \
-  template struct SoftmaxKernelUtil<DeviceType::kCPU, type_cpp>;
-OF_PP_FOR_EACH_TUPLE(INSTANTIATE_SOFTMAX_KERNEL_UTIL, FLOATING_DATA_TYPE_SEQ)
-
-ADD_DEFAULT_KERNEL_CREATOR(OperatorConf::kSoftmaxConf, SoftmaxKernel, FLOATING_DATA_TYPE_SEQ);
->>>>>>> b12b778a
 
 }  // namespace oneflow