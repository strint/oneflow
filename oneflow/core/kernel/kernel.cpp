--- conflicted
+++ resolved
@@ -66,19 +66,6 @@
     const PbRpf<std::string>& bns,
     const std::function<Blob*(const std::string&)>& BnInOp2Blob) const {
   const Blob* first_blob = nullptr;
-<<<<<<< HEAD
-  FOR_RANGE(int, i, 1, bns.size()) {
-    const Blob* cur_blob = BnInOp2Blob(bns.Get(i));
-    if (cur_blob == nullptr) { continue; }
-    first_blob = cur_blob;
-    break;
-  }
-  const void* mem_ptr = first_blob->dim0_valid_num_ptr();
-  size_t len = first_blob->ByteSizeOfDim0ValidNumField();
-  FOR_RANGE(int, i, 1, bns.size()) {
-    const Blob* cur_blob = BnInOp2Blob(bns.Get(i));
-    if (cur_blob == nullptr) { continue; }
-=======
   FOR_RANGE(int, i, 0, bns.size()) {
     const Blob* cur_blob = BnInOp2Blob(bns.Get(i));
     if (cur_blob == nullptr) { continue; }
@@ -90,7 +77,6 @@
   FOR_RANGE(int, i, 1, bns.size()) {
     const Blob* cur_blob = BnInOp2Blob(bns.Get(i));
     if (cur_blob == nullptr) { continue; }
->>>>>>> dcdabc70
     CHECK_EQ(std::memcmp(cur_blob->dim0_valid_num_ptr(), mem_ptr, len), 0);
   }
 }
