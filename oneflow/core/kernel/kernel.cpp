--- conflicted
+++ resolved
@@ -14,19 +14,6 @@
   }
 }
 
-<<<<<<< HEAD
-=======
-void CheckSameRecordIdInDevicePiece(const PbRpf<std::string>& bns,
-                                    const std::function<Blob*(const std::string&)>& BnInOp2Blob) {
-  const void* mem_ptr = BnInOp2Blob(bns.Get(0))->record_id_in_device_piece_ptr();
-  size_t len = BnInOp2Blob(bns.Get(0))->ByteSizeOfRecordIdInDevicePieceField();
-  FOR_RANGE(int, i, 1, bns.size()) {
-    CHECK_EQ(std::memcmp(BnInOp2Blob(bns.Get(i))->record_id_in_device_piece_ptr(), mem_ptr, len),
-             0);
-  }
-}
-
->>>>>>> 4635e51b
 }  // namespace
 
 void Kernel::Init(const ParallelContext* parallel_ctx, const KernelConf& kernel_conf,
