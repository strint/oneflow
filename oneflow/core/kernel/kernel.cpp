--- conflicted
+++ resolved
@@ -25,19 +25,8 @@
 void Kernel::Init(const JobDesc* job_desc, const KernelConf& kernel_conf, DeviceCtx* device_ctx) {
   job_desc_ = job_desc;
   kernel_conf_ = kernel_conf;
-<<<<<<< HEAD
-  bn_in_op2blob_.reset(new HashMap<std::string, Blob*>());
-  const auto InitBnInOp2Blob = [&](const PbRpf<std::string>& bns) {
-    for (const std::string& bn : bns) { (*bn_in_op2blob_)[bn] = nullptr; }
-  };
-  InitBnInOp2Blob(op_attribute().input_bns());
-  InitBnInOp2Blob(op_attribute().output_bns());
-  InitBnInOp2Blob(op_attribute().tmp_bns());
-  InitBnInOp2Blob(op_attribute().const_buf_bns());
-=======
   shape_infer_helper_ =
       new RuntimeBlobShapeInferHelper(this->op_conf(), this->kernel_conf(), &this->job_desc());
->>>>>>> f04c7fe1
   VirtualKernelInit(device_ctx);
 }
 
@@ -65,47 +54,8 @@
 
 void Kernel::Forward(const KernelCtx& ctx,
                      std::function<Blob*(const std::string&)> BnInOp2Blob) const {
-<<<<<<< HEAD
-  const auto UpdateBnInOp2Blob = [&](const PbRpf<std::string>& bns) {
-    for (const std::string& bn : bns) { bn_in_op2blob_->at(bn) = BnInOp2Blob(bn); }
-  };
-  UpdateBnInOp2Blob(op_attribute().input_bns());
-  UpdateBnInOp2Blob(op_attribute().output_bns());
-  UpdateBnInOp2Blob(op_attribute().tmp_bns());
-  UpdateBnInOp2Blob(op_attribute().const_buf_bns());
-  BnInOp2Blob = [&](const std::string& bn) -> Blob* {
-    const auto it = bn_in_op2blob_->find(bn);
-    if (it == bn_in_op2blob_->cend()) {
-      return nullptr;
-    } else {
-      return it->second;
-    }
-  };
-  if (kernel_conf_.need_do_dim0_valid_num()) {
-    CHECK(!kernel_conf_.need_do_opaque_header());
-    ForwardDim0ValidNum(ctx, BnInOp2Blob);
-  }
-  if (kernel_conf_.any_input_blob_may_be_empty() && !NeedForwardIfBlobEmpty()
-      && HasEmptyShapeBlob(op_attribute().input_bns(), BnInOp2Blob)) {
-    ClearBlobDim0ValidNumIfNeed(op_attribute().output_bns(), BnInOp2Blob);
-    return;
-  }
-  if (kernel_conf_.need_do_dim1_valid_num()) {
-    CHECK(!kernel_conf_.need_do_opaque_header());
-    ForwardDim1ValidNum(ctx, BnInOp2Blob);
-  }
-  if (kernel_conf_.need_do_dim2_valid_num()) {
-    CHECK(!kernel_conf_.need_do_opaque_header());
-    ForwardDim2ValidNum(ctx, BnInOp2Blob);
-  }
-  if (kernel_conf_.need_do_record_id_in_device_piece()) {
-    CHECK(!kernel_conf_.need_do_opaque_header());
-    ForwardRecordIdInDevicePiece(ctx, BnInOp2Blob);
-  }
-=======
   ForwardHeader(ctx, BnInOp2Blob);
   if (IsAllBlobEmpty(op_attribute().output_bns(), BnInOp2Blob) && IsStateless()) { return; }
->>>>>>> f04c7fe1
   ForwardDataContent(ctx, BnInOp2Blob);
 }
 
