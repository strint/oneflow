--- conflicted
+++ resolved
@@ -39,19 +39,13 @@
 
 void Kernel::Launch(const KernelCtx& ctx,
                     std::function<Blob*(const std::string&)> BnInOp2Blob) const {
-<<<<<<< HEAD
-  gdb::ForwardEnterBreakPoint(op_attribute(), BnInOp2Blob);
-  Forward(ctx, BnInOp2Blob);
-  gdb::ForwardLeaveBreakPoint(op_attribute(), BnInOp2Blob);
-=======
   // const std::string mark("Kernel::Launch " +
   // this->kernel_conf().op_attribute().op_conf().name()); nvtxRangePush(mark.c_str());
-  auto CachedBnInOp2Blob = WithResultCached(BnInOp2Blob);
+  // auto CachedBnInOp2Blob = WithResultCached(BnInOp2Blob);
   gdb::ForwardEnterBreakPoint(op_attribute(), CachedBnInOp2Blob);
   Forward(ctx, CachedBnInOp2Blob);
   gdb::ForwardLeaveBreakPoint(op_attribute(), CachedBnInOp2Blob);
   // nvtxRangePop();
->>>>>>> fa296ed3
 }
 
 const LogicalBlobId& Kernel::BnInOp2Lbi(const std::string& bn_in_op) const {
