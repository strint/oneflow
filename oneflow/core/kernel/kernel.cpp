--- conflicted
+++ resolved
@@ -173,33 +173,9 @@
   }
 }
 
-<<<<<<< HEAD
-std::unique_ptr<const Kernel> ConstructKernel(const JobDesc* job_desc,
-                                              const ParallelContext* parallel_ctx,
-                                              const KernelConf& conf, DeviceCtx* device_ctx) {
-  Kernel* rptr = kernel_registration::CreateKernel(conf);
-=======
-namespace {
-
-const HashSet<OperatorConf::OpTypeCase>& OpsWithNewKernelRegistry() {
-  static HashSet<OperatorConf::OpTypeCase> ops = {
-      OperatorConf::kMatmulConf, OperatorConf::kCastConf, OperatorConf::kAssignConf};
-  return ops;
-}
-
-}  // namespace
-
 std::unique_ptr<const Kernel> ConstructKernel(const JobDesc* job_desc, const KernelConf& conf,
                                               DeviceCtx* device_ctx) {
-  const auto& ops = OpsWithNewKernelRegistry();
-  auto op_type = conf.op_attribute().op_conf().op_type_case();
-  Kernel* rptr = nullptr;
-  if (ops.find(op_type) != ops.end()) {
-    rptr = kernel_registration::CreateKernel(conf);
-  } else {
-    rptr = NewObj<Kernel>(op_type, conf);
-  }
->>>>>>> c014bf3e
+  Kernel* rptr = kernel_registration::CreateKernel(conf);
   CHECK_NOTNULL(rptr);
   rptr->Init(job_desc, conf, device_ctx);
   return std::unique_ptr<const Kernel>(rptr);
