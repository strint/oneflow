--- conflicted
+++ resolved
@@ -87,10 +87,7 @@
     ForwardDim0ValidNum(ctx, BnInOp2Blob);
   }
   if (HasEmptyShapeBlob(op_attribute().input_bns(), BnInOp2Blob) && !NeedForwardIfBlobEmpty()) {
-<<<<<<< HEAD
-=======
     ClearBlobDim0ValidNumIfNeed(op_attribute().output_bns(), BnInOp2Blob);
->>>>>>> d4d22305
     return;
   }
   if (kernel_conf_.need_do_dim1_valid_num()) {
@@ -132,10 +129,7 @@
   }
   if (HasEmptyShapeBlob(op_attribute().output_diff_bns(), BnInOp2Blob)
       && !NeedBackwardIfBlobEmpty()) {
-<<<<<<< HEAD
-=======
     ClearBlobDim0ValidNumIfNeed(op_attribute().input_diff_bns(), BnInOp2Blob);
->>>>>>> d4d22305
     return;
   }
   CHECK_EQ(false, HasEmptyShapeBlob(op_attribute().model_diff_bns(), BnInOp2Blob));
