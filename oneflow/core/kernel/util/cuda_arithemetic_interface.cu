--- conflicted
+++ resolved
@@ -134,8 +134,6 @@
 }
 
 template<typename T>
-<<<<<<< HEAD
-=======
 __global__ void MulByScalarPtrGpu(const int64_t n, const T* x, const T* y, T* z) {
   const T y_value = y[0];
   CUDA_1D_KERNEL_LOOP(i, n) { z[i] = x[i] * y_value; }
@@ -160,7 +158,6 @@
 }
 
 template<typename T>
->>>>>>> 4528ca1d
 __global__ void FillGpu(const int64_t n, const T value, T* y) {
   CUDA_1D_KERNEL_LOOP(i, n) { y[i] = value; }
 }
@@ -187,8 +184,6 @@
       n, reinterpret_cast<const half*>(x), float16_2half(y), reinterpret_cast<half*>(z));
 }
 
-<<<<<<< HEAD
-=======
 #define MUL_BY_SCALAR_PTR(T)                                                                       \
   void ArithemeticIf<DeviceType::kGPU>::MulByScalarPtr(DeviceCtx* ctx, const int64_t n,            \
                                                        const T* x, const T* y, T* z) {             \
@@ -249,7 +244,6 @@
 
 #undef DIV_BY_SCALAR_PTR
 
->>>>>>> 4528ca1d
 #define FILL(T)                                                                              \
   void ArithemeticIf<DeviceType::kGPU>::Fill(DeviceCtx* ctx, const int64_t n, const T value, \
                                              T* y) {                                         \
