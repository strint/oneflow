--- conflicted
+++ resolved
@@ -5,37 +5,15 @@
 
 namespace {
 
-<<<<<<< HEAD
-const LARSModelUpdateConf& GetLARSModelUpdateConf(const JobDesc& job_desc,
-                                                  const OperatorConf& op_conf) {
-  if (job_desc.IsTrain()) {
-    return op_conf.normal_mdupdt_conf().user_conf().lars_conf();
-  } else if (job_desc.other_conf().predict_conf().has_tmp_split_fw_bw_train_conf()) {
-=======
 const LARSModelUpdateConf& GetLARSModelUpdateConf(const OperatorConf& op_conf) {
-  if (Global<JobDesc>::Get()->other_conf().predict_conf().has_tmp_split_fw_bw_train_conf()) {
->>>>>>> 8f9d8763
-    return op_conf.lars_model_update_conf().user_conf().lars_conf();
-  } else {
-    UNIMPLEMENTED();
-  }
+  return op_conf.lars_model_update_conf().user_conf().lars_conf();
 }
 
 }  // namespace
 
 template<DeviceType device_type, typename T>
 const PbMessage& LARSMdUpdateKernel<device_type, T>::GetCustomizedOpConf() const {
-<<<<<<< HEAD
-  if (this->job_desc().IsTrain()) {
-    return this->op_conf().normal_mdupdt_conf();
-  } else if (this->job_desc().other_conf().predict_conf().has_tmp_split_fw_bw_train_conf()) {
-=======
-  if (Global<JobDesc>::Get()->other_conf().predict_conf().has_tmp_split_fw_bw_train_conf()) {
->>>>>>> 8f9d8763
-    return this->op_conf().lars_model_update_conf();
-  } else {
-    UNIMPLEMENTED();
-  }
+  return this->op_conf().lars_model_update_conf();
 }
 
 template<DeviceType device_type, typename T>
@@ -46,7 +24,7 @@
   Blob* model_blob = BnInOp2Blob("model");
   Blob* momentum_blob = BnInOp2Blob("momentum");
   Blob* data_tmp_blob = BnInOp2Blob("data_tmp");
-  const LARSModelUpdateConf& lars_conf = GetLARSModelUpdateConf(this->job_desc(), this->op_conf());
+  const LARSModelUpdateConf& lars_conf = GetLARSModelUpdateConf(this->op_conf());
   if (next_model_vid == 1) {
     Memset<device_type>(ctx, momentum_blob->mut_dptr<T>(), 0,
                         momentum_blob->ByteSizeOfDataContentField());
