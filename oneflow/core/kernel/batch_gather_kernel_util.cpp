--- conflicted
+++ resolved
@@ -20,19 +20,6 @@
                                                         out->mut_dptr<T>());
 }
 
-<<<<<<< HEAD
-=======
-template<DeviceType device_type, typename T, typename K>
-void BatchGatherBackward(DeviceCtx* ctx, const Blob* out_diff, const Blob* indices, Blob* in_diff) {
-  Memset<device_type>(ctx, in_diff->mut_dptr<T>(), 0, in_diff->ByteSizeOfBlobBody());
-  const int64_t axis = indices->shape().NumAxes() - 1;
-  const Shape flat_out_diff_shape = GetFlatShape(out_diff->shape(), axis);
-  BatchGatherKernelUtilImpl<device_type, T, K>::Backward(
-      ctx, out_diff->dptr<T>(), indices->dptr<K>(), flat_out_diff_shape, in_diff->shape().At(axis),
-      in_diff->mut_dptr<T>());
-}
-
->>>>>>> f04c7fe1
 template<DeviceType device_type, typename T>
 struct BatchGatherSwitchUtil final {
 #define MAKE_BATCH_GATHER_SWITCH_ENTRY(func_name, K) func_name<device_type, T, K>
