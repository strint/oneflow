#include "oneflow/core/kernel/pack_kernel.h"
#include "oneflow/core/kernel/pack_kernel_util.h"

namespace oneflow {

template<DeviceType device_type>
void PackKernel<device_type>::ForwardDataContent(
    const KernelCtx& ctx, std::function<Blob*(const std::string&)> BnInOp2Blob) const {
  auto* res = static_cast<std::pair<size_t, size_t>*>(ctx.other);
  size_t in_index = res->first;
  size_t total_pack_num = res->second;
  PackKernelUtil<device_type>::Pack(ctx.device_ctx, in_index, total_pack_num, BnInOp2Blob("in"),
                                    BnInOp2Blob("out"));
}

template<DeviceType device_type>
void PackKernel<device_type>::ForwardDim0ValidNum(
    const KernelCtx& ctx, std::function<Blob*(const std::string&)> BnInOp2Blob) const {
  auto* res = static_cast<std::pair<size_t, size_t>*>(ctx.other);
  size_t in_index = res->first;
  size_t total_pack_num = res->second;

  const Blob* in_blob = BnInOp2Blob("in");
  Blob* out_blob = BnInOp2Blob("out");
  CHECK_EQ(0, total_pack_num % out_blob->dim0_inner_shape().At(0));
  size_t pack_num4each_count1 = total_pack_num / out_blob->dim0_inner_shape().At(0);
  CHECK_EQ(0, out_blob->dim0_inner_shape().Count(1) % pack_num4each_count1);
  CHECK_EQ(2, in_blob->dim0_inner_shape().NumAxes());
  CHECK_EQ(1, in_blob->dim0_inner_shape().At(0));
  CHECK_EQ(in_blob->static_shape().At(0), in_blob->dim0_inner_shape().Count(1));

  if (in_index == 0) {
    for (size_t i = 0; i < out_blob->dim0_inner_shape().At(0); ++i) {
      out_blob->set_dim0_valid_num(i, 0);
    }
  }

  size_t part_size = out_blob->dim0_inner_shape().Count(1) / pack_num4each_count1;
  size_t idx_of_cur_valid_num = in_index / pack_num4each_count1;
  size_t idx_in_cur_valid_num = in_index % pack_num4each_count1;
  if (in_blob->dim0_valid_num(0) > 0) {
    CHECK_EQ(out_blob->dim0_valid_num(idx_of_cur_valid_num), idx_in_cur_valid_num * part_size);
    out_blob->set_dim0_valid_num(idx_of_cur_valid_num,
                                 idx_in_cur_valid_num * part_size + in_blob->dim0_valid_num(0));
  }
}

template<DeviceType device_type>
void PackKernel<device_type>::ForwardDim1ValidNum(
    const KernelCtx& ctx, std::function<Blob*(const std::string&)> BnInOp2Blob) const {
  auto* res = static_cast<std::pair<size_t, size_t>*>(ctx.other);
  size_t in_index = res->first;

  const Blob* in_blob = BnInOp2Blob("in");
  Blob* out_blob = BnInOp2Blob("out");
<<<<<<< HEAD
  size_t in_size = in_blob->shape().At(0);
  for (size_t i = 0; i < in_size; ++i) {
    out_blob->set_dim1_valid_num(i + in_index * in_size, in_blob->dim1_valid_num(i));
=======
  for (size_t i = 0; i < in_blob->shape().At(0); ++i) {
    out_blob->set_dim1_valid_num(i + in_index * in_blob->static_shape().At(0),
                                 in_blob->dim1_valid_num(i));
>>>>>>> cabbde48
  }
}

template<DeviceType device_type>
void PackKernel<device_type>::ForwardRecordIdInDevicePiece(
    const KernelCtx& ctx, std::function<Blob*(const std::string&)> BnInOp2Blob) const {
  auto* res = static_cast<std::pair<size_t, size_t>*>(ctx.other);
  size_t in_index = res->first;

  const Blob* in_blob = BnInOp2Blob("in");
  Blob* out_blob = BnInOp2Blob("out");
<<<<<<< HEAD
  size_t in_size = in_blob->shape().At(0);
  for (size_t i = 0; i < in_size; ++i) {
    out_blob->set_record_id_in_device_piece(i + in_index * in_size,
=======
  for (size_t i = 0; i < in_blob->shape().At(0); ++i) {
    out_blob->set_record_id_in_device_piece(i + in_index * in_blob->static_shape().At(0),
>>>>>>> cabbde48
                                            in_blob->record_id_in_device_piece(i));
  }
}

template<DeviceType device_type>
void PackKernel<device_type>::ForwardDataId(
    const KernelCtx& ctx, std::function<Blob*(const std::string&)> BnInOp2Blob) const {
  auto* res = static_cast<std::pair<size_t, size_t>*>(ctx.other);
  size_t in_index = res->first;

  const Blob* in_blob = BnInOp2Blob("in");
  Blob* out_blob = BnInOp2Blob("out");
<<<<<<< HEAD
  size_t in_size = in_blob->shape().At(0);
  for (size_t i = 0; i < in_size; ++i) {
    Memcpy<DeviceType::kCPU>(ctx.device_ctx, out_blob->mut_data_id(i + in_index * in_size),
                             in_blob->data_id(i),
                             Global<JobDesc>::Get()->other_conf().max_data_id_length());
=======
  for (size_t i = 0; i < in_blob->shape().At(0); ++i) {
    Memcpy<DeviceType::kCPU>(
        ctx.device_ctx, out_blob->mut_data_id(i + in_index * in_blob->static_shape().At(0)),
        in_blob->data_id(i), Global<JobDesc>::Get()->other_conf().max_data_id_length());
>>>>>>> cabbde48
  }
}

ADD_DEVICE_TYPE_KERNEL_CREATOR(OperatorConf::kPackConf, PackKernel);

}  // namespace oneflow<|MERGE_RESOLUTION|>--- conflicted
+++ resolved
@@ -53,15 +53,9 @@
 
   const Blob* in_blob = BnInOp2Blob("in");
   Blob* out_blob = BnInOp2Blob("out");
-<<<<<<< HEAD
-  size_t in_size = in_blob->shape().At(0);
-  for (size_t i = 0; i < in_size; ++i) {
-    out_blob->set_dim1_valid_num(i + in_index * in_size, in_blob->dim1_valid_num(i));
-=======
   for (size_t i = 0; i < in_blob->shape().At(0); ++i) {
     out_blob->set_dim1_valid_num(i + in_index * in_blob->static_shape().At(0),
                                  in_blob->dim1_valid_num(i));
->>>>>>> cabbde48
   }
 }
 
@@ -73,14 +67,8 @@
 
   const Blob* in_blob = BnInOp2Blob("in");
   Blob* out_blob = BnInOp2Blob("out");
-<<<<<<< HEAD
-  size_t in_size = in_blob->shape().At(0);
-  for (size_t i = 0; i < in_size; ++i) {
-    out_blob->set_record_id_in_device_piece(i + in_index * in_size,
-=======
   for (size_t i = 0; i < in_blob->shape().At(0); ++i) {
     out_blob->set_record_id_in_device_piece(i + in_index * in_blob->static_shape().At(0),
->>>>>>> cabbde48
                                             in_blob->record_id_in_device_piece(i));
   }
 }
@@ -93,18 +81,10 @@
 
   const Blob* in_blob = BnInOp2Blob("in");
   Blob* out_blob = BnInOp2Blob("out");
-<<<<<<< HEAD
-  size_t in_size = in_blob->shape().At(0);
-  for (size_t i = 0; i < in_size; ++i) {
-    Memcpy<DeviceType::kCPU>(ctx.device_ctx, out_blob->mut_data_id(i + in_index * in_size),
-                             in_blob->data_id(i),
-                             Global<JobDesc>::Get()->other_conf().max_data_id_length());
-=======
   for (size_t i = 0; i < in_blob->shape().At(0); ++i) {
     Memcpy<DeviceType::kCPU>(
         ctx.device_ctx, out_blob->mut_data_id(i + in_index * in_blob->static_shape().At(0)),
         in_blob->data_id(i), Global<JobDesc>::Get()->other_conf().max_data_id_length());
->>>>>>> cabbde48
   }
 }
 
