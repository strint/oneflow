--- conflicted
+++ resolved
@@ -44,10 +44,6 @@
   return this->op_conf().bias_add_conf();
 }
 
-<<<<<<< HEAD
-REGISTER_KERNEL_HELPER_GPU_FLOATING(OperatorConf::kBiasAddConf, BiasAddKernel);
-REGISTER_KERNEL_HELPER_GPU_HALF(OperatorConf::kBiasAddConf, BiasAddKernel);
-=======
 template<typename T>
 struct BiasAddUtil<DeviceType::kCPU, T> {
   static void BiasAddNCX(DeviceCtx* ctx, const Shape& shape, const int32_t bias_axis,
@@ -60,8 +56,7 @@
   }
 };
 
-ADD_DEFAULT_KERNEL_CREATOR_WITH_GPU_HALF(OperatorConf::kBiasAddConf, BiasAddKernel,
-                                         FLOATING_DATA_TYPE_SEQ);
->>>>>>> 0d13b981
+REGISTER_KERNEL_HELPER_GPU_FLOATING(OperatorConf::kBiasAddConf, BiasAddKernel);
+REGISTER_KERNEL_HELPER_GPU_HALF(OperatorConf::kBiasAddConf, BiasAddKernel);
 
 }  // namespace oneflow