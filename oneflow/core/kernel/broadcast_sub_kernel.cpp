--- conflicted
+++ resolved
@@ -17,31 +17,6 @@
       XpuVarNdarray<const T>(a_blob, num_axes), XpuVarNdarray<const T>(b_blob, num_axes));
 }
 
-<<<<<<< HEAD
-template<DeviceType device_type, typename T>
-void BroadcastSubKernel<device_type, T>::BackwardDataContent(
-    const KernelCtx& kernel_ctx, std::function<Blob*(const std::string&)> BnInOp2Blob) const {
-  const Blob* out_diff_blob = BnInOp2Blob("out_diff");
-  Blob* bw_buf_blob = BnInOp2Blob("bw_buf");
-  Blob* a_diff_blob = BnInOp2Blob("a_diff");
-  Blob* b_diff_blob = BnInOp2Blob("b_diff");
-  size_t num_axes = out_diff_blob->shape().NumAxes();
-  if (a_diff_blob) {
-    NdarrayUtil<device_type, T>::ReduceSum(
-        kernel_ctx.device_ctx, XpuVarNdarray<T>(a_diff_blob, num_axes),
-        XpuVarNdarray<const T>(out_diff_blob, num_axes), XpuVarNdarray<T>(bw_buf_blob, num_axes));
-  }
-  if (b_diff_blob) {
-    NdarrayUtil<device_type, T>::ReduceSum(
-        kernel_ctx.device_ctx, XpuVarNdarray<T>(b_diff_blob, num_axes),
-        XpuVarNdarray<const T>(out_diff_blob, num_axes), XpuVarNdarray<T>(bw_buf_blob, num_axes));
-    NdarrayUtil<device_type, T>::InplaceNegative(kernel_ctx.device_ctx,
-                                                 XpuVarNdarray<T>(b_diff_blob, num_axes));
-  }
-}
-
-=======
->>>>>>> b12b778a
 ADD_DEFAULT_KERNEL_CREATOR(OperatorConf::kBroadcastSubConf, BroadcastSubKernel,
                            FLOATING_DATA_TYPE_SEQ);
 }  // namespace oneflow