#include "oneflow/core/kernel/kernel_util.h"
#include "oneflow/core/common/balanced_splitter.h"
#include "oneflow/core/register/register_manager.h"
#include "oneflow/core/kernel/kernel.h"

namespace oneflow {

namespace {

template<typename T>
void RngUniform(const int64_t elem_cnt, const T min, const T max, uint32_t random_seed, T* dptr) {
  CHECK_GE(elem_cnt, 0);
  CHECK(dptr);
  CHECK_LE(min, max);
  std::mt19937 generator(random_seed);
  std::uniform_real_distribution<T> random_distribution(
      min, std::nextafter(max, std::numeric_limits<T>::max()));
  for (int64_t i = 0; i < elem_cnt; ++i) { dptr[i] = random_distribution(generator); }
}

template<typename T>
void RngIntUniform(const int64_t elem_cnt, const T min, const T max, uint32_t random_seed,
                   T* dptr) {
  CHECK_GE(elem_cnt, 0);
  CHECK(dptr);
  CHECK_LE(min, max);
  std::mt19937 generator(random_seed);
  std::uniform_int_distribution<T> random_distribution(
      min, std::nextafter(max, std::numeric_limits<T>::max()));
  for (int64_t i = 0; i < elem_cnt; ++i) { dptr[i] = random_distribution(generator); }
}

template<typename T>
void RngNormal(const int64_t elem_cnt, const T mean, const T std, uint32_t random_seed, T* dptr) {
  CHECK_GE(elem_cnt, 0);
  CHECK(dptr);
  CHECK_GT(std, 0.0);
  std::mt19937 generator(random_seed);
  std::normal_distribution<T> random_distribution(mean, std);

  for (int64_t i = 0; i < elem_cnt; ++i) { dptr[i] = random_distribution(generator); }
}

template<typename T>
void ConstantInitializer(const T& value, Blob* blob) {
  T* dptr = blob->mut_dptr<T>();
  const int64_t elem_cnt = blob->shape().elem_cnt();
  CHECK(elem_cnt);
  for (int64_t i = 0; i < elem_cnt; ++i) { dptr[i] = value; }
}

template<typename T>
void RandomUniformInitializer(const RandomUniformInitializerConf& initializer_conf,
                              uint32_t random_seed, Blob* blob) {
  CHECK(blob->shape().elem_cnt());
  RngUniform<T>(blob->shape().elem_cnt(), static_cast<T>(initializer_conf.min()),
                static_cast<T>(initializer_conf.max()), random_seed, blob->mut_dptr<T>());
}

template<typename T>
void RandomIntUniformInitializer(const RandomUniformIntInitializerConf& initializer_conf,
                                 uint32_t random_seed, Blob* blob) {
  CHECK(blob->shape().elem_cnt());
  RngIntUniform<T>(blob->shape().elem_cnt(), static_cast<T>(initializer_conf.min()),
                   static_cast<T>(initializer_conf.max()), random_seed, blob->mut_dptr<T>());
}

template<typename T>
void RandomNormalInitializer(const RandomNormalInitializerConf& initializer_conf,
                             uint32_t random_seed, Blob* blob) {
  CHECK(blob->shape().elem_cnt());
  RngNormal<T>(blob->shape().elem_cnt(), static_cast<T>(initializer_conf.mean()),
               static_cast<T>(initializer_conf.std()), random_seed, blob->mut_dptr<T>());
}

template<typename T>
T GenInitialFan(VarianceNorm variance_norm, Blob* blob, const std::string& data_format) {
  T fan = ZeroVal<T>::value;
  T fan_in = static_cast<T>(blob->shape().Count(1));
  T fan_out = static_cast<T>(blob->shape().At(0));
  if (data_format == "channels_first") {
    fan_out *= static_cast<T>(blob->shape().Count(2));
  } else if (data_format == "channels_last") {
    fan_out *= static_cast<T>(blob->shape().Count(1, blob->shape().NumAxes() - 1));
  } else {
    CHECK_EQ(blob->shape().NumAxes(), 2);
    CHECK_EQ(data_format, "");
  }
  if (variance_norm == VarianceNorm::kAverage) {
    fan = (fan_in + fan_out) / static_cast<T>(2);
  } else if (variance_norm == VarianceNorm::kFanIn) {
    fan = fan_in;
  } else if (variance_norm == VarianceNorm::kFanOut) {
    fan = fan_out;
  } else {
    UNIMPLEMENTED();
  }
  return fan;
}

template<typename T>
void XavierInitializer(const XavierInitializerConf& initializer_conf, uint32_t random_seed,
                       Blob* blob, const std::string& data_format) {
  CHECK(blob->shape().elem_cnt());
  VarianceNorm variance_norm = static_cast<VarianceNorm>(initializer_conf.variance_norm());
  T scale = std::sqrt(static_cast<T>(3) / GenInitialFan<T>(variance_norm, blob, data_format));
  RngUniform<T>(blob->shape().elem_cnt(), static_cast<T>(-scale), static_cast<T>(scale),
                random_seed, blob->mut_dptr<T>());
}

template<typename T>
void MsraInitializer(const MsraInitializerConf& initializer_conf, uint32_t random_seed, Blob* blob,
                     const std::string& data_format) {
  CHECK(blob->shape().elem_cnt());
  VarianceNorm variance_norm = static_cast<VarianceNorm>(initializer_conf.variance_norm());
  T std = std::sqrt(static_cast<T>(2) / GenInitialFan<T>(variance_norm, blob, data_format));
  RngNormal<T>(blob->shape().elem_cnt(), ZeroVal<T>::value, static_cast<T>(std), random_seed,
               blob->mut_dptr<T>());
}

void ComputeOffset(const int32_t num_axes, const int64_t* shape, const int32_t* permutation,
                   std::vector<int64_t>& offset) {
  offset.resize(num_axes);
  std::vector<int64_t> buff(num_axes);
  int64_t cur_offset = 1;
  for (int32_t i = num_axes - 1; i >= 0; --i) {
    buff[i] = cur_offset;
    cur_offset *= shape[i];
  }
  for (int32_t i = 0; i < num_axes; ++i) { offset[permutation[i]] = buff[i]; }
}

void IncreaseIndex(const int64_t* shape, std::vector<int64_t>& index) {
  for (int32_t i = index.size() - 1; i >= 0; --i) {
    ++index[i];
    if (index[i] >= shape[i]) {
      index[i] -= shape[i];
    } else {
      break;
    }
  }
}

}  // namespace

template<>
void Memcpy<DeviceType::kCPU>(DeviceCtx* ctx, void* dst, const void* src, size_t sz
#ifdef WITH_CUDA
                              ,
                              cudaMemcpyKind kind
#endif

) {
  memcpy(dst, src, sz);
}

void AutoMemcpy(DeviceCtx* ctx, void* dst, const void* src, size_t sz,
                const MemoryCase& src_mem_case, const MemoryCase& dst_mem_case) {
  void (*func)(DeviceCtx*, void* dst, const void* src, size_t sz, cudaMemcpyKind);
  cudaMemcpyKind kind;
  if (src_mem_case.has_host_mem() && dst_mem_case.has_host_mem()) {
    func = &Memcpy<DeviceType::kCPU>;
    kind = cudaMemcpyKind::cudaMemcpyHostToHost;
  } else {
    func = &Memcpy<DeviceType::kGPU>;
    if (src_mem_case.has_host_mem() && dst_mem_case.has_device_cuda_mem()) {
      kind = cudaMemcpyKind::cudaMemcpyHostToDevice;
    } else if (src_mem_case.has_device_cuda_mem() && dst_mem_case.has_host_mem()) {
      kind = cudaMemcpyKind::cudaMemcpyDeviceToHost;
    } else if (src_mem_case.has_device_cuda_mem() && dst_mem_case.has_device_cuda_mem()) {
      kind = cudaMemcpyKind::cudaMemcpyDeviceToDevice;
    } else {
      UNIMPLEMENTED();
    }
  }
  func(ctx, dst, src, sz, kind);
}

template<>
void Memset<DeviceType::kCPU>(DeviceCtx* ctx, void* dst, const char value, size_t sz) {
  memset(dst, value, sz);
}

#define KU_IF_METHOD                     \
  template<typename T, typename Derived> \
  void CpuKernelUtilIf<T, Derived>::

KU_IF_METHOD Axpy(DeviceCtx* ctx, const int n, const T* alpha, const T* x, const int incx, T* y,
                  const int incy) {
  Derived::Axpy(ctx, n, *alpha, x, incx, y, incy);
}
KU_IF_METHOD Max(DeviceCtx* ctx, const int64_t n, const T* x, T* max_ptr) {
  *max_ptr = *std::max_element(x, x + n);
}
KU_IF_METHOD Max(DeviceCtx* ctx, const int64_t n, const T* x, T* max_ptr, T* temp_storage,
                 size_t temp_storage_bytes) {
  Max(ctx, n, x, max_ptr);
}
KU_IF_METHOD Sum(DeviceCtx* ctx, const int64_t n, const T* x, T* sum_ptr) {
  *sum_ptr = 0;
  for (int64_t i = 0; i < n; ++i) { *sum_ptr += x[i]; }
}
KU_IF_METHOD Sum(DeviceCtx* ctx, const int64_t n, const T* x, T* sum_ptr, T* temp_storage,
                 size_t temp_storage_bytes) {
  Sum(ctx, n, x, sum_ptr);
}
KU_IF_METHOD Transpose(DeviceCtx* ctx, const int32_t num_axis, const Shape& x_shape,
                       const Shape& y_shape, const PbRf<int32_t>& permutation,
                       const int64_t elem_cnt, const T* x, T* y) {
  int64_t block_size = 1;
  int32_t shared_idxs_num = 0;
  for (int32_t i = num_axis - 1; i >= 0 && permutation[i] == i; --i) {
    block_size *= y_shape.At(i);
    ++shared_idxs_num;
  }
  if (num_axis < 2 || shared_idxs_num == num_axis) {
    memcpy(y, x, elem_cnt * sizeof(T));
    return;
  }
  int32_t trans_axis = num_axis - shared_idxs_num;
  std::vector<int64_t> x_to_y_offset;
  ComputeOffset(trans_axis, y_shape.dim_vec().data(), permutation.data(), x_to_y_offset);
  std::vector<int64_t> x_index_digits(trans_axis, 0);
  int64_t num_blocks = elem_cnt / block_size;
  FOR_RANGE(int64_t, x_idx, 0, num_blocks) {
    int64_t y_idx = std::inner_product(x_to_y_offset.cbegin(), x_to_y_offset.cend(),
                                       x_index_digits.cbegin(), 0);
    if (block_size == 1) {
      y[y_idx] = x[x_idx];
    } else {
      memcpy(y + block_size * y_idx, x + block_size * x_idx, block_size * sizeof(T));
    }
    IncreaseIndex(x_shape.dim_vec().data(), x_index_digits);
  }
}
KU_IF_METHOD InitializeWithDir(DeviceCtx* ctx, int32_t part_id, int32_t part_num,
                               const std::string& model_dir, Blob* blob,
                               const std::string& bn_in_op, int32_t dim_num,
                               int64_t num_in_each_dim) {
  int64_t blob_size = blob->ByteSizeOfDataContentField();
  int64_t byte_size_of_each_dim = num_in_each_dim * sizeof(T);
  std::string file_path = JoinPath(model_dir, bn_in_op);
  uint64_t file_size = GlobalFS()->GetFileSize(file_path);
  CHECK_EQ(file_size, dim_num * byte_size_of_each_dim);
  BalancedSplitter splitter = BalancedSplitter(dim_num, part_num);
  int64_t begin_pos = splitter.At(part_id).begin() * byte_size_of_each_dim;
  NormalPersistentInStream in_stream(GlobalFS(), file_path, begin_pos);
  in_stream.Read(blob->mut_dptr<char>(), blob_size);
}

#define KU_FLOATING_METHOD \
  template<typename T>     \
  void KernelUtil<DeviceType::kCPU, T, typename std::enable_if<IsFloating<T>::value>::type>::

KU_FLOATING_METHOD Dot(DeviceCtx* ctx, const int n, const T* x, const int incx, const T* y,
                       const int incy, T* result) {
  *result = cblas_dot<T>(n, x, incx, y, incy);
}
KU_FLOATING_METHOD Copy(DeviceCtx* ctx, const int n, const T* x, const int incx, T* y,
                        const int incy) {
  cblas_copy<T>(n, x, incx, y, incy);
}
KU_FLOATING_METHOD Axpy(DeviceCtx* ctx, const int n, const T alpha, const T* x, const int incx,
                        T* y, const int incy) {
  cblas_axpy<T>(n, alpha, x, incx, y, incy);
}
KU_FLOATING_METHOD Scal(DeviceCtx* ctx, const int n, const T alpha, T* x, const int incx) {
  cblas_scal<T>(n, alpha, x, incx);
}
KU_FLOATING_METHOD Scal(DeviceCtx* ctx, const int n, const T* alpha, T* x, const int incx) {
  Scal(ctx, n, *alpha, x, incx);
}
KU_FLOATING_METHOD Gemv(DeviceCtx* ctx, const enum CBLAS_TRANSPOSE trans, int m, int n,
                        const T alpha, const T* a, int lda, const T* x, const int incx,
                        const T beta, T* y, const int incy) {
  // Set col major to keep it as the same with cublas
  cblas_gemv<T>(CBLAS_ORDER::CblasColMajor, trans, m, n, alpha, a, lda, x, incx, beta, y, incy);
}
KU_FLOATING_METHOD Gemm(DeviceCtx* ctx, const enum CBLAS_ORDER order,
                        const enum CBLAS_TRANSPOSE trans_a, const enum CBLAS_TRANSPOSE trans_b,
                        const int m, const int n, const int k, const T alpha, const T* a,
                        const int lda, const T* b, const int ldb, const T beta, T* c,
                        const int ldc) {
  cblas_gemm<T>(order, trans_a, trans_b, m, n, k, alpha, a, lda, b, ldb, beta, c, ldc);
}

KU_FLOATING_METHOD Exp(DeviceCtx* ctx, const int64_t n, const T* x, T* y) {
  for (int64_t i = 0; i < n; ++i) { y[i] = std::exp(x[i]); }
}
KU_FLOATING_METHOD Div(DeviceCtx* ctx, const int64_t n, T* x, const T* alpha) {
  for (int64_t i = 0; i < n; ++i) { x[i] = x[i] / (*alpha); }
}
<<<<<<< HEAD
KU_FLOATING_METHOD Div(DeviceCtx* ctx, const int64_t n, T* x, const T alpha) {
  for (int64_t i = 0; i < n; ++i) { x[i] = x[i] / alpha; }
}
KU_FLOATING_METHOD Div(DeviceCtx* ctx, const int64_t n, const T* x, const T* y,
                       T* z) {
=======
KU_FLOATING_METHOD Div(DeviceCtx* ctx, const int64_t n, const T* x, const T* y, T* z) {
>>>>>>> 971fb166
  for (int64_t i = 0; i < n; ++i) { z[i] = x[i] / y[i]; }
}
KU_FLOATING_METHOD Mul(DeviceCtx* ctx, const int64_t n, const T* x, const T* y, T* z) {
  for (int64_t i = 0; i < n; ++i) { z[i] = x[i] * y[i]; }
}
KU_FLOATING_METHOD Rsqrt(DeviceCtx* ctx, const int64_t n, T* x, const float epsilon) {
  for (int64_t i = 0; i < n; ++i) { x[i] = 1.0 / std::sqrt(x[i] + epsilon); }
}
KU_FLOATING_METHOD Powx(DeviceCtx* ctx, const int64_t n, const T* x, const float power, T* y) {
  for (int64_t i = 0; i < n; ++i) { y[i] = std::pow(x[i], power); }
}

KU_FLOATING_METHOD Sigmoid(DeviceCtx* ctx, const int64_t n, const T* x, T* y) {
  T half = static_cast<T>(0.5);
  for (int64_t i = 0; i != n; ++i) { y[i] = half * std::tanh(half * x[i]) + half; }
}
KU_FLOATING_METHOD SigmoidBackward(DeviceCtx* ctx, const int64_t n, const T* x, const T* y,
                                   const T* dy, T* dx) {
  for (int64_t i = 0; i != n; ++i) { dx[i] = y[i] * (1 - y[i]) * dy[i]; }
}
KU_FLOATING_METHOD TanH(DeviceCtx* ctx, const int64_t n, const T* x, T* y) {
  for (int64_t i = 0; i != n; ++i) { y[i] = std::tanh(x[i]); }
}
KU_FLOATING_METHOD TanHBackward(DeviceCtx* ctx, const int64_t n, const T* x, const T* y,
                                const T* dy, T* dx) {
  for (int64_t i = 0; i != n; ++i) { dx[i] = (1 - y[i] * y[i]) * dy[i]; }
}
KU_FLOATING_METHOD Relu(DeviceCtx* ctx, const int64_t n, const T* x, T* y) {
  T zero = ZeroVal<T>::value;
  for (int64_t i = 0; i != n; ++i) { y[i] = std::max(x[i], zero); }
}
KU_FLOATING_METHOD ReluBackward(DeviceCtx* ctx, const int64_t n, const T* x, const T* y,
                                const T* dy, T* dx) {
  T zero = ZeroVal<T>::value;
  for (int64_t i = 0; i != n; ++i) { dx[i] = (y[i] > zero) * dy[i]; }
}

KU_FLOATING_METHOD InitializeWithConf(DeviceCtx* ctx, const InitializerConf& initializer_conf,
                                      uint32_t random_seed, Blob* blob) {
  InitializeWithConf(ctx, initializer_conf, random_seed, blob, "");
}
KU_FLOATING_METHOD InitializeWithConf(DeviceCtx* ctx, const InitializerConf& initializer_conf,
                                      uint32_t random_seed, Blob* blob,
                                      const std::string& data_format) {
  if (initializer_conf.has_constant_conf()) {
    ConstantInitializer<T>(static_cast<T>(initializer_conf.constant_conf().value()), blob);
  } else if (initializer_conf.has_random_uniform_conf()) {
    RandomUniformInitializer<T>(initializer_conf.random_uniform_conf(), random_seed, blob);
  } else if (initializer_conf.has_random_normal_conf()) {
    RandomNormalInitializer<T>(initializer_conf.random_normal_conf(), random_seed, blob);
  } else if (initializer_conf.has_xavier_conf()) {
    XavierInitializer<T>(initializer_conf.xavier_conf(), random_seed, blob, data_format);
  } else if (initializer_conf.has_msra_conf()) {
    MsraInitializer<T>(initializer_conf.msra_conf(), random_seed, blob, data_format);
  } else {
    UNIMPLEMENTED();
  }
}

#define KU_INTEGRAL_METHOD \
  template<typename T>     \
  void KernelUtil<DeviceType::kCPU, T, typename std::enable_if<IsIntegral<T>::value>::type>::

KU_INTEGRAL_METHOD Axpy(DeviceCtx* ctx, const int n, const T alpha, const T* x, const int incx,
                        T* y, const int incy) {
  FOR_RANGE(int, i, 0, n) {
    *y += alpha * *x;
    x += incx;
    y += incy;
  }
}
KU_INTEGRAL_METHOD InitializeWithConf(DeviceCtx* ctx, const InitializerConf& initializer_conf,
                                      uint32_t random_seed, Blob* blob) {
  if (initializer_conf.has_constant_int_conf()) {
    ConstantInitializer<T>(static_cast<T>(initializer_conf.constant_int_conf().value()), blob);
  } else if (initializer_conf.has_random_uniform_int_conf()) {
    RandomIntUniformInitializer<T>(initializer_conf.random_uniform_int_conf(), random_seed, blob);
  } else {
    UNIMPLEMENTED();
  }
}
KU_INTEGRAL_METHOD InitializeWithConf(DeviceCtx* ctx, const InitializerConf& initializer_conf,
                                      uint32_t random_seed, Blob* blob,
                                      const std::string& data_format) {
  InitializeWithConf(ctx, initializer_conf, random_seed, blob);
}

#define INSTANTIATE_KERNEL_UTIL(type_cpp, type_proto)                                \
  template struct CpuKernelUtilIf<type_cpp, KernelUtil<DeviceType::kCPU, type_cpp>>; \
  template struct KernelUtil<DeviceType::kCPU, type_cpp>;
OF_PP_FOR_EACH_TUPLE(INSTANTIATE_KERNEL_UTIL, ARITHMETIC_DATA_TYPE_SEQ);

}  //  namespace oneflow<|MERGE_RESOLUTION|>--- conflicted
+++ resolved
@@ -290,15 +290,10 @@
 KU_FLOATING_METHOD Div(DeviceCtx* ctx, const int64_t n, T* x, const T* alpha) {
   for (int64_t i = 0; i < n; ++i) { x[i] = x[i] / (*alpha); }
 }
-<<<<<<< HEAD
 KU_FLOATING_METHOD Div(DeviceCtx* ctx, const int64_t n, T* x, const T alpha) {
   for (int64_t i = 0; i < n; ++i) { x[i] = x[i] / alpha; }
 }
-KU_FLOATING_METHOD Div(DeviceCtx* ctx, const int64_t n, const T* x, const T* y,
-                       T* z) {
-=======
 KU_FLOATING_METHOD Div(DeviceCtx* ctx, const int64_t n, const T* x, const T* y, T* z) {
->>>>>>> 971fb166
   for (int64_t i = 0; i < n; ++i) { z[i] = x[i] / y[i]; }
 }
 KU_FLOATING_METHOD Mul(DeviceCtx* ctx, const int64_t n, const T* x, const T* y, T* z) {
