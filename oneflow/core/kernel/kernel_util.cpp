#include "oneflow/core/kernel/kernel_util.h"
#include "oneflow/core/common/balanced_splitter.h"
#include "oneflow/core/register/register_manager.h"
#include "oneflow/core/kernel/kernel.h"

namespace oneflow {

namespace {

template<typename T>
void RngUniform(const int64_t elem_cnt, const T min, const T max, uint32_t random_seed, T* dptr) {
  CHECK_GE(elem_cnt, 0);
  CHECK(dptr);
  CHECK_LE(min, max);
  std::mt19937 generator(random_seed);
  std::uniform_real_distribution<T> random_distribution(
      min, std::nextafter(max, std::numeric_limits<T>::max()));
  for (int64_t i = 0; i < elem_cnt; ++i) { dptr[i] = random_distribution(generator); }
}

template<typename T>
void RngIntUniform(const int64_t elem_cnt, const T min, const T max, uint32_t random_seed,
                   T* dptr) {
  CHECK_GE(elem_cnt, 0);
  CHECK(dptr);
  CHECK_LE(min, max);
  std::mt19937 generator(random_seed);
  std::uniform_int_distribution<T> random_distribution(
      min, std::nextafter(max, std::numeric_limits<T>::max()));
  for (int64_t i = 0; i < elem_cnt; ++i) { dptr[i] = random_distribution(generator); }
}

template<typename T>
void RngNormal(const int64_t elem_cnt, const T mean, const T std, uint32_t random_seed, T* dptr) {
  CHECK_GE(elem_cnt, 0);
  CHECK(dptr);
  CHECK_GT(std, 0.0);
  std::mt19937 generator(random_seed);
  std::normal_distribution<T> random_distribution(mean, std);

  for (int64_t i = 0; i < elem_cnt; ++i) { dptr[i] = random_distribution(generator); }
}

template<typename T>
void ConstantInitializer(const T& value, Blob* blob) {
  T* dptr = blob->mut_dptr<T>();
  const int64_t elem_cnt = blob->shape().elem_cnt();
  CHECK(elem_cnt);
  for (int64_t i = 0; i < elem_cnt; ++i) { dptr[i] = value; }
}

template<typename T>
void RandomUniformInitializer(const RandomUniformInitializerConf& initializer_conf,
                              uint32_t random_seed, Blob* blob) {
  CHECK(blob->shape().elem_cnt());
  RngUniform<T>(blob->shape().elem_cnt(), static_cast<T>(initializer_conf.min()),
                static_cast<T>(initializer_conf.max()), random_seed, blob->mut_dptr<T>());
}

template<typename T>
void RandomIntUniformInitializer(const RandomUniformIntInitializerConf& initializer_conf,
                                 uint32_t random_seed, Blob* blob) {
  CHECK(blob->shape().elem_cnt());
  RngIntUniform<T>(blob->shape().elem_cnt(), static_cast<T>(initializer_conf.min()),
                   static_cast<T>(initializer_conf.max()), random_seed, blob->mut_dptr<T>());
}

template<typename T>
void RandomNormalInitializer(const RandomNormalInitializerConf& initializer_conf,
                             uint32_t random_seed, Blob* blob) {
  CHECK(blob->shape().elem_cnt());
  RngNormal<T>(blob->shape().elem_cnt(), static_cast<T>(initializer_conf.mean()),
               static_cast<T>(initializer_conf.std()), random_seed, blob->mut_dptr<T>());
}

template<typename T>
T GenInitialFan(VarianceNorm variance_norm, Blob* blob, const std::string& data_format) {
  T fan = ZeroVal<T>::value;
  T fan_in = static_cast<T>(blob->shape().Count(1));
  T fan_out = static_cast<T>(blob->shape().At(0));
  if (data_format == "channels_first") {
    fan_out *= static_cast<T>(blob->shape().Count(2));
  } else if (data_format == "channels_last") {
    fan_out *= static_cast<T>(blob->shape().Count(1, blob->shape().NumAxes() - 1));
  } else {
    CHECK_EQ(blob->shape().NumAxes(), 2);
    CHECK_EQ(data_format, "");
  }
  if (variance_norm == VarianceNorm::kAverage) {
    fan = (fan_in + fan_out) / static_cast<T>(2);
  } else if (variance_norm == VarianceNorm::kFanIn) {
    fan = fan_in;
  } else if (variance_norm == VarianceNorm::kFanOut) {
    fan = fan_out;
  } else {
    UNIMPLEMENTED();
  }
  return fan;
}

template<typename T>
void XavierInitializer(const XavierInitializerConf& initializer_conf, uint32_t random_seed,
                       Blob* blob, const std::string& data_format) {
  CHECK(blob->shape().elem_cnt());
  VarianceNorm variance_norm = static_cast<VarianceNorm>(initializer_conf.variance_norm());
  T scale = std::sqrt(static_cast<T>(3) / GenInitialFan<T>(variance_norm, blob, data_format));
  RngUniform<T>(blob->shape().elem_cnt(), static_cast<T>(-scale), static_cast<T>(scale),
                random_seed, blob->mut_dptr<T>());
}

template<typename T>
void MsraInitializer(const MsraInitializerConf& initializer_conf, uint32_t random_seed, Blob* blob,
                     const std::string& data_format) {
  CHECK(blob->shape().elem_cnt());
  VarianceNorm variance_norm = static_cast<VarianceNorm>(initializer_conf.variance_norm());
  T std = std::sqrt(static_cast<T>(2) / GenInitialFan<T>(variance_norm, blob, data_format));
  RngNormal<T>(blob->shape().elem_cnt(), ZeroVal<T>::value, static_cast<T>(std), random_seed,
               blob->mut_dptr<T>());
}

void ComputeOffset(const int32_t num_axes, const int64_t* shape, const int32_t* permutation,
                   std::vector<int64_t>& offset) {
  offset.resize(num_axes);
  std::vector<int64_t> buff(num_axes);
  int64_t cur_offset = 1;
  for (int32_t i = num_axes - 1; i >= 0; --i) {
    buff[i] = cur_offset;
    cur_offset *= shape[i];
  }
  for (int32_t i = 0; i < num_axes; ++i) { offset[permutation[i]] = buff[i]; }
}

void IncreaseIndex(const int64_t* shape, std::vector<int64_t>& index) {
  for (int32_t i = index.size() - 1; i >= 0; --i) {
    ++index[i];
    if (index[i] >= shape[i]) {
      index[i] -= shape[i];
    } else {
      break;
    }
  }
}

}  // namespace

template<>
void Memcpy<DeviceType::kCPU>(DeviceCtx* ctx, void* dst, const void* src, size_t sz
#ifdef WITH_CUDA
                              ,
                              cudaMemcpyKind kind
#endif

) {
  memcpy(dst, src, sz);
}

template<>
void Memset<DeviceType::kCPU>(DeviceCtx* ctx, void* dst, const char value, size_t sz) {
  memset(dst, value, sz);
}

#define KU_IF_METHOD                     \
  template<typename T, typename Derived> \
  void CpuKernelUtilIf<T, Derived>::

KU_IF_METHOD Axpy(DeviceCtx* ctx, const int n, const T* alpha, const T* x, const int incx, T* y,
                  const int incy) {
  Derived::Axpy(ctx, n, *alpha, x, incx, y, incy);
}
KU_IF_METHOD Max(DeviceCtx* ctx, const int64_t n, const T* x, T* max_ptr) {
  *max_ptr = *std::max_element(x, x + n);
}
KU_IF_METHOD Max(DeviceCtx* ctx, const int64_t n, const T* x, T* max_ptr, T* temp_storage,
                 size_t temp_storage_bytes) {
  Max(ctx, n, x, max_ptr);
}
KU_IF_METHOD Sum(DeviceCtx* ctx, const int64_t n, const T* x, T* sum_ptr) {
  *sum_ptr = 0;
  for (int64_t i = 0; i < n; ++i) { *sum_ptr += x[i]; }
}
KU_IF_METHOD Sum(DeviceCtx* ctx, const int64_t n, const T* x, T* sum_ptr, T* temp_storage,
                 size_t temp_storage_bytes) {
  Sum(ctx, n, x, sum_ptr);
}
KU_IF_METHOD Transpose(DeviceCtx* ctx, const int32_t num_axis, const Shape& x_shape,
                       const Shape& y_shape, const PbRf<int32_t>& permutation,
                       const int64_t elem_cnt, const T* x, T* y) {
  int64_t block_size = 1;
  int32_t shared_idxs_num = 0;
  for (int32_t i = num_axis - 1; i >= 0 && permutation[i] == i; --i) {
    block_size *= y_shape.At(i);
    ++shared_idxs_num;
  }
  if (num_axis < 2 || shared_idxs_num == num_axis) {
    memcpy(y, x, elem_cnt * sizeof(T));
    return;
  }
  int32_t trans_axis = num_axis - shared_idxs_num;
  std::vector<int64_t> x_to_y_offset;
  ComputeOffset(trans_axis, y_shape.dim_vec().data(), permutation.data(), x_to_y_offset);
  std::vector<int64_t> x_index_digits(trans_axis, 0);
  int64_t num_blocks = elem_cnt / block_size;
  FOR_RANGE(int64_t, x_idx, 0, num_blocks) {
    int64_t y_idx = std::inner_product(x_to_y_offset.cbegin(), x_to_y_offset.cend(),
                                       x_index_digits.cbegin(), 0);
    if (block_size == 1) {
      y[y_idx] = x[x_idx];
    } else {
      memcpy(y + block_size * y_idx, x + block_size * x_idx, block_size * sizeof(T));
    }
    IncreaseIndex(x_shape.dim_vec().data(), x_index_digits);
  }
}
KU_IF_METHOD InitializeWithDir(DeviceCtx* ctx, int32_t part_id, int32_t part_num,
                               const std::string& model_dir, Blob* blob,
                               const std::string& bn_in_op, int32_t dim_num,
                               int64_t num_in_each_dim) {
  int64_t blob_size = blob->ByteSizeOfDataContentField();
  int64_t byte_size_of_each_dim = num_in_each_dim * sizeof(T);
  std::string file_path = JoinPath(model_dir, bn_in_op);
  uint64_t file_size = GlobalFS()->GetFileSize(file_path);
  CHECK_EQ(file_size, dim_num * byte_size_of_each_dim);
  BalancedSplitter splitter = BalancedSplitter(dim_num, part_num);
  int64_t begin_pos = splitter.At(part_id).begin() * byte_size_of_each_dim;
  NormalPersistentInStream in_stream(GlobalFS(), file_path, begin_pos);
  in_stream.Read(blob->mut_dptr<char>(), blob_size);
}

#define KU_FLOATING_METHOD \
  template<typename T>     \
  void KernelUtil<DeviceType::kCPU, T, typename std::enable_if<IsFloating<T>::value>::type>::

KU_FLOATING_METHOD Dot(DeviceCtx* ctx, const int n, const T* x, const int incx, const T* y,
                       const int incy, T* result) {
  *result = cblas_dot<T>(n, x, incx, y, incy);
}
KU_FLOATING_METHOD Copy(DeviceCtx* ctx, const int n, const T* x, const int incx, T* y,
                        const int incy) {
  cblas_copy<T>(n, x, incx, y, incy);
}
KU_FLOATING_METHOD Axpy(DeviceCtx* ctx, const int n, const T alpha, const T* x, const int incx,
                        T* y, const int incy) {
  cblas_axpy<T>(n, alpha, x, incx, y, incy);
}
KU_FLOATING_METHOD Scal(DeviceCtx* ctx, const int n, const T alpha, T* x, const int incx) {
  cblas_scal<T>(n, alpha, x, incx);
}
KU_FLOATING_METHOD Scal(DeviceCtx* ctx, const int n, const T* alpha, T* x, const int incx) {
  Scal(ctx, n, *alpha, x, incx);
}
KU_FLOATING_METHOD Gemv(DeviceCtx* ctx, const enum CBLAS_TRANSPOSE trans, int m, int n,
                        const T alpha, const T* a, int lda, const T* x, const int incx,
                        const T beta, T* y, const int incy) {
  // Set col major to keep it as the same with cublas
  cblas_gemv<T>(CBLAS_ORDER::CblasColMajor, trans, m, n, alpha, a, lda, x, incx, beta, y, incy);
}
KU_FLOATING_METHOD Gemm(DeviceCtx* ctx, const enum CBLAS_ORDER order,
                        const enum CBLAS_TRANSPOSE trans_a, const enum CBLAS_TRANSPOSE trans_b,
                        const int m, const int n, const int k, const T alpha, const T* a,
                        const int lda, const T* b, const int ldb, const T beta, T* c,
                        const int ldc) {
  cblas_gemm<T>(order, trans_a, trans_b, m, n, k, alpha, a, lda, b, ldb, beta, c, ldc);
}

KU_FLOATING_METHOD Exp(DeviceCtx* ctx, const int64_t n, const T* x, T* y) {
  for (int64_t i = 0; i < n; ++i) { y[i] = std::exp(x[i]); }
}
KU_FLOATING_METHOD Div(DeviceCtx* ctx, const int64_t n, T* x, const T* alpha) {
  for (int64_t i = 0; i < n; ++i) { x[i] = x[i] / (*alpha); }
}
<<<<<<< HEAD
KU_FLOATING_METHOD Div(DeviceCtx* ctx, const int64_t n, const T* x, const T* y,
                       T* z) {
  for (int64_t i = 0; i < n; ++i) { z[i] = x[i] / y[i]; }
}
KU_FLOATING_METHOD Mul(DeviceCtx* ctx, const int64_t n, const T* x, const T* y,
                       T* z) {
=======
KU_FLOATING_METHOD Mul(DeviceCtx* ctx, const int64_t n, const T* x, const T* y, T* z) {
>>>>>>> 38978cc5
  for (int64_t i = 0; i < n; ++i) { z[i] = x[i] * y[i]; }
}
KU_FLOATING_METHOD Rsqrt(DeviceCtx* ctx, const int64_t n, T* x, const float epsilon) {
  for (int64_t i = 0; i < n; ++i) { x[i] = 1.0 / std::sqrt(x[i] + epsilon); }
}
KU_FLOATING_METHOD Powx(DeviceCtx* ctx, const int64_t n, const T* x,
                        const float power, T* y) {
  for (int64_t i = 0; i < n; ++i) { y[i] = std::pow(x[i], power); }
}

KU_FLOATING_METHOD Sigmoid(DeviceCtx* ctx, const int64_t n, const T* x, T* y) {
  T half = static_cast<T>(0.5);
  for (int64_t i = 0; i != n; ++i) { y[i] = half * std::tanh(half * x[i]) + half; }
}
KU_FLOATING_METHOD SigmoidBackward(DeviceCtx* ctx, const int64_t n, const T* x, const T* y,
                                   const T* dy, T* dx) {
  for (int64_t i = 0; i != n; ++i) { dx[i] = y[i] * (1 - y[i]) * dy[i]; }
}
KU_FLOATING_METHOD TanH(DeviceCtx* ctx, const int64_t n, const T* x, T* y) {
  for (int64_t i = 0; i != n; ++i) { y[i] = std::tanh(x[i]); }
}
KU_FLOATING_METHOD TanHBackward(DeviceCtx* ctx, const int64_t n, const T* x, const T* y,
                                const T* dy, T* dx) {
  for (int64_t i = 0; i != n; ++i) { dx[i] = (1 - y[i] * y[i]) * dy[i]; }
}
KU_FLOATING_METHOD Relu(DeviceCtx* ctx, const int64_t n, const T* x, T* y) {
  T zero = ZeroVal<T>::value;
  for (int64_t i = 0; i != n; ++i) { y[i] = std::max(x[i], zero); }
}
KU_FLOATING_METHOD ReluBackward(DeviceCtx* ctx, const int64_t n, const T* x, const T* y,
                                const T* dy, T* dx) {
  T zero = ZeroVal<T>::value;
  for (int64_t i = 0; i != n; ++i) { dx[i] = (y[i] > zero) * dy[i]; }
}

KU_FLOATING_METHOD InitializeWithConf(DeviceCtx* ctx, const InitializerConf& initializer_conf,
                                      uint32_t random_seed, Blob* blob) {
  InitializeWithConf(ctx, initializer_conf, random_seed, blob, "");
}
KU_FLOATING_METHOD InitializeWithConf(DeviceCtx* ctx, const InitializerConf& initializer_conf,
                                      uint32_t random_seed, Blob* blob,
                                      const std::string& data_format) {
  if (initializer_conf.has_constant_conf()) {
    ConstantInitializer<T>(static_cast<T>(initializer_conf.constant_conf().value()), blob);
  } else if (initializer_conf.has_random_uniform_conf()) {
    RandomUniformInitializer<T>(initializer_conf.random_uniform_conf(), random_seed, blob);
  } else if (initializer_conf.has_random_normal_conf()) {
    RandomNormalInitializer<T>(initializer_conf.random_normal_conf(), random_seed, blob);
  } else if (initializer_conf.has_xavier_conf()) {
    XavierInitializer<T>(initializer_conf.xavier_conf(), random_seed, blob, data_format);
  } else if (initializer_conf.has_msra_conf()) {
    MsraInitializer<T>(initializer_conf.msra_conf(), random_seed, blob, data_format);
  } else {
    UNIMPLEMENTED();
  }
}

#define KU_INTEGRAL_METHOD \
  template<typename T>     \
  void KernelUtil<DeviceType::kCPU, T, typename std::enable_if<IsIntegral<T>::value>::type>::

KU_INTEGRAL_METHOD Axpy(DeviceCtx* ctx, const int n, const T alpha, const T* x, const int incx,
                        T* y, const int incy) {
  FOR_RANGE(int, i, 0, n) {
    *y += alpha * *x;
    x += incx;
    y += incy;
  }
}
KU_INTEGRAL_METHOD InitializeWithConf(DeviceCtx* ctx, const InitializerConf& initializer_conf,
                                      uint32_t random_seed, Blob* blob) {
  if (initializer_conf.has_constant_int_conf()) {
    ConstantInitializer<T>(static_cast<T>(initializer_conf.constant_int_conf().value()), blob);
  } else if (initializer_conf.has_random_uniform_int_conf()) {
    RandomIntUniformInitializer<T>(initializer_conf.random_uniform_int_conf(), random_seed, blob);
  } else {
    UNIMPLEMENTED();
  }
}
KU_INTEGRAL_METHOD InitializeWithConf(DeviceCtx* ctx, const InitializerConf& initializer_conf,
                                      uint32_t random_seed, Blob* blob,
                                      const std::string& data_format) {
  InitializeWithConf(ctx, initializer_conf, random_seed, blob);
}

#define INSTANTIATE_KERNEL_UTIL(type_cpp, type_proto)                                \
  template struct CpuKernelUtilIf<type_cpp, KernelUtil<DeviceType::kCPU, type_cpp>>; \
  template struct KernelUtil<DeviceType::kCPU, type_cpp>;
OF_PP_FOR_EACH_TUPLE(INSTANTIATE_KERNEL_UTIL, ARITHMETIC_DATA_TYPE_SEQ);

}  //  namespace oneflow<|MERGE_RESOLUTION|>--- conflicted
+++ resolved
@@ -268,23 +268,16 @@
 KU_FLOATING_METHOD Div(DeviceCtx* ctx, const int64_t n, T* x, const T* alpha) {
   for (int64_t i = 0; i < n; ++i) { x[i] = x[i] / (*alpha); }
 }
-<<<<<<< HEAD
-KU_FLOATING_METHOD Div(DeviceCtx* ctx, const int64_t n, const T* x, const T* y,
-                       T* z) {
+KU_FLOATING_METHOD Div(DeviceCtx* ctx, const int64_t n, const T* x, const T* y, T* z) {
   for (int64_t i = 0; i < n; ++i) { z[i] = x[i] / y[i]; }
 }
-KU_FLOATING_METHOD Mul(DeviceCtx* ctx, const int64_t n, const T* x, const T* y,
-                       T* z) {
-=======
 KU_FLOATING_METHOD Mul(DeviceCtx* ctx, const int64_t n, const T* x, const T* y, T* z) {
->>>>>>> 38978cc5
   for (int64_t i = 0; i < n; ++i) { z[i] = x[i] * y[i]; }
 }
 KU_FLOATING_METHOD Rsqrt(DeviceCtx* ctx, const int64_t n, T* x, const float epsilon) {
   for (int64_t i = 0; i < n; ++i) { x[i] = 1.0 / std::sqrt(x[i] + epsilon); }
 }
-KU_FLOATING_METHOD Powx(DeviceCtx* ctx, const int64_t n, const T* x,
-                        const float power, T* y) {
+KU_FLOATING_METHOD Powx(DeviceCtx* ctx, const int64_t n, const T* x, const float power, T* y) {
   for (int64_t i = 0; i < n; ++i) { y[i] = std::pow(x[i], power); }
 }
 
