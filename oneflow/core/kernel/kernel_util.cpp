--- conflicted
+++ resolved
@@ -364,23 +364,7 @@
   } else if (initializer_conf.has_random_normal_conf()) {
     RandomNormalInitializer<T>(initializer_conf.random_normal_conf(),
                                random_seed, blob);
-<<<<<<< HEAD
-  } else {
-    UNIMPLEMENTED();
-  }
-}
-KU_FLOATING_METHOD InitializeWithConf(DeviceCtx* ctx,
-                                      const InitializerConf& initializer_conf,
-                                      uint32_t random_seed, Blob* blob,
-                                      const std::string& data_format) {
-  if (data_format.size() == 0) {
-    InitializeWithConf(ctx, initializer_conf, random_seed, blob);
-    return;
-  }
-  if (initializer_conf.has_xavier_conf()) {
-=======
   } else if (initializer_conf.has_xavier_conf()) {
->>>>>>> 8a1c8f2e
     XavierInitializer<T>(initializer_conf.xavier_conf(), random_seed, blob,
                          data_format);
   } else if (initializer_conf.has_msra_conf()) {
