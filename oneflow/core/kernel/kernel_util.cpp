#include "oneflow/core/kernel/kernel_util.h"
#include "oneflow/core/common/balanced_splitter.h"
#include "oneflow/core/register/register_manager.h"
#include "oneflow/core/kernel/kernel.h"

namespace oneflow {

namespace {

template<typename T>
void RngUniform(const int64_t elem_cnt, const T min, const T max,
                uint32_t random_seed, T* dptr) {
  CHECK_GE(elem_cnt, 0);
  CHECK(dptr);
  CHECK_LE(min, max);
  std::mt19937 generator(random_seed);
  std::uniform_real_distribution<T> random_distribution(
      min, std::nextafter(max, std::numeric_limits<T>::max()));

  for (int64_t i = 0; i < elem_cnt; ++i) {
    dptr[i] = random_distribution(generator);
  }
}

template<typename T>
void RngNormal(const int64_t elem_cnt, const T mean, const T std,
               uint32_t random_seed, T* dptr) {
  CHECK_GE(elem_cnt, 0);
  CHECK(dptr);
  CHECK_GT(std, 0.0);
  std::mt19937 generator(random_seed);
  std::normal_distribution<T> random_distribution(mean, std);

  for (int64_t i = 0; i < elem_cnt; ++i) {
    dptr[i] = random_distribution(generator);
  }
}

template<typename T>
void ConstantInitializer(const ConstantInitializerConf& initializer_conf,
                         Blob* blob) {
  T* dptr = blob->mut_dptr<T>();
  const int64_t elem_cnt = blob->shape().elem_cnt();
  const T value = initializer_conf.value();
  CHECK(elem_cnt);
  for (int64_t i = 0; i < elem_cnt; ++i) { dptr[i] = value; }
}

template<typename T>
void RandomUniformInitializer(
    const RandomUniformInitializerConf& initializer_conf, uint32_t random_seed,
    Blob* blob) {
  CHECK(blob->shape().elem_cnt());
  RngUniform<T>(
      blob->shape().elem_cnt(), static_cast<T>(initializer_conf.min()),
      static_cast<T>(initializer_conf.max()), random_seed, blob->mut_dptr<T>());
}
template<typename T>
void RandomNormalInitializer(
    const RandomNormalInitializerConf& initializer_conf, uint32_t random_seed,
    Blob* blob) {
  CHECK(blob->shape().elem_cnt());
  RngNormal<T>(
      blob->shape().elem_cnt(), static_cast<T>(initializer_conf.mean()),
      static_cast<T>(initializer_conf.std()), random_seed, blob->mut_dptr<T>());
}

template<typename T>
T GenInitialFan(VarianceNorm variance_norm, Blob* blob) {
  T fan = ZeroVal<T>::value;
  T fan_in = static_cast<T>(blob->shape().Count(1));
  T fan_out = static_cast<T>(blob->shape().Count(0) / blob->shape().At(1));
  if (variance_norm == VarianceNorm::kAverage) {
    fan = (fan_in + fan_out) / static_cast<T>(2);
  } else if (variance_norm == VarianceNorm::kFanIn) {
    fan = fan_in;
  } else if (variance_norm == VarianceNorm::kFanOut) {
    fan = fan_out;
  } else {
    UNIMPLEMENTED();
  }
  return fan;
}

template<typename T>
void XavierInitializer(const XavierInitializerConf& initializer_conf,
                       uint32_t random_seed, Blob* blob) {
  CHECK(blob->shape().elem_cnt());
  VarianceNorm variance_norm =
      static_cast<VarianceNorm>(initializer_conf.variance_norm());
  T scale =
      std::sqrt(static_cast<T>(3) / GenInitialFan<T>(variance_norm, blob));
  RngUniform<T>(blob->shape().elem_cnt(), static_cast<T>(-scale),
                static_cast<T>(scale), random_seed, blob->mut_dptr<T>());
}

template<typename T>
void MsraInitializer(const MsraInitializerConf& initializer_conf,
                     uint32_t random_seed, Blob* blob) {
  CHECK(blob->shape().elem_cnt());
  VarianceNorm variance_norm =
      static_cast<VarianceNorm>(initializer_conf.variance_norm());
  T std = std::sqrt(static_cast<T>(2) / GenInitialFan<T>(variance_norm, blob));
  RngNormal<T>(blob->shape().elem_cnt(), ZeroVal<T>::value, static_cast<T>(std),
               random_seed, blob->mut_dptr<T>());
}

}  // namespace

template<>
void Memcpy<DeviceType::kCPU>(DeviceCtx* ctx, void* dst, const void* src,
                              size_t sz
#ifdef WITH_CUDA
                              ,
                              cudaMemcpyKind kind
#endif

) {
  memcpy(dst, src, sz);
}

template<>
void Memset<DeviceType::kCPU>(DeviceCtx* ctx, void* dst, const char value,
                              size_t sz) {
  memset(dst, value, sz);
}

<<<<<<< HEAD
template<typename T>
struct KernelUtil<DeviceType::kCPU, T> final {
  static void Dot(DeviceCtx* ctx, const int n, const T* x, const int incx,
                  const T* y, const int incy, T* result) {
    *result = cblas_dot<T>(n, x, incx, y, incy);
  }
  static void Copy(DeviceCtx* ctx, const int n, const T* x, const int incx,
                   T* y, const int incy) {
    cblas_copy<T>(n, x, incx, y, incy);
  }
  static void Axpy(DeviceCtx* ctx, const int n, const T alpha, const T* x,
                   const int incx, T* y, const int incy) {
    cblas_axpy<T>(n, alpha, x, incx, y, incy);
  }
  static void Axpy(DeviceCtx* ctx, const int n, const T* alpha, const T* x,
                   const int incx, T* y, const int incy) {
    Axpy(ctx, n, *alpha, x, incx, y, incy);
  }
  static void Scal(DeviceCtx* ctx, const int n, const T alpha, T* x,
                   const int incx) {
    cblas_scal<T>(n, alpha, x, incx);
  }
  static void Scal(DeviceCtx* ctx, const int n, const T* alpha, T* x,
                   const int incx) {
    Scal(ctx, n, *alpha, x, incx);
  }
  static void Rsqrt(DeviceCtx* ctx, const int64_t n, T* x,
                    const float epsilon) {
    for (int64_t i = 0; i < n; ++i) { x[i] = 1.0 / std::sqrt(x[i] + epsilon); }
  }
  static void Gemv(DeviceCtx* ctx, const enum CBLAS_TRANSPOSE trans, int m,
                   int n, const T alpha, const T* a, int lda, const T* x,
                   const int incx, const T beta, T* y, const int incy) {
    // Set col major to keep it as the same with cublas
    cblas_gemv<T>(CBLAS_ORDER::CblasColMajor, trans, m, n, alpha, a, lda, x,
                  incx, beta, y, incy);
  }
  static void Gemm(DeviceCtx* ctx, const enum CBLAS_ORDER order,
                   const enum CBLAS_TRANSPOSE trans_a,
                   const enum CBLAS_TRANSPOSE trans_b, const int m, const int n,
                   const int k, const T alpha, const T* a, const int lda,
                   const T* b, const int ldb, const T beta, T* c,
                   const int ldc) {
    cblas_gemm<T>(order, trans_a, trans_b, m, n, k, alpha, a, lda, b, ldb, beta,
                  c, ldc);
  }
=======
#define KU_IF_METHOD                     \
  template<typename T, typename Derived> \
  void CpuKernelUtilIf<T, Derived>::
>>>>>>> 864ba495

KU_IF_METHOD Axpy(DeviceCtx* ctx, const int n, const T* alpha, const T* x,
                  const int incx, T* y, const int incy) {
  Derived::Axpy(ctx, n, *alpha, x, incx, y, incy);
}
KU_IF_METHOD Max(DeviceCtx* ctx, const int64_t n, const T* x, T* max_ptr) {
  *max_ptr = *std::max_element(x, x + n);
}
KU_IF_METHOD Max(DeviceCtx* ctx, const int64_t n, const T* x, T* max_ptr,
                 T* temp_storage, size_t temp_storage_bytes) {
  Max(ctx, n, x, max_ptr);
}
KU_IF_METHOD Sum(DeviceCtx* ctx, const int64_t n, const T* x, T* sum_ptr) {
  *sum_ptr = 0;
  for (int64_t i = 0; i < n; ++i) { *sum_ptr += x[i]; }
}
KU_IF_METHOD Sum(DeviceCtx* ctx, const int64_t n, const T* x, T* sum_ptr,
                 T* temp_storage, size_t temp_storage_bytes) {
  Sum(ctx, n, x, sum_ptr);
}

#define KU_FLOATING_METHOD             \
  template<typename T>                 \
  void KernelUtil<DeviceType::kCPU, T, \
                  typename std::enable_if<IsFloating<T>::value>::type>::

KU_FLOATING_METHOD Dot(DeviceCtx* ctx, const int n, const T* x, const int incx,
                       const T* y, const int incy, T* result) {
  *result = cblas_dot<T>(n, x, incx, y, incy);
}
KU_FLOATING_METHOD Copy(DeviceCtx* ctx, const int n, const T* x, const int incx,
                        T* y, const int incy) {
  cblas_copy<T>(n, x, incx, y, incy);
}
KU_FLOATING_METHOD Axpy(DeviceCtx* ctx, const int n, const T alpha, const T* x,
                        const int incx, T* y, const int incy) {
  cblas_axpy<T>(n, alpha, x, incx, y, incy);
}
KU_FLOATING_METHOD Scal(DeviceCtx* ctx, const int n, const T alpha, T* x,
                        const int incx) {
  cblas_scal<T>(n, alpha, x, incx);
}
KU_FLOATING_METHOD Scal(DeviceCtx* ctx, const int n, const T* alpha, T* x,
                        const int incx) {
  Scal(ctx, n, *alpha, x, incx);
}
KU_FLOATING_METHOD Gemv(DeviceCtx* ctx, const enum CBLAS_TRANSPOSE trans, int m,
                        int n, const T alpha, const T* a, int lda, const T* x,
                        const int incx, const T beta, T* y, const int incy) {
  // Set col major to keep it as the same with cublas
  cblas_gemv<T>(CBLAS_ORDER::CblasColMajor, trans, m, n, alpha, a, lda, x, incx,
                beta, y, incy);
}
KU_FLOATING_METHOD Gemm(DeviceCtx* ctx, const enum CBLAS_ORDER order,
                        const enum CBLAS_TRANSPOSE trans_a,
                        const enum CBLAS_TRANSPOSE trans_b, const int m,
                        const int n, const int k, const T alpha, const T* a,
                        const int lda, const T* b, const int ldb, const T beta,
                        T* c, const int ldc) {
  cblas_gemm<T>(order, trans_a, trans_b, m, n, k, alpha, a, lda, b, ldb, beta,
                c, ldc);
}

KU_FLOATING_METHOD Exp(DeviceCtx* ctx, const int64_t n, const T* x, T* y) {
  for (int64_t i = 0; i < n; ++i) { y[i] = std::exp(x[i]); }
}
KU_FLOATING_METHOD Div(DeviceCtx* ctx, const int64_t n, T* x, const T* alpha) {
  for (int64_t i = 0; i < n; ++i) { x[i] = x[i] / (*alpha); }
}
KU_FLOATING_METHOD Mul(DeviceCtx* ctx, const int64_t n, const T* x, const T* y,
                       T* z) {
  for (int64_t i = 0; i < n; ++i) { z[i] = x[i] * y[i]; }
}

KU_FLOATING_METHOD Sigmoid(DeviceCtx* ctx, const int64_t n, const T* x, T* y) {
  T half = static_cast<T>(0.5);
  for (int64_t i = 0; i != n; ++i) {
    y[i] = half * std::tanh(half * x[i]) + half;
  }
}
KU_FLOATING_METHOD SigmoidBackward(DeviceCtx* ctx, const int64_t n, const T* x,
                                   const T* y, const T* dy, T* dx) {
  for (int64_t i = 0; i != n; ++i) { dx[i] = y[i] * (1 - y[i]) * dy[i]; }
}
KU_FLOATING_METHOD TanH(DeviceCtx* ctx, const int64_t n, const T* x, T* y) {
  for (int64_t i = 0; i != n; ++i) { y[i] = std::tanh(x[i]); }
}
KU_FLOATING_METHOD TanHBackward(DeviceCtx* ctx, const int64_t n, const T* x,
                                const T* y, const T* dy, T* dx) {
  for (int64_t i = 0; i != n; ++i) { dx[i] = (1 - y[i] * y[i]) * dy[i]; }
}
KU_FLOATING_METHOD Relu(DeviceCtx* ctx, const int64_t n, const T* x, T* y) {
  T zero = ZeroVal<T>::value;
  for (int64_t i = 0; i != n; ++i) { y[i] = std::max(x[i], zero); }
}
KU_FLOATING_METHOD ReluBackward(DeviceCtx* ctx, const int64_t n, const T* x,
                                const T* y, const T* dy, T* dx) {
  T zero = ZeroVal<T>::value;
  for (int64_t i = 0; i != n; ++i) { dx[i] = (y[i] > zero) * dy[i]; }
}

KU_FLOATING_METHOD InitializeWithConf(DeviceCtx* ctx,
                                      const InitializerConf& initializer_conf,
                                      uint32_t random_seed, Blob* blob) {
  if (initializer_conf.has_constant_conf()) {
    ConstantInitializer<T>(initializer_conf.constant_conf(), blob);
  } else if (initializer_conf.has_random_uniform_conf()) {
    RandomUniformInitializer<T>(initializer_conf.random_uniform_conf(),
                                random_seed, blob);
  } else if (initializer_conf.has_random_normal_conf()) {
    RandomNormalInitializer<T>(initializer_conf.random_normal_conf(),
                               random_seed, blob);
  } else if (initializer_conf.has_xavier_conf()) {
    XavierInitializer<T>(initializer_conf.xavier_conf(), random_seed, blob);
  } else if (initializer_conf.has_msra_conf()) {
    MsraInitializer<T>(initializer_conf.msra_conf(), random_seed, blob);
  } else {
    UNIMPLEMENTED();
  }
}
KU_FLOATING_METHOD InitializeWithDir(DeviceCtx* ctx, int32_t part_id,
                                     int32_t part_num,
                                     const std::string& model_dir, Blob* blob,
                                     const std::string& bn_in_op,
                                     int32_t dim_num, int64_t num_in_each_dim) {
  int64_t blob_size = blob->ByteSizeOfDataContentField();
  int64_t byte_size_of_each_dim = num_in_each_dim * sizeof(T);
  std::string file_path = JoinPath(model_dir, bn_in_op);
  uint64_t file_size = GlobalFS()->GetFileSize(file_path);
  CHECK_EQ(file_size, dim_num * byte_size_of_each_dim);
  BalancedSplitter splitter = BalancedSplitter(dim_num, part_num);
  int64_t begin_pos = splitter.At(part_id).begin() * byte_size_of_each_dim;
  NormalPersistentInStream in_stream(GlobalFS(), file_path, begin_pos);
  in_stream.Read(blob->mut_dptr<char>(), blob_size);
}

#define KU_INTEGRAL_METHOD             \
  template<typename T>                 \
  void KernelUtil<DeviceType::kCPU, T, \
                  typename std::enable_if<IsIntegral<T>::value>::type>::

KU_INTEGRAL_METHOD Axpy(DeviceCtx* ctx, const int n, const T alpha, const T* x,
                        const int incx, T* y, const int incy) {
  FOR_RANGE(int, i, 0, n) {
    *y += alpha * *x;
    x += incx;
    y += incy;
  }
}

#define INSTANTIATE_KERNEL_UTIL(type_cpp, type_proto)                      \
  template struct CpuKernelUtilIf<type_cpp,                                \
                                  KernelUtil<DeviceType::kCPU, type_cpp>>; \
  template struct KernelUtil<DeviceType::kCPU, type_cpp>;
OF_PP_FOR_EACH_TUPLE(INSTANTIATE_KERNEL_UTIL, ARITHMETIC_DATA_TYPE_SEQ);

}  //  namespace oneflow<|MERGE_RESOLUTION|>--- conflicted
+++ resolved
@@ -125,58 +125,9 @@
   memset(dst, value, sz);
 }
 
-<<<<<<< HEAD
-template<typename T>
-struct KernelUtil<DeviceType::kCPU, T> final {
-  static void Dot(DeviceCtx* ctx, const int n, const T* x, const int incx,
-                  const T* y, const int incy, T* result) {
-    *result = cblas_dot<T>(n, x, incx, y, incy);
-  }
-  static void Copy(DeviceCtx* ctx, const int n, const T* x, const int incx,
-                   T* y, const int incy) {
-    cblas_copy<T>(n, x, incx, y, incy);
-  }
-  static void Axpy(DeviceCtx* ctx, const int n, const T alpha, const T* x,
-                   const int incx, T* y, const int incy) {
-    cblas_axpy<T>(n, alpha, x, incx, y, incy);
-  }
-  static void Axpy(DeviceCtx* ctx, const int n, const T* alpha, const T* x,
-                   const int incx, T* y, const int incy) {
-    Axpy(ctx, n, *alpha, x, incx, y, incy);
-  }
-  static void Scal(DeviceCtx* ctx, const int n, const T alpha, T* x,
-                   const int incx) {
-    cblas_scal<T>(n, alpha, x, incx);
-  }
-  static void Scal(DeviceCtx* ctx, const int n, const T* alpha, T* x,
-                   const int incx) {
-    Scal(ctx, n, *alpha, x, incx);
-  }
-  static void Rsqrt(DeviceCtx* ctx, const int64_t n, T* x,
-                    const float epsilon) {
-    for (int64_t i = 0; i < n; ++i) { x[i] = 1.0 / std::sqrt(x[i] + epsilon); }
-  }
-  static void Gemv(DeviceCtx* ctx, const enum CBLAS_TRANSPOSE trans, int m,
-                   int n, const T alpha, const T* a, int lda, const T* x,
-                   const int incx, const T beta, T* y, const int incy) {
-    // Set col major to keep it as the same with cublas
-    cblas_gemv<T>(CBLAS_ORDER::CblasColMajor, trans, m, n, alpha, a, lda, x,
-                  incx, beta, y, incy);
-  }
-  static void Gemm(DeviceCtx* ctx, const enum CBLAS_ORDER order,
-                   const enum CBLAS_TRANSPOSE trans_a,
-                   const enum CBLAS_TRANSPOSE trans_b, const int m, const int n,
-                   const int k, const T alpha, const T* a, const int lda,
-                   const T* b, const int ldb, const T beta, T* c,
-                   const int ldc) {
-    cblas_gemm<T>(order, trans_a, trans_b, m, n, k, alpha, a, lda, b, ldb, beta,
-                  c, ldc);
-  }
-=======
 #define KU_IF_METHOD                     \
   template<typename T, typename Derived> \
   void CpuKernelUtilIf<T, Derived>::
->>>>>>> 864ba495
 
 KU_IF_METHOD Axpy(DeviceCtx* ctx, const int n, const T* alpha, const T* x,
                   const int incx, T* y, const int incy) {
@@ -249,6 +200,10 @@
 KU_FLOATING_METHOD Mul(DeviceCtx* ctx, const int64_t n, const T* x, const T* y,
                        T* z) {
   for (int64_t i = 0; i < n; ++i) { z[i] = x[i] * y[i]; }
+}
+KU_FLOATING_METHOD Rsqrt(DeviceCtx* ctx, const int64_t n, T* x,
+                         const float epsilon) {
+  for (int64_t i = 0; i < n; ++i) { x[i] = 1.0 / std::sqrt(x[i] + epsilon); }
 }
 
 KU_FLOATING_METHOD Sigmoid(DeviceCtx* ctx, const int64_t n, const T* x, T* y) {
