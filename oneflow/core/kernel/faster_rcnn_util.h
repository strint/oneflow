#ifndef ONEFLOW_CORE_KERNEL_FASTER_RCNN_UTIL_H_
#define ONEFLOW_CORE_KERNEL_FASTER_RCNN_UTIL_H_

#include "oneflow/core/common/util.h"
#include "oneflow/core/register/blob.h"
#include "oneflow/core/operator/op_conf.pb.h"

namespace oneflow {

template<typename T, size_t N>
class Serial;

template<template<typename> class Wrapper, typename ElemType, size_t N>
class Serial<Wrapper<ElemType>, N> {
 public:
  using ElemArray = std::array<ElemType, N>;
  using WrapperType = Wrapper<ElemType>;

  OF_DISALLOW_COPY_AND_MOVE(Serial);
  Serial() = delete;
  ~Serial() = delete;

  static const WrapperType* Cast(const ElemType* ptr) {
    return reinterpret_cast<const WrapperType*>(ptr);
  }
  static WrapperType* MutCast(ElemType* ptr) { return reinterpret_cast<WrapperType*>(ptr); }

  const ElemArray& elem() const { return elem_; }
  ElemArray& mut_elem() { return elem_; }

 private:
  ElemArray elem_;
};

template<typename T>
class BBoxDelta;

template<typename T>
class BBox final : public Serial<BBox<T>, 4> {
 public:
  using BBoxArray = typename Serial<BBox<T>, 4>::ElemArray;

  inline T x1() const { return this->elem()[0]; }
  inline T y1() const { return this->elem()[1]; }
  inline T x2() const { return this->elem()[2]; }
  inline T y2() const { return this->elem()[3]; }

  inline void set_x1(T x1) { this->mut_elem()[0] = x1; }
  inline void set_y1(T y1) { this->mut_elem()[1] = y1; }
  inline void set_x2(T x2) { this->mut_elem()[2] = x2; }
  inline void set_y2(T y2) { this->mut_elem()[3] = y2; }

  const BBoxArray& bbox() const { return this->elem(); }
  BBoxArray& mut_bbox() { return this->mut_elem(); }

  inline T width() const { return x2() - x1() + OneVal<T>::value; }
  inline T height() const { return y2() - y1() + OneVal<T>::value; }
  inline T Area() const { return width() * height(); }

  template<typename U>
  inline float InterOverUnion(const BBox<U>* other) const {
    const float iw = std::min<float>(x2(), other->x2()) - std::max<float>(x1(), other->x1()) + 1.f;
    if (iw <= 0) { return 0.f; }
    const float ih = std::min<float>(y2(), other->y2()) - std::max<float>(y1(), other->y1()) + 1.f;
    if (ih <= 0) { return 0.f; }
    const float inter = iw * ih;
    return inter / (Area() + other->Area() - inter);
  }

  void Transform(const BBox<T>* bbox, const BBoxDelta<T>* delta,
                 const BBoxRegressionWeights& bbox_reg_ws) {
    const float w = bbox->x2() - bbox->x1() + 1.0f;
    const float h = bbox->y2() - bbox->y1() + 1.0f;
    const float ctr_x = bbox->x1() + 0.5f * w;
    const float ctr_y = bbox->y1() + 0.5f * h;

    const float dx = delta->dx() / bbox_reg_ws.weight_x();
    const float dy = delta->dy() / bbox_reg_ws.weight_y();
    const float dw = delta->dw() / bbox_reg_ws.weight_w();
    const float dh = delta->dh() / bbox_reg_ws.weight_h();

    const float pred_ctr_x = dx * w + ctr_x;
    const float pred_ctr_y = dy * h + ctr_y;
    const float pred_w = std::exp(dw) * w;
    const float pred_h = std::exp(dh) * h;

    set_x1(pred_ctr_x - 0.5f * pred_w);
    set_y1(pred_ctr_y - 0.5f * pred_h);
    set_x2(pred_ctr_x + 0.5f * pred_w - 1.f);
    set_y2(pred_ctr_y + 0.5f * pred_h - 1.f);
  }

  void Clip(const int64_t height, const int64_t width) {
    set_x1(std::max<T>(std::min<T>(x1(), width - 1), 0));
    set_y1(std::max<T>(std::min<T>(y1(), height - 1), 0));
    set_x2(std::max<T>(std::min<T>(x2(), width - 1), 0));
    set_y2(std::max<T>(std::min<T>(y2(), height - 1), 0));
  }
};

template<typename T>
class BBox2 final : public Serial<BBox2<T>, 5> {
 public:
  using BBoxArray = typename Serial<BBox2<T>, 5>::ElemArray;

  inline int32_t batch_idx() const { return static_cast<int32_t>(this->elem()[0]); }
  inline T x1() const { return this->elem()[1]; }
  inline T y1() const { return this->elem()[2]; }
  inline T x2() const { return this->elem()[3]; }
  inline T y2() const { return this->elem()[4]; }

  inline T width() const { return x2() - x1() + OneVal<T>::value; }
  inline T height() const { return y2() - y1() + OneVal<T>::value; }
  inline T Area() const { return width() * height(); }
};

template<typename T>
class BBoxDelta final : public Serial<BBoxDelta<T>, 4> {
 public:
  inline T dx() const { return this->elem()[0]; }
  inline T dy() const { return this->elem()[1]; }
  inline T dw() const { return this->elem()[2]; }
  inline T dh() const { return this->elem()[3]; }

  inline void set_dx(T dx) { this->mut_elem()[0] = dx; }
  inline void set_dy(T dy) { this->mut_elem()[1] = dy; }
  inline void set_dw(T dw) { this->mut_elem()[2] = dw; }
  inline void set_dh(T dh) { this->mut_elem()[3] = dh; }

  template<typename U, typename K>
  void TransformInverse(const BBox<U>* bbox, const BBox<K>* target_bbox,
                        const BBoxRegressionWeights& bbox_reg_ws) {
    float w = bbox->x2() - bbox->x1() + 1.f;
    float h = bbox->y2() - bbox->y1() + 1.f;
    float ctr_x = bbox->x1() + 0.5f * w;
    float ctr_y = bbox->y1() + 0.5f * h;

    float t_w = target_bbox->x2() - target_bbox->x1() + 1.f;
    float t_h = target_bbox->y2() - target_bbox->y1() + 1.f;
    float t_ctr_x = target_bbox->x1() + 0.5f * t_w;
    float t_ctr_y = target_bbox->y1() + 0.5f * t_h;

    set_dx(bbox_reg_ws.weight_x() * (t_ctr_x - ctr_x) / w);
    set_dy(bbox_reg_ws.weight_y() * (t_ctr_y - ctr_y) / h);
    set_dw(bbox_reg_ws.weight_w() * std::log(t_w / w));
    set_dh(bbox_reg_ws.weight_h() * std::log(t_h / h));
  }
};

template<typename T>
class BBoxWeights final : public Serial<BBoxWeights<T>, 4> {
 public:
  inline T weight_x() const { return this->elem()[0]; }
  inline T weight_y() const { return this->elem()[1]; }
  inline T weight_w() const { return this->elem()[2]; }
  inline T weight_h() const { return this->elem()[3]; }

  inline void set_weight_x(T weight_x) { this->mut_elem()[0] = weight_x; }
  inline void set_weight_y(T weight_y) { this->mut_elem()[1] = weight_y; }
  inline void set_weight_w(T weight_w) { this->mut_elem()[2] = weight_w; }
  inline void set_weight_h(T weight_h) { this->mut_elem()[3] = weight_h; }
};

class Indexes {
 public:
  Indexes(size_t capacity, size_t size, int32_t* index_ptr, bool init_index)
      : capacity_(capacity), size_(size), index_ptr_(index_ptr) {
    if (init_index) { std::iota(index_ptr_, index_ptr_ + size_, 0); }
  }
  Indexes(size_t capacity, int32_t* index_ptr, bool init_index = false)
      : Indexes(capacity, capacity, index_ptr, init_index) {}

  void Truncate(size_t size) {
    CHECK_LE(size, capacity_);
    size_ = size;
  }

  void Assign(const Indexes& other) {
    CHECK_LE(other.size(), capacity_);
    FOR_RANGE(size_t, i, 0, other.size()) { index_ptr_[i] = other.GetIndex(i); }
    size_ = other.size();
  }

  Indexes Slice(size_t begin, size_t end) const {
    CHECK_LE(begin, end);
    CHECK_LE(end, size_);
    return Indexes(end - begin, index_ptr_ + begin, false);
  }

  void Concat(const Indexes& other) {
    CHECK_LE(other.size(), capacity_ - size_);
    FOR_RANGE(size_t, i, 0, other.size()) { index_ptr_[size_ + i] = other.GetIndex(i); }
    size_ += other.size();
  }

  void PushBack(int32_t index) {
    CHECK_LT(size_, capacity_);
    index_ptr_[size_++] = index;
  }

  size_t Find(const std::function<bool(int32_t)>& Condition) const {
    FOR_RANGE(size_t, i, 0, this->size()) {
      if (Condition(GetIndex(i))) { return i; }
    }
    return this->size();
  }

  void Filter(const std::function<bool(size_t, int32_t)>& FilterFunc) {
    size_t keep_num = 0;
    FOR_RANGE(size_t, i, 0, size_) {
      int32_t cur_index = GetIndex(i);
      if (!FilterFunc(i, cur_index)) {
        // keep_num <= i so index_ptr_ never be written before read
        mut_index_ptr()[keep_num++] = cur_index;
      }
    }
    size_ = keep_num;
  }

  void Sort(const std::function<bool(int32_t, int32_t)>& Compare) {
    std::sort(index_ptr_, index_ptr_ + size_,
              [&](int32_t lhs_index, int32_t rhs_index) { return Compare(lhs_index, rhs_index); });
  }

  void ArgSort(Indexes& buf) {
    // Warning: buf must be prefilled
    CHECK_EQ(buf.size(), size_);
    std::sort(buf.mut_index_ptr(), buf.mut_index_ptr() + size_,
              [&](int32_t lhs_index, int32_t rhs_index) {
                return GetIndex(lhs_index) < GetIndex(rhs_index);
              });
    Assign(buf);
  }

<<<<<<< HEAD
=======
  void NthElement(size_t n, const std::function<bool(int32_t, int32_t)>& Compare) {
    std::nth_element(
        index_ptr_, index_ptr_ + n, index_ptr_ + size_,
        [&](int32_t lhs_index, int32_t rhs_index) { return Compare(lhs_index, rhs_index); });
  }

>>>>>>> ea763701
  void Shuffle(size_t begin, size_t end) {
    CHECK_LE(begin, end);
    CHECK_LE(end, size_);
    std::random_device rd;
    std::mt19937 gen(rd());
    std::shuffle(index_ptr_ + begin, index_ptr_ + end, gen);
  }

  void Shuffle() { Shuffle(0, size_); }

  void ForEach(const std::function<bool(size_t, int32_t)>& DoNext) {
    FOR_RANGE(size_t, i, 0, size_) {
      if (!DoNext(i, GetIndex(i))) { break; }
    }
  }

  int32_t GetIndex(size_t n) const {
    CHECK_LT(n, size_);
    return index_ptr_[n];
  }

  size_t capacity() const { return capacity_; }
  size_t size() const { return size_; };
  const int32_t* index_ptr() const { return index_ptr_; }
  int32_t* mut_index_ptr() { return index_ptr_; }

 private:
  const size_t capacity_;
  size_t size_;
  int32_t* index_ptr_;
};

template<typename IndexType, typename T>
class BBoxIndex : public IndexType {
 public:
  BBoxIndex(const IndexType& indexes, const T* bbox_ptr)
      : IndexType(indexes), bbox_ptr_(bbox_ptr) {}

  void FilterByBBox(const std::function<bool(size_t, int32_t, const BBox<T>*)>& FilterFunc) {
    this->Filter([&](size_t n, int32_t index) { return FilterFunc(n, index, bbox(index)); });
  }

  void SortByBBox(const std::function<bool(const BBox<T>&, const BBox<T>&)>& Compare) {
    this->Sort([&](int32_t lhs_index, int32_t rhs_index) {
      return Compare(bbox(lhs_index), bbox(rhs_index));
    });
  }

  const BBox<T>* GetBBox(size_t n) const {
    CHECK_LT(n, this->size());
    return BBox<T>::Cast(bbox_ptr_) + this->GetIndex(n);
  }
  const BBox<T>* bbox(int32_t index) const {
    CHECK_GE(index, 0);
    return BBox<T>::Cast(bbox_ptr_) + index;
  }
  BBox<T>* mut_bbox(int32_t index) {
    CHECK_GE(index, 0);
    return BBox<T>::MutCast(bbox_ptr_) + index;
  }
  const T* bbox_ptr() const { return bbox_ptr_; }
  T* mut_bbox_ptr() { return bbox_ptr_; }

 private:
  const T* bbox_ptr_;
};

template<typename IndexType>
class LabelIndex : public IndexType {
 public:
  LabelIndex(const IndexType& indexes, int32_t* label_ptr)
      : IndexType(indexes), label_ptr_(label_ptr) {}

  void FillLabel(int32_t begin, int32_t end, int32_t label) {
    CHECK_GE(begin, 0);
    CHECK_GE(end, begin);
    std::fill(label_ptr_ + begin, label_ptr_ + end, label);
  }

  void FillLabel(int32_t label) { FillLabel(0, this->capacity(), label); }

  void SortByLabel(const std::function<bool(int32_t, int32_t)>& Compare) {
    this->Sort([&](int32_t lhs_index, int32_t rhs_index) {
      return Compare(label(lhs_index), label(rhs_index));
    });
  }

  size_t FindByLabel(const std::function<bool(int32_t)>& Condition) const {
    return this->Find([&](int32_t index) { return Condition(label(index)); });
  }

  void ForEachLabel(const std::function<bool(size_t, int32_t, int32_t)>& DoNext) {
    this->ForEach([&](size_t n, int32_t index) { return DoNext(n, index, label(index)); });
  }

  int32_t GetLabel(size_t n) const {
    CHECK_LT(n, this->size());
    return label(this->GetIndex(n));
  }

  void SetLabel(size_t n, int32_t label) {
    CHECK_LT(n, this->size());
    set_label(this->GetIndex(n), label);
  }

  int32_t label(int32_t index) const {
    CHECK_GE(index, 0);
    return label_ptr_[index];
  }
  void set_label(int32_t index, int32_t label) {
    CHECK_GE(index, 0);
    label_ptr_[index] = label;
  }
  const int32_t* label_ptr() const { return label_ptr_; }
  int32_t* mut_label_ptr() { return label_ptr_; }

 private:
  int32_t* label_ptr_;
};

template<typename IndexType, typename T>
class ScoreIndex : public IndexType {
 public:
  ScoreIndex(const IndexType& indexes, const T* score_ptr)
      : IndexType(indexes), score_ptr_(score_ptr) {}

  void SortByScore(const std::function<bool(T, T)>& Compare) {
    this->Sort([&](int32_t lhs_index, int32_t rhs_index) {
      return Compare(score(lhs_index), score(rhs_index));
    });
  }

  void NthElementByScore(size_t n, const std::function<bool(T, T)>& Compare) {
    this->NthElement(n, [&](int32_t lhs_index, int32_t rhs_index) {
      return Compare(score(lhs_index), score(rhs_index));
    });
  }

  size_t FindByScore(const std::function<bool(T)>& Condition) {
    return this->Find([&](int32_t index) { return Condition(score(index)); });
  }

  void FilterByScore(const std::function<bool(size_t, int32_t, T)>& FilterFunc) {
    this->Filter([&](size_t n, int32_t index) { return FilterFunc(n, index, score(index)); });
  }

  T GetScore(size_t n) const {
    CHECK_LT(n, this->size());
    return score(this->GetIndex(n));
  }
  T score(int32_t index) const {
    CHECK_GE(index, 0);
    return score_ptr_[index];
  }
  const T* score_ptr() const { return score_ptr_; }

 private:
  const T* score_ptr_;
};

template<typename IndexType>
class MaxOverlapIndex : public IndexType {
 public:
  MaxOverlapIndex(const IndexType& slice, float* max_overlap_ptr, int32_t* max_overlap_gt_index_ptr,
                  bool init_max_overlap)
      : IndexType(slice),
        max_overlap_ptr_(max_overlap_ptr),
        max_overlap_gt_index_ptr_(max_overlap_gt_index_ptr) {
    if (init_max_overlap) {
      memset(max_overlap_ptr_, 0, this->capacity() * sizeof(float));
      std::fill(max_overlap_gt_index_ptr_, max_overlap_gt_index_ptr_ + this->capacity(), -1);
    }
  }

  void UpdateMaxOverlap(int32_t index, int32_t gt_index, float overlap,
                        const std::function<void()>& DoUpdateHandle = []() {}) {
    CHECK_GE(index, 0);
    if (overlap > max_overlap(index)) {
      set_max_overlap(index, overlap);
      set_max_overlap_gt_index(index, gt_index);
      DoUpdateHandle();
    }
  }

  void SortByMaxOverlap(const std::function<bool(float, float)>& Compare) {
    this->Sort([&](int32_t lhs_index, int32_t rhs_index) {
      return Compare(max_overlap(lhs_index), max_overlap(rhs_index));
    });
  }

  size_t FindByMaxOverlap(const std::function<bool(float)>& Condition) {
    return this->Find([&](int32_t index) { return Condition(max_overlap(index)); });
  }

  void ForEachMaxOverlap(const std::function<bool(size_t, int32_t, float)>& DoNext) {
    this->ForEach([&](size_t n, int32_t index) { return DoNext(n, index, max_overlap(index)); });
  }

  float GetMaxOverlap(size_t n) const {
    CHECK_LT(n, this->size());
    return max_overlap(this->GetIndex(n));
  }
  int32_t GetMaxOverlapGtIndex(size_t n) const {
    CHECK_LT(n, this->size());
    return max_overlap_gt_index(this->GetIndex(n));
  }
  float max_overlap(int32_t index) const {
    if (index < 0) { return 1; }
    return max_overlap_ptr_[index];
  }
  void set_max_overlap(int32_t index, float overlap) {
    CHECK_GE(index, 0);
    max_overlap_ptr_[index] = overlap;
  }
  int32_t max_overlap_gt_index(int32_t index) const {
    if (index < 0) { return -index - 1; }
    return max_overlap_gt_index_ptr_[index];
  }
  void set_max_overlap_gt_index(int32_t index, int32_t gt_index) {
    CHECK_GE(index, 0);
    max_overlap_gt_index_ptr_[index] = gt_index;
  }

 private:
  float* max_overlap_ptr_;
  int32_t* max_overlap_gt_index_ptr_;
};

template<typename T>
using BoxesIndex = BBoxIndex<Indexes, T>;

template<typename T>
BoxesIndex<T> GenBoxesIndex(size_t capacity, int32_t* index_ptr, const T* boxes_ptr,
                            bool init_index = false) {
  return BoxesIndex<T>(Indexes(capacity, index_ptr, init_index), boxes_ptr);
}

template<typename T>
using ScoresIndex = ScoreIndex<Indexes, T>;

template<typename T>
ScoresIndex<T> GenScoresIndex(size_t capacity, int32_t* index_ptr, const T* score_ptr,
                              bool init_index = false) {
  return ScoresIndex<T>(Indexes(capacity, index_ptr, init_index), score_ptr);
}

template<typename T>
using ScoredBoxesIndex = ScoreIndex<BoxesIndex<T>, T>;

template<typename T>
ScoredBoxesIndex<T> GenScoredBoxesIndex(size_t capacity, int32_t* index_ptr, const T* boxes_ptr,
                                        const T* score_ptr, bool init_index = false) {
  return ScoredBoxesIndex<T>(BoxesIndex<T>(Indexes(capacity, index_ptr, init_index), boxes_ptr),
                             score_ptr);
}

template<typename PbValueList>
class GtBoxesPbValueList {
 public:
  GtBoxesPbValueList(const PbValueList& box_pb) : box_pb_(box_pb) {
    CHECK_EQ(box_pb.value().value_size() % 4, 0);
  }

  template<typename T>
  const BBox<T>* GetBBox(int32_t index) const {
    CHECK_GE(index, 0);
    CHECK_LT(index, this->size());
    return BBox<T>::Cast(box_pb_.value().value().data()) + index;
  }

  virtual void Erase(int32_t index) {
    CHECK_GE(index, 0);
    CHECK_LT(index, this->size());
    box_pb_.mutable_value()->mutable_value()->erase(
        box_pb_.value().value().begin() + index * 4,
        box_pb_.value().value().begin() + (index + 1) * 4);
  }

  void Filter(const Int32List& fitler_inds) {
    for (auto it = fitler_inds.value().begin(); it != fitler_inds.value().end(); ++it) {
      this->Erase(*it);
    }
  }

  template<typename T>
  void ForEachBox(const std::function<void(int32_t, const BBox<T>*)>& Handler) const {
    const BBox<T>* bbox = BBox<T>::Cast(box_pb_.value().value().data());
    FOR_RANGE(size_t, i, 0, this->size()) { Handler(i, bbox + i); }
  }

  template<typename T>
  void ForEachBox(const std::function<void(int32_t, BBox<T>*)>& Handler) {
    BBox<T>* bbox = BBox<T>::MutCast(box_pb_.mutable_value()->mutable_value()->mutable_data());
    FOR_RANGE(size_t, i, 0, this->size()) { Handler(i, bbox + i); }
  }

  size_t size() const { return box_pb_.value().value_size() / 4; }
  const PbValueList& box_pb() const { return box_pb_; }

 private:
  PbValueList box_pb_;
};  // namespace oneflow

template<typename LabelPb, typename BoxPb>
class GtBoxesAndLabelsPbValueList : public GtBoxesPbValueList<BoxPb> {
 public:
  GtBoxesAndLabelsPbValueList(const BoxPb& box_pb, const LabelPb& label_pb)
      : GtBoxesPbValueList<BoxPb>(box_pb), label_pb_(label_pb) {
    // CHECK_EQ(this->size(), box_pb.value().value_size() / 4);
    CHECK_EQ(this->size(), label_pb.value().value_size());
  }

  int32_t GetLabel(int32_t index) const {
    if (index < 0) { return 0; }
    CHECK_LT(index, label_pb_.value().value_size());
    return label_pb_.value().value(index);
  }

  virtual void Erase(int32_t index) override {
    CHECK_GE(index, 0);
    CHECK_LT(index, label_pb_.value().value_size());
    label_pb_.mutable_value()->mutable_value()->erase(label_pb_.value().value().begin() + index);
    GtBoxesPbValueList<BoxPb>::Erase(index);
  }

  void ForEachLabel(const std::function<void(int32_t, int32_t)>& Handler) const {
    FOR_RANGE(size_t, i, 0, label_pb_.value().value_size()) {
      Handler(i, label_pb_.value().value(i));
    }
  }

  // virtual size_t size() const { return label_pb_.value().value_size(); }
  const LabelPb& label_pb() const { return label_pb_; }

 private:
  LabelPb label_pb_;
};

template<typename BoxPb>
class GtBoxesWithMaxOverlapPbValueList : public GtBoxesPbValueList<BoxPb> {
 public:
  GtBoxesWithMaxOverlapPbValueList(const BoxPb& box_pb)
      : GtBoxesPbValueList<BoxPb>(box_pb), last_gt_index_(-1), last_gt_max_overlap_with_end_(0) {
    max_overlap_pb_.mutable_value()->Resize(this->size(), 0.f);
  }

  float GetMaxOverlap(int32_t index) const {
    CHECK_GE(index, 0);
    CHECK_LT(index, max_overlap_pb_.value_size());
    return max_overlap_pb_.value(index);
  }

  void SetMaxOverlap(int32_t index, float overlap) {
    CHECK_GE(index, 0);
    CHECK_LT(index, max_overlap_pb_.value_size());
    max_overlap_pb_.set_value(index, overlap);
  }

  void AddMaxOverlapWithIndex(int32_t index) { max_overlap_with_index_pb_.add_value(index); }

  void UpdateMaxOverlap(int32_t gt_index, int32_t index, float overlap) {
    if (gt_index != last_gt_index_) {
      last_gt_max_overlap_with_end_ = max_overlap_with_index_pb_.value_size();
      last_gt_index_ = gt_index;
    }
    if (overlap >= GetMaxOverlap(gt_index)) {
      if (overlap > GetMaxOverlap(gt_index)) {
        max_overlap_with_index_pb_.mutable_value()->Truncate(last_gt_max_overlap_with_end_);
      }
      AddMaxOverlapWithIndex(index);
      SetMaxOverlap(gt_index, overlap);
    }
  }

  void ForEachMaxOverlapWithIndex(const std::function<void(int32_t)>& Handler) const {
    FOR_RANGE(size_t, i, 0, max_overlap_with_index_pb_.value_size()) {
      Handler(max_overlap_with_index_pb_.value(i));
    }
  }

 private:
  FloatList max_overlap_pb_;
  Int32List max_overlap_with_index_pb_;
  int32_t last_gt_index_;
  int32_t last_gt_max_overlap_with_end_;
};

using GtBoxes = GtBoxesPbValueList<FloatList16>;
using GtBoxesAndLabels = GtBoxesAndLabelsPbValueList<Int32List16, FloatList16>;
using GtBoxesWithMaxOverlap = GtBoxesWithMaxOverlapPbValueList<FloatList16>;

template<typename T>
struct FasterRcnnUtil final {
  static void GenerateAnchors(const AnchorGeneratorConf& conf, Blob* anchors_blob);
  static void BboxTransform(int64_t boxes_num, const T* bboxes, const T* deltas,
                            const BBoxRegressionWeights& bbox_reg_ws, T* pred_bboxes);
  static void BboxTransformInv(int64_t boxes_num, const T* bboxes, const T* target_bboxes,
                               const BBoxRegressionWeights& bbox_reg_ws, T* deltas);
  static void ClipBoxes(int64_t boxes_num, const int64_t image_height, const int64_t image_width,
                        T* bboxes);
  static void Nms(float threshold, const ScoredBoxesIndex<T>& pre_nms_boxes,
                  ScoredBoxesIndex<T>& post_nms_boxes);
  static void ForEachOverlapBetweenBoxesAndGtBoxes(
      const BoxesIndex<T>& boxes, const GtBoxes& gt_boxes,
      const std::function<void(int32_t, int32_t, float)>& Handler);
  static void CorrectGtBoxCoord(int32_t image_height, int32_t image_weight, BBox<float>* bbox);
};

}  // namespace oneflow

#endif  // ONEFLOW_CORE_KERNEL_FASTER_RCNN_UTIL_H_<|MERGE_RESOLUTION|>--- conflicted
+++ resolved
@@ -232,15 +232,12 @@
     Assign(buf);
   }
 
-<<<<<<< HEAD
-=======
   void NthElement(size_t n, const std::function<bool(int32_t, int32_t)>& Compare) {
     std::nth_element(
         index_ptr_, index_ptr_ + n, index_ptr_ + size_,
         [&](int32_t lhs_index, int32_t rhs_index) { return Compare(lhs_index, rhs_index); });
   }
 
->>>>>>> ea763701
   void Shuffle(size_t begin, size_t end) {
     CHECK_LE(begin, end);
     CHECK_LE(end, size_);
