#ifndef ONEFLOW_CORE_KERNEL_DEFINE_TEST_BLOB_KERNEL_H_
#define ONEFLOW_CORE_KERNEL_DEFINE_TEST_BLOB_KERNEL_H_

#include "oneflow/core/kernel/kernel.h"

namespace oneflow {

class DefineTestBlobKernel final : public KernelIf<DeviceType::kCPU> {
 public:
  OF_DISALLOW_COPY_AND_MOVE(DefineTestBlobKernel);
  DefineTestBlobKernel() = default;
  ~DefineTestBlobKernel() = default;

 private:
<<<<<<< HEAD
  void ForwardDim1ValidNum(const KernelCtx& ctx,
                           std::function<Blob*(const std::string&)> BnInOp2Blob) const override;
  void ForwardDim0ValidNum(const KernelCtx& ctx,
                           std::function<Blob*(const std::string&)> BnInOp2Blob) const override;
  void ForwardDataId(const KernelCtx& ctx,
                     std::function<Blob*(const std::string&)> BnInOp2Blob) const override {}
  void ForwardColNum(const KernelCtx& ctx,
                     std::function<Blob*(const std::string&)> BnInOp2Blob) const {}
  void ForwardDataContent(const KernelCtx& ctx,
                          std::function<Blob*(const std::string&)> BnInOp2Blob) const override {}
=======
  void ForwardDataContent(const KernelCtx& ctx,
                          std::function<Blob*(const std::string&)> BnInOp2Blob) const override {}
  void ForwardDataId(const KernelCtx& ctx,
                     std::function<Blob*(const std::string&)> BnInOp2Blob) const override {}
  void ForwardDim0ValidNum(const KernelCtx& ctx,
                           std::function<Blob*(const std::string&)> BnInOp2Blob) const override;
  void ForwardDim1ValidNum(const KernelCtx& ctx,
                           std::function<Blob*(const std::string&)> BnInOp2Blob) const override;
  void ForwardDim2ValidNum(const KernelCtx& ctx,
                           std::function<Blob*(const std::string&)> BnInOp2Blob) const override;
>>>>>>> 7b9d12b2
};

}  // namespace oneflow

#endif  // ONEFLOW_CORE_KERNEL_DEFINE_TEST_BLOB_KERNEL_H_<|MERGE_RESOLUTION|>--- conflicted
+++ resolved
@@ -12,18 +12,6 @@
   ~DefineTestBlobKernel() = default;
 
  private:
-<<<<<<< HEAD
-  void ForwardDim1ValidNum(const KernelCtx& ctx,
-                           std::function<Blob*(const std::string&)> BnInOp2Blob) const override;
-  void ForwardDim0ValidNum(const KernelCtx& ctx,
-                           std::function<Blob*(const std::string&)> BnInOp2Blob) const override;
-  void ForwardDataId(const KernelCtx& ctx,
-                     std::function<Blob*(const std::string&)> BnInOp2Blob) const override {}
-  void ForwardColNum(const KernelCtx& ctx,
-                     std::function<Blob*(const std::string&)> BnInOp2Blob) const {}
-  void ForwardDataContent(const KernelCtx& ctx,
-                          std::function<Blob*(const std::string&)> BnInOp2Blob) const override {}
-=======
   void ForwardDataContent(const KernelCtx& ctx,
                           std::function<Blob*(const std::string&)> BnInOp2Blob) const override {}
   void ForwardDataId(const KernelCtx& ctx,
@@ -34,7 +22,6 @@
                            std::function<Blob*(const std::string&)> BnInOp2Blob) const override;
   void ForwardDim2ValidNum(const KernelCtx& ctx,
                            std::function<Blob*(const std::string&)> BnInOp2Blob) const override;
->>>>>>> 7b9d12b2
 };
 
 }  // namespace oneflow
