#ifndef ONEFLOW_CORE_KERNEL_NORMAL_MODEL_UPDATE_KERNEL_H_
#define ONEFLOW_CORE_KERNEL_NORMAL_MODEL_UPDATE_KERNEL_H_

#include "oneflow/core/kernel/kernel.h"

namespace oneflow {

template<DeviceType device_type, typename T>
class NormalMdUpdateKernel : public KernelIf<device_type> {
 public:
  OF_DISALLOW_COPY_AND_MOVE(NormalMdUpdateKernel);
  virtual ~NormalMdUpdateKernel() = default;

  void Forward(const KernelCtx& ctx,
               std::function<Blob*(const std::string&)> BnInOp2Blob) const override;

 protected:
  NormalMdUpdateKernel() = default;
  void VirtualKernelInit() override;
  virtual void UpdateModel(DeviceCtx* ctx, const T* batch_instance_num_ptr, T l1, T l2,
                           const int64_t* train_step, const float* learning_rate,
                           std::function<Blob*(const std::string&)> BnInOp2Blob) const = 0;

 private:
  void VirtualKernelInit() override;
  void ClipGradient(DeviceCtx* ctx, const ClipConf& conf, const T* batch_instance_num_ptr,
                    std::function<Blob*(const std::string&)> BnInOp2Blob) const;

<<<<<<< HEAD
  float l1_;
  float l2_;

  std::string total_instance_num_diff_lbn_;
  std::string train_step_lbn_;
  NormalModelUpdateOpUserConf user_conf_;
=======
  NormalModelUpdateOpUserConf user_conf_;
  T l1_;
  T l2_;
>>>>>>> 7d5da3ad
};

template<DeviceType device_type, typename T>
class NormalMdUpdateKernelUtil final {
 public:
  static void CmptClipRatioByGlobalNorm(DeviceCtx* ctx, const T* global_norm_ptr, T clip_norm,
                                        T* ratio_ptr);
};

#define DECLARE_MDUPDT_KERNEL_CREATOR(x) Kernel* Create##x##MdUpdtKernel(const KernelConf&);

#define DEFINE_MDUPDT_KERNEL_CREATOR(x)                                                  \
  Kernel* Create##x##MdUpdtKernel(const KernelConf& kernel_conf) {                       \
    static const HashMap<std::string, std::function<Kernel*()>> creators = {             \
        OF_PP_SEQ_PRODUCT_FOR_EACH_TUPLE(MAKE_KERNEL_CREATOR_ENTRY, (x##MdUpdateKernel), \
                                         DEVICE_TYPE_SEQ, FLOATING_DATA_TYPE_SEQ)};      \
    return creators.at(GetHashKey(kernel_conf.op_attribute().op_conf().device_type(),    \
                                  kernel_conf.data_type()))();                           \
  }

}  // namespace oneflow

#endif  // ONEFLOW_CORE_KERNEL_NORMAL_MODEL_UPDATE_KERNEL_H_<|MERGE_RESOLUTION|>--- conflicted
+++ resolved
@@ -26,18 +26,11 @@
   void ClipGradient(DeviceCtx* ctx, const ClipConf& conf, const T* batch_instance_num_ptr,
                     std::function<Blob*(const std::string&)> BnInOp2Blob) const;
 
-<<<<<<< HEAD
-  float l1_;
-  float l2_;
-
   std::string total_instance_num_diff_lbn_;
   std::string train_step_lbn_;
   NormalModelUpdateOpUserConf user_conf_;
-=======
-  NormalModelUpdateOpUserConf user_conf_;
   T l1_;
   T l2_;
->>>>>>> 7d5da3ad
 };
 
 template<DeviceType device_type, typename T>
