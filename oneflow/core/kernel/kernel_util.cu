--- conflicted
+++ resolved
@@ -353,12 +353,8 @@
 
 KU_FLOATING_METHOD ReluBackward(DeviceCtx* ctx, const int64_t n, const T* x,
                                 const T* y, const T* dy, T* dx) {
-<<<<<<< HEAD
-  BACKWARD_COMPUTE_ACTIVATION(CUDNN_ACTIVATION_RELU);
-=======
   ReluBackwardGpu<T><<<BlocksNum4ThreadsNum(n), kCudaThreadsNumPerBlock, 0,
                        ctx->cuda_stream()>>>(n, y, dy, dx);
->>>>>>> 8a1c8f2e
 }
 
 #define KU_INTEGRAL_METHOD             \
