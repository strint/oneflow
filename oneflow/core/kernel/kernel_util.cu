--- conflicted
+++ resolved
@@ -299,20 +299,13 @@
   DivGpu<T>
       <<<BlocksNum4ThreadsNum(n), kCudaThreadsNumPerBlock, 0, ctx->cuda_stream()>>>(n, x, alpha);
 }
-<<<<<<< HEAD
 KU_FLOATING_METHOD Div(DeviceCtx* ctx, const int64_t n, T* x, const T alpha) {
   DivGpu<T><<<BlocksNum4ThreadsNum(n), kCudaThreadsNumPerBlock, 0,
               ctx->cuda_stream()>>>(n, x, alpha);
 }
-KU_FLOATING_METHOD Mul(DeviceCtx* ctx, const int64_t n, const T* x, const T* y,
-                       T* z) {
-  MulGpu<T><<<BlocksNum4ThreadsNum(n), kCudaThreadsNumPerBlock, 0,
-              ctx->cuda_stream()>>>(n, x, y, z);
-=======
 KU_FLOATING_METHOD Mul(DeviceCtx* ctx, const int64_t n, const T* x, const T* y, T* z) {
   MulGpu<T>
       <<<BlocksNum4ThreadsNum(n), kCudaThreadsNumPerBlock, 0, ctx->cuda_stream()>>>(n, x, y, z);
->>>>>>> 971fb166
 }
 KU_FLOATING_METHOD Rsqrt(DeviceCtx* ctx, const int64_t n, T* x, const float epsilon) {
   RsqrtGpu<T>
