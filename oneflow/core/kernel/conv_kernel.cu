--- conflicted
+++ resolved
@@ -65,12 +65,9 @@
       new CudnnConvDesc(GetDataType<T>::value, in_shape, this->GetCustomizedOpConf()));
 
   if (this->template GetValFromCustomizedOpConf<bool>("use_bias")) {
-<<<<<<< HEAD
     int32_t filters = Shape(this->GetConvKernelConf().bias()).At(0);
-=======
-    int32_t filters = this->template GetValFromCustomizedOpConf<int32_t>("filters");
+    //int32_t filters = this->template GetValFromCustomizedOpConf<int32_t>("filters");
     // int32_t filters = Shape(this->GetConvKernelConf().bias()).At(0);
->>>>>>> 92850b83
     if ((this->OpKernelDim() == 1) || (this->OpKernelDim() == 2)) {
       if (data_format == "channels_first") {
         this->bias_desc_.reset(
