#include "oneflow/core/kernel/lazy_adam_model_update_kernel.h"

namespace oneflow {

namespace {

const LazyAdamModelUpdateConf& GetLazyAdamModelUpdateConf(const OperatorConf& op_conf) {
  return op_conf.lazy_adam_model_update_conf().user_conf().lazy_adam_conf();
}

}  // namespace

template<DeviceType device_type, typename T>
const PbMessage& LazyAdamMdUpdateKernel<device_type, T>::GetCustomizedOpConf() const {
  return this->op_conf().lazy_adam_model_update_conf();
}

template<DeviceType device_type, typename T>
void LazyAdamMdUpdateKernel<device_type, T>::UpdateModel(
    DeviceCtx* ctx, T weight_decay, const int64_t* train_step, const float* learning_rate,
    std::function<Blob*(const std::string&)> BnInOp2Blob) const {
  Blob* model_blob = BnInOp2Blob("model");
  Blob* m_blob = BnInOp2Blob("m");
  Blob* v_blob = BnInOp2Blob("v");
  Blob* beta1_t_blob = BnInOp2Blob("beta1_t");
  Blob* beta2_t_blob = BnInOp2Blob("beta2_t");
  const auto& lazy_adam_conf = GetLazyAdamModelUpdateConf(this->op_conf());
  LazyAdamMdUpdateKernelUtil<device_type, T>::UpdateModel(
      ctx, model_blob->shape().elem_cnt(), learning_rate, weight_decay,
      static_cast<T>(lazy_adam_conf.beta1()), static_cast<T>(lazy_adam_conf.beta2()),
      static_cast<T>(lazy_adam_conf.epsilon()), train_step, beta1_t_blob->mut_dptr<T>(),
      beta2_t_blob->mut_dptr<T>(), BnInOp2Blob("model_diff")->mut_dptr<T>(),
      model_blob->mut_dptr<T>(), m_blob->mut_dptr<T>(), v_blob->mut_dptr<T>());
}

template<typename T>
class LazyAdamMdUpdateKernelUtil<DeviceType::kCPU, T> final {
 public:
  static void UpdateModel(DeviceCtx* ctx, int64_t n, const float* learning_rate, T weight_decay,
                          T beta1, T beta2, T epsilon, const int64_t* train_step, T* beta1_t,
                          T* beta2_t, T* model_diff, T* model, T* m, T* v) {
    const float local_learning_rate = *learning_rate * std::sqrt(1 - (*beta2_t)) / (1 - (*beta1_t));
    for (int64_t i = 0; i < n; ++i) {
      T model_diff_val = model_diff[i];
      if (abs(model_diff_val) < 1e-12) { continue; }
      m[i] = beta1 * m[i] + (1 - beta1) * model_diff_val;
      v[i] = beta2 * v[i] + (1 - beta2) * model_diff_val * model_diff_val;
      model[i] = model[i] - local_learning_rate * m[i] / (std::sqrt(v[i]) + epsilon);
    }
<<<<<<< HEAD

=======
>>>>>>> cf12a1ca
    *beta1_t *= beta1;
    *beta2_t *= beta2;
  }
};

DEFINE_MDUPDT_KERNEL_CREATOR(LazyAdam);

ADD_DEFAULT_KERNEL_CREATOR(OperatorConf::kLazyAdamModelUpdateConf, LazyAdamMdUpdateKernel,
                           FLOATING_DATA_TYPE_SEQ);

}  // namespace oneflow<|MERGE_RESOLUTION|>--- conflicted
+++ resolved
@@ -47,10 +47,6 @@
       v[i] = beta2 * v[i] + (1 - beta2) * model_diff_val * model_diff_val;
       model[i] = model[i] - local_learning_rate * m[i] / (std::sqrt(v[i]) + epsilon);
     }
-<<<<<<< HEAD
-
-=======
->>>>>>> cf12a1ca
     *beta1_t *= beta1;
     *beta2_t *= beta2;
   }
