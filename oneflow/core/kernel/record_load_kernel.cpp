#include "oneflow/core/kernel/record_load_kernel.h"
#include "oneflow/core/common/balanced_splitter.h"
#include "oneflow/core/record/record.pb.h"
#include "oneflow/core/job/job_set.pb.h"

namespace oneflow {

void RecordLoadKernel::VirtualKernelInit() {
  const RecordLoadOpConf& record_load_op_conf = op_conf().record_load_conf();
  const RecordLoadKernelConf& record_load_kernel_conf = kernel_conf().record_load_conf();

  int32_t data_part_num = record_load_op_conf.data_part_num();
  std::string data_dir = record_load_op_conf.data_dir();
  std::string part_name_prefix = record_load_op_conf.part_name_prefix();
  int32_t part_name_suffix_length = record_load_op_conf.part_name_suffix_length();
  int32_t parallel_num = record_load_kernel_conf.parallel_num();
  CHECK_LE(parallel_num, data_part_num);
  BalancedSplitter bs(data_part_num, parallel_num);
  Range range = bs.At(record_load_kernel_conf.parallel_id());
  std::vector<std::string> data_paths;
  FOR_RANGE(int32_t, part_id, range.begin(), range.end()) {
    std::string num = std::to_string(part_id);
    int32_t zero_count = std::max(part_name_suffix_length - static_cast<int32_t>(num.length()), 0);
    data_paths.push_back(JoinPath(data_dir, part_name_prefix + std::string(zero_count, '0') + num));
  }
  piece_size_in_one_loader_ = record_load_kernel_conf.device_piece_size();
<<<<<<< HEAD
  const IOConf* global_io_conf = Global<const IOConf>::Get();
  if (this->job_desc().IsTrain()) {
    const size_t num_max_read = GetMaxVal<int64_t>();
    bool save_to_local = global_io_conf->save_downloaded_file_to_local_fs();
    in_stream_.reset(new PersistentInStream(DataFS(), data_paths, true, save_to_local));
    if (record_load_op_conf.has_random_shuffle_conf()) {
      const int32_t shuffle_buffer_size = record_load_op_conf.random_shuffle_conf().buffer_size();
      CHECK_GT(shuffle_buffer_size, 0);
      record_reader_.reset(new RandomShuffleOFRecordReader(
          in_stream_.get(), static_cast<size_t>(shuffle_buffer_size), num_max_read));
    } else {
      if (global_io_conf->enable_buffered_record_reader()) {
        record_reader_.reset(new BufferedOFRecordReader(in_stream_.get(), num_max_read,
                                                        piece_size_in_one_loader_ * 8));
      } else {
        record_reader_.reset(new NaiveOFRecordReader(in_stream_.get(), num_max_read));
      }
    }
  } else {
    in_stream_.reset(new PersistentInStream(DataFS(), data_paths, false, false));
    if (record_load_op_conf.has_random_shuffle_conf()) {
      const int32_t shuffle_buffer_size = record_load_op_conf.random_shuffle_conf().buffer_size();
      CHECK_GT(shuffle_buffer_size, 0);
      record_reader_.reset(new RandomShuffleOFRecordReader(
          in_stream_.get(), static_cast<size_t>(shuffle_buffer_size)));
    } else {
      if (global_io_conf->enable_buffered_record_reader()) {
        record_reader_.reset(
            new BufferedOFRecordReader(in_stream_.get(), piece_size_in_one_loader_ * 8));
      } else {
        record_reader_.reset(new NaiveOFRecordReader(in_stream_.get()));
      }
    }
=======
  const size_t num_max_read = GetMaxVal<int64_t>();
  bool save_to_local = Global<const IOConf>::Get()->save_downloaded_file_to_local_fs();
  in_stream_.reset(new PersistentInStream(DataFS(), data_paths, true, save_to_local));
  if (record_load_op_conf.has_random_shuffle_conf()) {
    const int32_t shuffle_buffer_size = record_load_op_conf.random_shuffle_conf().buffer_size();
    CHECK_GT(shuffle_buffer_size, 0);
    record_reader_.reset(new RandomShuffleOFRecordReader(
        in_stream_.get(), static_cast<size_t>(shuffle_buffer_size), num_max_read));
  } else {
    record_reader_.reset(new NaiveOFRecordReader(in_stream_.get(), num_max_read));
>>>>>>> f04c7fe1
  }
}

void RecordLoadKernel::Forward(const KernelCtx& ctx,
                               std::function<Blob*(const std::string&)> BnInOp2Blob) const {
  auto status = static_cast<RecordLoadStatus*>(ctx.other);
  status->record_num = record_reader_->Read(static_cast<size_t>(piece_size_in_one_loader_),
                                            BnInOp2Blob("out")->mut_dptr<OFRecord>());
  BnInOp2Blob("out")->set_record_num(status->record_num);
  if (status->record_num < piece_size_in_one_loader_) { status->is_eof = true; }
}

REGISTER_KERNEL(OperatorConf::kRecordLoadConf, RecordLoadKernel);

}  // namespace oneflow<|MERGE_RESOLUTION|>--- conflicted
+++ resolved
@@ -24,41 +24,6 @@
     data_paths.push_back(JoinPath(data_dir, part_name_prefix + std::string(zero_count, '0') + num));
   }
   piece_size_in_one_loader_ = record_load_kernel_conf.device_piece_size();
-<<<<<<< HEAD
-  const IOConf* global_io_conf = Global<const IOConf>::Get();
-  if (this->job_desc().IsTrain()) {
-    const size_t num_max_read = GetMaxVal<int64_t>();
-    bool save_to_local = global_io_conf->save_downloaded_file_to_local_fs();
-    in_stream_.reset(new PersistentInStream(DataFS(), data_paths, true, save_to_local));
-    if (record_load_op_conf.has_random_shuffle_conf()) {
-      const int32_t shuffle_buffer_size = record_load_op_conf.random_shuffle_conf().buffer_size();
-      CHECK_GT(shuffle_buffer_size, 0);
-      record_reader_.reset(new RandomShuffleOFRecordReader(
-          in_stream_.get(), static_cast<size_t>(shuffle_buffer_size), num_max_read));
-    } else {
-      if (global_io_conf->enable_buffered_record_reader()) {
-        record_reader_.reset(new BufferedOFRecordReader(in_stream_.get(), num_max_read,
-                                                        piece_size_in_one_loader_ * 8));
-      } else {
-        record_reader_.reset(new NaiveOFRecordReader(in_stream_.get(), num_max_read));
-      }
-    }
-  } else {
-    in_stream_.reset(new PersistentInStream(DataFS(), data_paths, false, false));
-    if (record_load_op_conf.has_random_shuffle_conf()) {
-      const int32_t shuffle_buffer_size = record_load_op_conf.random_shuffle_conf().buffer_size();
-      CHECK_GT(shuffle_buffer_size, 0);
-      record_reader_.reset(new RandomShuffleOFRecordReader(
-          in_stream_.get(), static_cast<size_t>(shuffle_buffer_size)));
-    } else {
-      if (global_io_conf->enable_buffered_record_reader()) {
-        record_reader_.reset(
-            new BufferedOFRecordReader(in_stream_.get(), piece_size_in_one_loader_ * 8));
-      } else {
-        record_reader_.reset(new NaiveOFRecordReader(in_stream_.get()));
-      }
-    }
-=======
   const size_t num_max_read = GetMaxVal<int64_t>();
   bool save_to_local = Global<const IOConf>::Get()->save_downloaded_file_to_local_fs();
   in_stream_.reset(new PersistentInStream(DataFS(), data_paths, true, save_to_local));
@@ -69,7 +34,6 @@
         in_stream_.get(), static_cast<size_t>(shuffle_buffer_size), num_max_read));
   } else {
     record_reader_.reset(new NaiveOFRecordReader(in_stream_.get(), num_max_read));
->>>>>>> f04c7fe1
   }
 }
 
