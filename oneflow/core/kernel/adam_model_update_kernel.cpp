--- conflicted
+++ resolved
@@ -5,20 +5,8 @@
 
 namespace {
 
-<<<<<<< HEAD
-const AdamModelUpdateConf& GetAdamModelUpdateConf(const JobDesc& job_desc,
-                                                  const OperatorConf& op_conf) {
-  if (job_desc.IsTrain()) {
-    return op_conf.normal_mdupdt_conf().user_conf().adam_conf();
-  } else if (job_desc.other_conf().predict_conf().has_tmp_split_fw_bw_train_conf()) {
-=======
 const AdamModelUpdateConf& GetAdamModelUpdateConf(const OperatorConf& op_conf) {
-  if (Global<JobDesc>::Get()->other_conf().predict_conf().has_tmp_split_fw_bw_train_conf()) {
->>>>>>> 8f9d8763
-    return op_conf.adam_model_update_conf().user_conf().adam_conf();
-  } else {
-    UNIMPLEMENTED();
-  }
+  return op_conf.adam_model_update_conf().user_conf().adam_conf();
 };
 
 template<typename T>
@@ -38,17 +26,7 @@
 
 template<DeviceType device_type, typename T>
 const PbMessage& AdamMdUpdateKernel<device_type, T>::GetCustomizedOpConf() const {
-<<<<<<< HEAD
-  if (this->job_desc().IsTrain()) {
-    return this->op_conf().normal_mdupdt_conf();
-  } else if (this->job_desc().other_conf().predict_conf().has_tmp_split_fw_bw_train_conf()) {
-=======
-  if (Global<JobDesc>::Get()->other_conf().predict_conf().has_tmp_split_fw_bw_train_conf()) {
->>>>>>> 8f9d8763
-    return this->op_conf().adam_model_update_conf();
-  } else {
-    UNIMPLEMENTED();
-  }
+  return this->op_conf().adam_model_update_conf();
 }
 
 template<DeviceType device_type, typename T>
@@ -56,7 +34,7 @@
     DeviceCtx* ctx, std::mt19937* random_seed_gen,
     std::function<Blob*(const std::string&)> BnInOp2Blob) const {
   if (this->job_desc().other_conf().predict_conf().has_tmp_split_fw_bw_train_conf()) { return; }
-  const auto& adam_conf = GetAdamModelUpdateConf(this->job_desc(), this->op_conf());
+  const auto& adam_conf = GetAdamModelUpdateConf(this->op_conf());
   InitializerConf m_init_conf;
   InitializerConf v_init_conf;
   m_init_conf.mutable_constant_conf()->set_value(0.0f);
@@ -79,7 +57,7 @@
     DeviceCtx* ctx, int32_t part_id, int32_t part_num, const std::string& model_load_dir,
     std::function<Blob*(const std::string&)> BnInOp2Blob) const {
   if (this->job_desc().other_conf().predict_conf().has_tmp_split_fw_bw_train_conf()) { return; }
-  const auto& adam_conf = GetAdamModelUpdateConf(this->job_desc(), this->op_conf());
+  const auto& adam_conf = GetAdamModelUpdateConf(this->op_conf());
   Blob* m_blob = BnInOp2Blob("m");
   Blob* v_blob = BnInOp2Blob("v");
   KernelUtil<device_type, T>::InitializeWithDir(ctx, part_id, part_num, model_load_dir, m_blob, "m",
@@ -106,7 +84,7 @@
   Blob* v_blob = BnInOp2Blob("v");
   Blob* beta1_t_blob = BnInOp2Blob("beta1_t");
   Blob* beta2_t_blob = BnInOp2Blob("beta2_t");
-  const auto& adam_conf = GetAdamModelUpdateConf(this->job_desc(), this->op_conf());
+  const auto& adam_conf = GetAdamModelUpdateConf(this->op_conf());
   if ((next_model_vid != 1) && adam_conf.do_bias_correction()) {
     KernelUtil<device_type, T>::Scal(ctx, 1, static_cast<T>(adam_conf.beta1()),
                                      beta1_t_blob->mut_dptr<T>(), 1);
