#ifndef ONEFLOW_CORE_KERNEL_BROADCAST_BINARY_KERNEL_H_
#define ONEFLOW_CORE_KERNEL_BROADCAST_BINARY_KERNEL_H_

#include "oneflow/core/kernel/kernel.h"
#include "oneflow/core/ndarray/xpu_var_ndarray.h"

namespace oneflow {

template<DeviceType device_type, typename T>
class BroadcastBinaryKernel : public KernelIf<device_type> {
 public:
  OF_DISALLOW_COPY_AND_MOVE(BroadcastBinaryKernel);
  BroadcastBinaryKernel() = default;
  virtual ~BroadcastBinaryKernel() = default;
};

template<DeviceType device_type, typename T, int NDIMS, const T (*binary_func)(const T, const T)>
struct BroadcastBinaryKernelHelper final {
  static void Forward(DeviceCtx* ctx, XpuVarNdarray<T>&& y, const XpuVarNdarray<const T>& a,
                      const XpuVarNdarray<const T>& b);
};

template<DeviceType device_type, typename T, const T (*binary_func)(const T, const T)>
struct BroadcastBinaryKernelUtil final {
  static void Forward(const KernelCtx& kernel_ctx,
                      const std::function<Blob*(const std::string&)>& BnInOp2Blob) {
    const Blob* a_blob = BnInOp2Blob("a");
    const Blob* b_blob = BnInOp2Blob("b");
    Blob* out_blob = BnInOp2Blob("out");
    switch (out_blob->shape().NumAxes()) {
<<<<<<< HEAD
#define MAKE_ENTRY(NDIMS)                                                                  \
  case NDIMS:                                                                              \
    return BroadcastBinaryKernelHelper<device_type, T, NDIMS, binary_func>::Forward(       \
        kernel_ctx.device_ctx, XpuVarNdarray<T>(out_blob), XpuVarNdarray<const T>(a_blob), \
        XpuVarNdarray<const T>(b_blob));
=======
#define MAKE_ENTRY(NDIMS)                                                            \
  case NDIMS:                                                                        \
    return BroadcastBinaryKernelHelper<device_type, T, NDIMS, binary_func>::Forward( \
        kernel_ctx.device_ctx, XpuVarNdarray<T>(out_blob, NDIMS),                    \
        XpuVarNdarray<const T>(a_blob, NDIMS), XpuVarNdarray<const T>(b_blob, NDIMS));
>>>>>>> cb925353

      OF_PP_FOR_EACH_TUPLE(MAKE_ENTRY, DIM_SEQ)
#undef MAKE_ENTRY
      default: UNIMPLEMENTED();
    }
  }
};

}  // namespace oneflow

#endif  // ONEFLOW_CORE_KERNEL_BROADCAST_BINARY_KERNEL_H_<|MERGE_RESOLUTION|>--- conflicted
+++ resolved
@@ -28,19 +28,11 @@
     const Blob* b_blob = BnInOp2Blob("b");
     Blob* out_blob = BnInOp2Blob("out");
     switch (out_blob->shape().NumAxes()) {
-<<<<<<< HEAD
-#define MAKE_ENTRY(NDIMS)                                                                  \
-  case NDIMS:                                                                              \
-    return BroadcastBinaryKernelHelper<device_type, T, NDIMS, binary_func>::Forward(       \
-        kernel_ctx.device_ctx, XpuVarNdarray<T>(out_blob), XpuVarNdarray<const T>(a_blob), \
-        XpuVarNdarray<const T>(b_blob));
-=======
 #define MAKE_ENTRY(NDIMS)                                                            \
   case NDIMS:                                                                        \
     return BroadcastBinaryKernelHelper<device_type, T, NDIMS, binary_func>::Forward( \
         kernel_ctx.device_ctx, XpuVarNdarray<T>(out_blob, NDIMS),                    \
         XpuVarNdarray<const T>(a_blob, NDIMS), XpuVarNdarray<const T>(b_blob, NDIMS));
->>>>>>> cb925353
 
       OF_PP_FOR_EACH_TUPLE(MAKE_ENTRY, DIM_SEQ)
 #undef MAKE_ENTRY
