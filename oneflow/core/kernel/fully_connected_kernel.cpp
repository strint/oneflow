#include "oneflow/core/kernel/fully_connected_kernel.h"
#include "oneflow/core/kernel/kernel_util.h"
#include "oneflow/core/kernel/new_kernel_util.h"

namespace oneflow {

template<DeviceType device_type, typename T>
void FullyConnectedKernel<device_type, T>::ForwardDataContent(
    const KernelCtx& ctx, std::function<Blob*(const std::string&)> BnInOp2Blob) const {
  const Blob* in_blob = BnInOp2Blob("in");
  const Blob* weight_blob = BnInOp2Blob("weight");
  Blob* out_blob = BnInOp2Blob("out");

  // out = in * weight
<<<<<<< HEAD
  NewKernelUtil<device_type>::BlobGemm(ctx.device_ctx, CblasNoTrans, CblasTrans, GetOneVal<T>(),
=======
  KernelUtil<device_type, T>::BlobGemm(ctx.device_ctx, CblasNoTrans, CblasTrans, GetOneVal<T>(),
>>>>>>> b12b778a
                                       GetZeroVal<T>(), in_blob, weight_blob, out_blob);

  if (this->op_conf().fully_connected_conf().use_bias()) {
    const Blob* bias_blob = BnInOp2Blob("bias");
    const Blob* bias_mul_blob = BnInOp2Blob("bias_multiplier");

    // out = bias_multiplier * bias + out
<<<<<<< HEAD
    NewKernelUtil<device_type>::BlobGemm(ctx.device_ctx, CblasNoTrans, CblasNoTrans, GetOneVal<T>(),
                                         GetOneVal<T>(), bias_mul_blob, bias_blob, out_blob);
  }
}

template<DeviceType device_type, typename T>
void FullyConnectedKernel<device_type, T>::BackwardDataContent(
    const KernelCtx& ctx, std::function<Blob*(const std::string&)> BnInOp2Blob) const {
  const Blob* in_blob = BnInOp2Blob("in");
  const Blob* out_diff_blob = BnInOp2Blob("out_diff");

  Blob* in_diff_blob = BnInOp2Blob("in_diff");

  const Blob* weight_blob = BnInOp2Blob("weight");
  Blob* weight_diff_blob = BnInOp2Blob("weight_diff");

  if (in_diff_blob != nullptr) {
    // in_diff = out_diff * weight
    NewKernelUtil<device_type>::BlobGemm(ctx.device_ctx, CblasNoTrans, CblasNoTrans, GetOneVal<T>(),
                                         GetZeroVal<T>(), out_diff_blob, weight_blob, in_diff_blob);
  }
  if (this->op_conf().trainable()) {
    // weight_diff = out_diff * in
    NewKernelUtil<device_type>::BlobGemm(ctx.device_ctx, CblasTrans, CblasNoTrans, GetOneVal<T>(),
                                         GetZeroVal<T>(), out_diff_blob, in_blob, weight_diff_blob);

    if (this->op_conf().fully_connected_conf().use_bias()) {
      const Blob* bias_mul_blob = BnInOp2Blob("bias_multiplier");
      Blob* bias_diff_blob = BnInOp2Blob("bias_diff");

      // bias_diff = bias_multiplier * out_diff
      NewKernelUtil<device_type>::BlobGemm(ctx.device_ctx, CblasTrans, CblasNoTrans, GetOneVal<T>(),
                                           GetZeroVal<T>(), bias_mul_blob, out_diff_blob,
                                           bias_diff_blob);
    }
=======
    KernelUtil<device_type, T>::BlobGemm(ctx.device_ctx, CblasNoTrans, CblasNoTrans, GetOneVal<T>(),
                                         GetOneVal<T>(), bias_mul_blob, bias_blob, out_blob);
>>>>>>> b12b778a
  }
}

template<DeviceType device_type, typename T>
const PbMessage& FullyConnectedKernel<device_type, T>::GetCustomizedOpConf() const {
  return this->op_conf().fully_connected_conf();
}

namespace {

Kernel* CreateFcKernel(const KernelConf& kernel_conf) {
  static const HashMap<std::string, std::function<Kernel*()>> creators = {
      OF_PP_SEQ_PRODUCT_FOR_EACH_TUPLE(MAKE_KERNEL_CREATOR_ENTRY, (FullyConnectedKernel),
                                       DEVICE_TYPE_SEQ, FLOATING_DATA_TYPE_SEQ)
          MAKE_KERNEL_CREATOR_ENTRY(FullyConnectedKernel, DeviceType::kGPU,
                                    (float16, DataType::kFloat16))};

  return creators.at(
      GetHashKey(kernel_conf.op_attribute().op_conf().device_type(), kernel_conf.data_type()))();
}  // namespace

REGISTER_KERNEL_CREATOR(OperatorConf::kFullyConnectedConf, CreateFcKernel);

}  // namespace

}  // namespace oneflow<|MERGE_RESOLUTION|>--- conflicted
+++ resolved
@@ -12,11 +12,7 @@
   Blob* out_blob = BnInOp2Blob("out");
 
   // out = in * weight
-<<<<<<< HEAD
   NewKernelUtil<device_type>::BlobGemm(ctx.device_ctx, CblasNoTrans, CblasTrans, GetOneVal<T>(),
-=======
-  KernelUtil<device_type, T>::BlobGemm(ctx.device_ctx, CblasNoTrans, CblasTrans, GetOneVal<T>(),
->>>>>>> b12b778a
                                        GetZeroVal<T>(), in_blob, weight_blob, out_blob);
 
   if (this->op_conf().fully_connected_conf().use_bias()) {
@@ -24,46 +20,8 @@
     const Blob* bias_mul_blob = BnInOp2Blob("bias_multiplier");
 
     // out = bias_multiplier * bias + out
-<<<<<<< HEAD
     NewKernelUtil<device_type>::BlobGemm(ctx.device_ctx, CblasNoTrans, CblasNoTrans, GetOneVal<T>(),
                                          GetOneVal<T>(), bias_mul_blob, bias_blob, out_blob);
-  }
-}
-
-template<DeviceType device_type, typename T>
-void FullyConnectedKernel<device_type, T>::BackwardDataContent(
-    const KernelCtx& ctx, std::function<Blob*(const std::string&)> BnInOp2Blob) const {
-  const Blob* in_blob = BnInOp2Blob("in");
-  const Blob* out_diff_blob = BnInOp2Blob("out_diff");
-
-  Blob* in_diff_blob = BnInOp2Blob("in_diff");
-
-  const Blob* weight_blob = BnInOp2Blob("weight");
-  Blob* weight_diff_blob = BnInOp2Blob("weight_diff");
-
-  if (in_diff_blob != nullptr) {
-    // in_diff = out_diff * weight
-    NewKernelUtil<device_type>::BlobGemm(ctx.device_ctx, CblasNoTrans, CblasNoTrans, GetOneVal<T>(),
-                                         GetZeroVal<T>(), out_diff_blob, weight_blob, in_diff_blob);
-  }
-  if (this->op_conf().trainable()) {
-    // weight_diff = out_diff * in
-    NewKernelUtil<device_type>::BlobGemm(ctx.device_ctx, CblasTrans, CblasNoTrans, GetOneVal<T>(),
-                                         GetZeroVal<T>(), out_diff_blob, in_blob, weight_diff_blob);
-
-    if (this->op_conf().fully_connected_conf().use_bias()) {
-      const Blob* bias_mul_blob = BnInOp2Blob("bias_multiplier");
-      Blob* bias_diff_blob = BnInOp2Blob("bias_diff");
-
-      // bias_diff = bias_multiplier * out_diff
-      NewKernelUtil<device_type>::BlobGemm(ctx.device_ctx, CblasTrans, CblasNoTrans, GetOneVal<T>(),
-                                           GetZeroVal<T>(), bias_mul_blob, out_diff_blob,
-                                           bias_diff_blob);
-    }
-=======
-    KernelUtil<device_type, T>::BlobGemm(ctx.device_ctx, CblasNoTrans, CblasNoTrans, GetOneVal<T>(),
-                                         GetOneVal<T>(), bias_mul_blob, bias_blob, out_blob);
->>>>>>> b12b778a
   }
 }
 
