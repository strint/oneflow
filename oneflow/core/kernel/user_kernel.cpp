--- conflicted
+++ resolved
@@ -244,11 +244,7 @@
   }
 
   user_op::InferContext* MutOpInferContext() override { return &op_infer_ctx_; }
-<<<<<<< HEAD
-  const user_op::TensorDescInferFn& GetOpInferFn() override { return tensor_desc_infer_fn_; }
-=======
   const user_op::TensorDescInferFn& GetOpInferFn() const override { return tensor_desc_infer_fn_; }
->>>>>>> fb2802e8
 
   void UpdateArg2Tensor(const std::function<Blob*(const std::string&)>& BnInOp2Blob) {
     for (auto& pair : arg2tensor_) {
@@ -394,15 +390,10 @@
     infer_ctx_->UpdateArg2Tensor(BnInOp2Blob);
     infer_cache_->UpdateCacheKey(infer_ctx_.get());
     if (!infer_cache_->IsCacheHit()) {
-<<<<<<< HEAD
-      auto* op_infer_ctx = dynamic_cast<UserKernelOpInferContext*>(infer_ctx_->MutOpInferContext());
-      if (op_infer_ctx) { op_infer_ctx->UpdateArg2TensorDesc(BnInOp2Blob); }
-=======
       UserKernelOpInferContext* op_infer_ctx =
           dynamic_cast<UserKernelOpInferContext*>(infer_ctx_->MutOpInferContext());
       CHECK_NOTNULL(op_infer_ctx);
       op_infer_ctx->UpdateArg2TensorDesc(BnInOp2Blob);
->>>>>>> fb2802e8
       kernel_->InferShape(infer_ctx_.get());
       infer_cache_->UpdateCacheValue(infer_ctx_.get());
     } else {
