--- conflicted
+++ resolved
@@ -1,11 +1,8 @@
-<<<<<<< HEAD
 #include "oneflow/core/kernel/kernel.h"
 #include "oneflow/core/kernel/eager_kernel.h"
-=======
 #include "oneflow/core/framework/op_kernel.h"
 #include "oneflow/core/framework/op_kernel_infer_cache.h"
 #include "oneflow/core/framework/op_registration.h"
->>>>>>> bdac1aab
 #include "oneflow/core/framework/kernel_registration.h"
 #include "oneflow/core/framework/tensor.h"
 #include "oneflow/core/framework/user_op_conf.h"
@@ -353,16 +350,10 @@
   UserKernel() = default;
   ~UserKernel() = default;
 
-<<<<<<< HEAD
- private:
-  void VirtualKernelInit(DeviceCtx* device_ctx) override {
-    ctx_.reset(new UserKernelComputeContext(device_ctx, kernel_conf()));
-=======
   void InitUserKernel(DeviceCtx* device_ctx) {
     ctx_.reset(new UserKernelComputeContext(device_ctx, kernel_conf(), job_desc()));
     infer_ctx_.reset(new UserKernelInferContext(device_ctx, kernel_conf()));
     infer_cache_.reset(new user_op::OpKernelInferCache(kernel_conf(), job_desc()));
->>>>>>> bdac1aab
     {
       const std::string& op_type_name =
           kernel_conf().op_attribute().op_conf().user_conf().op_type_name();
@@ -371,15 +362,27 @@
       CHECK_NOTNULL(kernel_reg_val);
       kernel_.reset(kernel_reg_val->create_fn());
     }
-    {
-      UserKernelInitContext init_ctx(device_ctx, kernel_conf());
-      opkernel_state_ = kernel_->CreateOpKernelState(&init_ctx);
-    }
-  }
+  }
+  std::shared_ptr<user_op::OpKernelState> CreateOpKernelState(DeviceCtx* device_ctx) {
+    UserKernelInitContext init_ctx(device_ctx, kernel_conf());
+    return kernel_->CreateOpKernelState(&init_ctx);
+  }
+  void ForwardUserKernel(std::function<Blob*(const std::string&)> BnInOp2Blob,
+                         user_op::OpKernelState* opkernel_state) const {
+    ctx_->UpdateTensorWithCorrBlob(BnInOp2Blob);
+    kernel_->Compute(ctx_.get(), opkernel_state);
+  }
+
+ private:
+  void VirtualKernelInit(DeviceCtx* device_ctx) override {
+    InitUserKernel(device_ctx);
+    CHECK(opkernel_state_.get() == nullptr);
+    opkernel_state_ = CreateOpKernelState(device_ctx);
+  }
+
   void ForwardDataContent(const KernelCtx& ctx,
                           std::function<Blob*(const std::string&)> BnInOp2Blob) const override {
-    ctx_->UpdateTensorWithCorrBlob(BnInOp2Blob);
-    kernel_->Run(ctx_.get(), opkernel_state_.get());
+    ForwardUserKernel(BnInOp2Blob, opkernel_state_.get());
   }
 
   void ForwardShape(const KernelCtx& ctx,
@@ -404,16 +407,11 @@
 
   bool IsStateless() const override { return !kernel_->AlwaysComputeWhenAllOutputsEmpty(); }
 
-  std::unique_ptr<UserKernelComputeContext> ctx_;
-
   std::shared_ptr<user_op::OpKernelState> opkernel_state_;
   std::unique_ptr<const user_op::OpKernel> kernel_;
-<<<<<<< HEAD
-=======
   std::unique_ptr<UserKernelComputeContext> ctx_;
   std::unique_ptr<UserKernelInferContext> infer_ctx_;
   std::unique_ptr<user_op::OpKernelInferCache> infer_cache_;
->>>>>>> bdac1aab
 };
 
 NEW_REGISTER_KERNEL(OperatorConf::kUserConf, UserKernel).SetIsMatchedPred([](const KernelConf&) {
@@ -445,9 +443,9 @@
     new_opkernel_state = kernel_->CreateOpKernelState(&init_ctx);
   }
   // TODO(lixinqi): refactor to a lightweight KernelComputeContext
-  UserKernelComputeContext compute_ctx(device_ctx, kernel_conf());
+  UserKernelComputeContext compute_ctx(device_ctx, kernel_conf(), job_desc());
   compute_ctx.UpdateTensorWithCorrBlob(BnInOp2Blob);
-  kernel_->Run(&compute_ctx, new_opkernel_state.get());
+  kernel_->Compute(&compute_ctx, new_opkernel_state.get());
   return new_opkernel_state;
 }
 
