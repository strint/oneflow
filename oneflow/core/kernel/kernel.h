--- conflicted
+++ resolved
@@ -76,17 +76,16 @@
       const KernelCtx& ctx, std::function<Blob*(const std::string&)> BnInOp2Blob) const {
     UNIMPLEMENTED();
   }
-<<<<<<< HEAD
   virtual void ForwardInstanceShape(const KernelCtx& ctx,
                                     std::function<Blob*(const std::string&)> BnInOp2Blob) const {
-=======
+    UNIMPLEMENTED();
+  }
   virtual bool NeedForwardLossInstanceNum(
       const KernelCtx& ctx, std::function<Blob*(const std::string&)> BnInOp2Blob) const {
     UNIMPLEMENTED();
   }
   virtual void ForwardLossInstanceNum(const KernelCtx& ctx,
                                       std::function<Blob*(const std::string&)> BnInOp2Blob) const {
->>>>>>> 59eb55c1
     UNIMPLEMENTED();
   }
   virtual void ForwardPackedHeader(const KernelCtx& ctx,
@@ -185,16 +184,12 @@
       const KernelCtx& ctx, std::function<Blob*(const std::string&)> BnInOp2Blob) const override;
   virtual void ForwardRecordIdInDevicePiece(
       const KernelCtx& ctx, std::function<Blob*(const std::string&)> BnInOp2Blob) const override;
-<<<<<<< HEAD
   virtual void ForwardInstanceShape(
       const KernelCtx& ctx, std::function<Blob*(const std::string&)> BnInOp2Blob) const override;
-
-=======
   virtual void ForwardLossInstanceNum(
       const KernelCtx& ctx, std::function<Blob*(const std::string&)> BnInOp2Blob) const override;
   virtual bool NeedForwardLossInstanceNum(
       const KernelCtx& ctx, std::function<Blob*(const std::string&)> BnInOp2Blob) const override;
->>>>>>> 59eb55c1
   virtual void ForwardPackedHeader(
       const KernelCtx& ctx, std::function<Blob*(const std::string&)> BnInOp2Blob) const override;
   virtual void BackwardDataId(const KernelCtx& ctx,
