--- conflicted
+++ resolved
@@ -135,37 +135,8 @@
   bool EnableCudnn() const { return op_conf().enable_cudnn(); }
 };
 
-<<<<<<< HEAD
-template<DeviceType device_type, typename ModelType>
-class KernelIfWithModel : virtual public KernelIf<device_type> {
- public:
-  OF_DISALLOW_COPY_AND_MOVE(KernelIfWithModel);
-  virtual ~KernelIfWithModel() = default;
-
- protected:
-  KernelIfWithModel() = default;
-};
-
-template<DeviceType device_type, typename T>
-class KernelIfWithActivation : virtual public KernelIf<device_type> {
- public:
-  OF_DISALLOW_COPY_AND_MOVE(KernelIfWithActivation);
-  virtual ~KernelIfWithActivation() = default;
-
- protected:
-  KernelIfWithActivation() = default;
-};
-
-std::unique_ptr<const Kernel> ConstructKernel(const JobDesc*, const ParallelContext*,
-                                              const KernelConf&, DeviceCtx*);
-=======
-#define REGISTER_KERNEL(k, KernelType) \
-  REGISTER_CLASS_WITH_ARGS(k, Kernel, KernelType, const KernelConf&)
-#define REGISTER_KERNEL_CREATOR(k, f) REGISTER_CLASS_CREATOR(k, Kernel, f, const KernelConf&)
-
 std::unique_ptr<const Kernel> ConstructKernel(const JobDesc* job_desc, const KernelConf&,
                                               DeviceCtx*);
->>>>>>> c014bf3e
 
 }  // namespace oneflow
 
