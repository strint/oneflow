#include "oneflow/core/kernel/tuple_identity_kernel.h"

namespace oneflow {

template<DeviceType device_type>
<<<<<<< HEAD
void TupleIdentityKernel<device_type>::ForwardDim0ValidNum(
=======
void TupleIdentityKernel<device_type>::ForwardHeader(
>>>>>>> f04c7fe1
    const KernelCtx& ctx, std::function<Blob*(const std::string&)> BnInOp2Blob) const {
  const auto& input_bns = this->op_attribute().input_bns();
  const auto& output_bns = this->op_attribute().output_bns();
  CHECK_EQ(input_bns.size(), output_bns.size());
  FOR_RANGE(int, i, 0, input_bns.size()) {
<<<<<<< HEAD
    const Blob* in_blob = BnInOp2Blob(input_bns.Get(i));
    Blob* out_blob = BnInOp2Blob(output_bns.Get(i));
    if (in_blob->has_dim0_valid_num_field()) {
      CHECK(out_blob->has_dim0_valid_num_field());
      CHECK_EQ(in_blob->dim0_inner_shape(), out_blob->dim0_inner_shape());
      out_blob->CopyDim0ValidNumFrom(ctx.device_ctx, in_blob);
    }
=======
    Blob* out_blob = BnInOp2Blob(output_bns.Get(i));
    out_blob->CopyHeaderFrom(ctx.device_ctx, BnInOp2Blob(input_bns.Get(i)));
>>>>>>> f04c7fe1
  }
}

template<DeviceType device_type>
void TupleIdentityKernel<device_type>::ForwardDataContent(
    const KernelCtx& ctx, std::function<Blob*(const std::string&)> BnInOp2Blob) const {
  const auto& input_bns = this->op_attribute().input_bns();
  const auto& output_bns = this->op_attribute().output_bns();
  CHECK_EQ(input_bns.size(), output_bns.size());
  FOR_RANGE(int, i, 0, input_bns.size()) {
    Blob* out_blob = BnInOp2Blob(output_bns.Get(i));
    out_blob->CopyValidDataContentFrom(ctx.device_ctx, BnInOp2Blob(input_bns.Get(i)));
  }
}

ADD_DEVICE_TYPE_KERNEL_CREATOR(OperatorConf::kTupleIdentityConf, TupleIdentityKernel);

}  // namespace oneflow<|MERGE_RESOLUTION|>--- conflicted
+++ resolved
@@ -3,28 +3,14 @@
 namespace oneflow {
 
 template<DeviceType device_type>
-<<<<<<< HEAD
-void TupleIdentityKernel<device_type>::ForwardDim0ValidNum(
-=======
 void TupleIdentityKernel<device_type>::ForwardHeader(
->>>>>>> f04c7fe1
     const KernelCtx& ctx, std::function<Blob*(const std::string&)> BnInOp2Blob) const {
   const auto& input_bns = this->op_attribute().input_bns();
   const auto& output_bns = this->op_attribute().output_bns();
   CHECK_EQ(input_bns.size(), output_bns.size());
   FOR_RANGE(int, i, 0, input_bns.size()) {
-<<<<<<< HEAD
-    const Blob* in_blob = BnInOp2Blob(input_bns.Get(i));
-    Blob* out_blob = BnInOp2Blob(output_bns.Get(i));
-    if (in_blob->has_dim0_valid_num_field()) {
-      CHECK(out_blob->has_dim0_valid_num_field());
-      CHECK_EQ(in_blob->dim0_inner_shape(), out_blob->dim0_inner_shape());
-      out_blob->CopyDim0ValidNumFrom(ctx.device_ctx, in_blob);
-    }
-=======
     Blob* out_blob = BnInOp2Blob(output_bns.Get(i));
     out_blob->CopyHeaderFrom(ctx.device_ctx, BnInOp2Blob(input_bns.Get(i)));
->>>>>>> f04c7fe1
   }
 }
 
