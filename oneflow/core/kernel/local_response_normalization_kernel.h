--- conflicted
+++ resolved
@@ -35,27 +35,14 @@
   ~LocalResponseNormalizationKernel() = default;
 
  private:
-<<<<<<< HEAD
-  void ForwardDataContent(
-      const KernelCtx&,
-      std::function<Blob*(const std::string&)>) const override;
-  void BackwardDataContent(
-      const KernelCtx&,
-      std::function<Blob*(const std::string&)>) const override;
-  void NCHWForward(const KernelCtx&,
-                   std::function<Blob*(const std::string&)>) const;
-  void NHWCForward(const KernelCtx&,
-                   std::function<Blob*(const std::string&)>) const;
-  void NCHWBackward(const KernelCtx&,
-                    std::function<Blob*(const std::string&)>) const;
-  void NHWCBackward(const KernelCtx&,
-                    std::function<Blob*(const std::string&)>) const;
-=======
   void ForwardDataContent(const KernelCtx&,
                           std::function<Blob*(const std::string&)>) const override;
   void BackwardDataContent(const KernelCtx&,
                            std::function<Blob*(const std::string&)>) const override;
->>>>>>> 38978cc5
+  void NCHWForward(const KernelCtx&, std::function<Blob*(const std::string&)>) const;
+  void NHWCForward(const KernelCtx&, std::function<Blob*(const std::string&)>) const;
+  void NCHWBackward(const KernelCtx&, std::function<Blob*(const std::string&)>) const;
+  void NHWCBackward(const KernelCtx&, std::function<Blob*(const std::string&)>) const;
 };
 
 template<typename T>
