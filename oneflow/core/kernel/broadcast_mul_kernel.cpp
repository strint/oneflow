#include "oneflow/core/kernel/broadcast_mul_kernel.h"
#include "oneflow/core/kernel/kernel_util.h"
#include "oneflow/core/ndarray/ndarray_util.h"

namespace oneflow {

template<DeviceType device_type, typename T>
void BroadcastMulKernel<device_type, T>::ForwardDataContent(
    const KernelCtx& ctx, std::function<Blob*(const std::string&)> BnInOp2Blob) const {
  const Blob* a = BnInOp2Blob("a");
  const Blob* b = BnInOp2Blob("b");
  Blob* out = BnInOp2Blob("out");
  int64_t n = out->shape().elem_cnt();
  if (a->shape().elem_cnt() == 1) {
    CHECK_EQ(n, b->shape().elem_cnt());
    KernelUtil<device_type, T>::MulByScalar(ctx.device_ctx, n, b->dptr<T>(), a->dptr<T>(),
                                            out->mut_dptr<T>());
  } else if (b->shape().elem_cnt() == 1) {
    CHECK_EQ(n, a->shape().elem_cnt());
    KernelUtil<device_type, T>::MulByScalar(ctx.device_ctx, n, a->dptr<T>(), b->dptr<T>(),
                                            out->mut_dptr<T>());
  } else {
    size_t num_axes = out->shape().NumAxes();
    NdarrayUtil<device_type, T>::BroadcastMul(ctx.device_ctx, XpuVarNdarray<T>(out, num_axes),
                                              XpuVarNdarray<const T>(a, num_axes),
                                              XpuVarNdarray<const T>(b, num_axes));
<<<<<<< HEAD
  }
}

template<DeviceType device_type, typename T>
void BroadcastMulKernel<device_type, T>::BackwardDataContent(
    const KernelCtx& ctx, std::function<Blob*(const std::string&)> BnInOp2Blob) const {
  const Blob* a = BnInOp2Blob("a");
  const Blob* b = BnInOp2Blob("b");
  const Blob* out_diff = BnInOp2Blob(GenDiffBn("out"));
  Blob* a_diff = BnInOp2Blob(GenDiffBn("a"));
  Blob* b_diff = BnInOp2Blob(GenDiffBn("b"));
  int64_t n = out_diff->shape().elem_cnt();
  if (a->shape().elem_cnt() == 1) {
    if (a_diff) {
      KernelUtil<device_type, T>::Dot(ctx.device_ctx, n, out_diff->dptr<T>(), 1, b->dptr<T>(), 1,
                                      a_diff->mut_dptr<T>());
    }
    if (b_diff) {
      KernelUtil<device_type, T>::MulByScalar(ctx.device_ctx, n, out_diff->dptr<T>(), a->dptr<T>(),
                                              b_diff->mut_dptr<T>());
    }
  } else if (b->shape().elem_cnt() == 1) {
    if (a_diff) {
      KernelUtil<device_type, T>::MulByScalar(ctx.device_ctx, n, out_diff->dptr<T>(), b->dptr<T>(),
                                              a_diff->mut_dptr<T>());
    }
    if (b_diff) {
      KernelUtil<device_type, T>::Dot(ctx.device_ctx, n, out_diff->dptr<T>(), 1, a->dptr<T>(), 1,
                                      b_diff->mut_dptr<T>());
    }
  } else {
    size_t num_axes = out_diff->shape().NumAxes();
    XpuVarNdarray<const T> out_diff_tensor(out_diff, num_axes);
    Blob* bw_buf_blob = BnInOp2Blob("bw_buf");
    XpuVarNdarray<const T> const_tmp(out_diff_tensor.shape(), bw_buf_blob->dptr<T>());
    XpuVarNdarray<T> tmp(out_diff_tensor.shape(), bw_buf_blob->mut_dptr<T>());
    if (a_diff) {
      NdarrayUtil<device_type, T>::BroadcastMul(ctx.device_ctx, tmp, out_diff_tensor,
                                                XpuVarNdarray<const T>(b, num_axes));
      NdarrayUtil<device_type, T>::ReduceSum(ctx.device_ctx, XpuVarNdarray<T>(a_diff, num_axes),
                                             const_tmp, tmp);
    }
    if (b_diff) {
      NdarrayUtil<device_type, T>::BroadcastMul(ctx.device_ctx, tmp, out_diff_tensor,
                                                XpuVarNdarray<const T>(a, num_axes));
      NdarrayUtil<device_type, T>::ReduceSum(ctx.device_ctx, XpuVarNdarray<T>(b_diff, num_axes),
                                             const_tmp, tmp);
    }
=======
>>>>>>> b12b778a
  }
}

ADD_DEFAULT_KERNEL_CREATOR(OperatorConf::kBroadcastMulConf, BroadcastMulKernel,
                           FLOATING_DATA_TYPE_SEQ);
}  // namespace oneflow<|MERGE_RESOLUTION|>--- conflicted
+++ resolved
@@ -24,57 +24,6 @@
     NdarrayUtil<device_type, T>::BroadcastMul(ctx.device_ctx, XpuVarNdarray<T>(out, num_axes),
                                               XpuVarNdarray<const T>(a, num_axes),
                                               XpuVarNdarray<const T>(b, num_axes));
-<<<<<<< HEAD
-  }
-}
-
-template<DeviceType device_type, typename T>
-void BroadcastMulKernel<device_type, T>::BackwardDataContent(
-    const KernelCtx& ctx, std::function<Blob*(const std::string&)> BnInOp2Blob) const {
-  const Blob* a = BnInOp2Blob("a");
-  const Blob* b = BnInOp2Blob("b");
-  const Blob* out_diff = BnInOp2Blob(GenDiffBn("out"));
-  Blob* a_diff = BnInOp2Blob(GenDiffBn("a"));
-  Blob* b_diff = BnInOp2Blob(GenDiffBn("b"));
-  int64_t n = out_diff->shape().elem_cnt();
-  if (a->shape().elem_cnt() == 1) {
-    if (a_diff) {
-      KernelUtil<device_type, T>::Dot(ctx.device_ctx, n, out_diff->dptr<T>(), 1, b->dptr<T>(), 1,
-                                      a_diff->mut_dptr<T>());
-    }
-    if (b_diff) {
-      KernelUtil<device_type, T>::MulByScalar(ctx.device_ctx, n, out_diff->dptr<T>(), a->dptr<T>(),
-                                              b_diff->mut_dptr<T>());
-    }
-  } else if (b->shape().elem_cnt() == 1) {
-    if (a_diff) {
-      KernelUtil<device_type, T>::MulByScalar(ctx.device_ctx, n, out_diff->dptr<T>(), b->dptr<T>(),
-                                              a_diff->mut_dptr<T>());
-    }
-    if (b_diff) {
-      KernelUtil<device_type, T>::Dot(ctx.device_ctx, n, out_diff->dptr<T>(), 1, a->dptr<T>(), 1,
-                                      b_diff->mut_dptr<T>());
-    }
-  } else {
-    size_t num_axes = out_diff->shape().NumAxes();
-    XpuVarNdarray<const T> out_diff_tensor(out_diff, num_axes);
-    Blob* bw_buf_blob = BnInOp2Blob("bw_buf");
-    XpuVarNdarray<const T> const_tmp(out_diff_tensor.shape(), bw_buf_blob->dptr<T>());
-    XpuVarNdarray<T> tmp(out_diff_tensor.shape(), bw_buf_blob->mut_dptr<T>());
-    if (a_diff) {
-      NdarrayUtil<device_type, T>::BroadcastMul(ctx.device_ctx, tmp, out_diff_tensor,
-                                                XpuVarNdarray<const T>(b, num_axes));
-      NdarrayUtil<device_type, T>::ReduceSum(ctx.device_ctx, XpuVarNdarray<T>(a_diff, num_axes),
-                                             const_tmp, tmp);
-    }
-    if (b_diff) {
-      NdarrayUtil<device_type, T>::BroadcastMul(ctx.device_ctx, tmp, out_diff_tensor,
-                                                XpuVarNdarray<const T>(a, num_axes));
-      NdarrayUtil<device_type, T>::ReduceSum(ctx.device_ctx, XpuVarNdarray<T>(b_diff, num_axes),
-                                             const_tmp, tmp);
-    }
-=======
->>>>>>> b12b778a
   }
 }
 
