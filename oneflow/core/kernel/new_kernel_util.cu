--- conflicted
+++ resolved
@@ -18,7 +18,7 @@
 __global__ void ReluForwardGpu(const int n, const T* x, T* y) {
   CUDA_1D_KERNEL_LOOP(i, n) { y[i] = x[i] > 0 ? x[i] : 0; }
 }
-  
+
 template<typename T>
 __global__ void ReluBackwardGpu(const int n, const T* y, const T* dy, T* dx) {
   CUDA_1D_KERNEL_LOOP(i, n) { dx[i] = y[i] > 0 ? dy[i] : 0; }
@@ -37,32 +37,32 @@
 }
 
 __global__ void ReluForwardGpuHalf(const int n, const half* x, half* y) {
-  #if __CUDA_ARCH__ >= 530 || !defined(__CUDA_ARCH__)
-    CUDA_1D_KERNEL_LOOP(i, n) {
-      if (__hgt(x[i], hzero())) {
-        y[i] = x[i];
-      } else {
-        y[i] = hzero();
-      }
+#if __CUDA_ARCH__ >= 530 || !defined(__CUDA_ARCH__)
+  CUDA_1D_KERNEL_LOOP(i, n) {
+    if (__hgt(x[i], hzero())) {
+      y[i] = x[i];
+    } else {
+      y[i] = hzero();
     }
-  #else
-    HALF_CHECK_FAILED;
-  #endif /* __CUDA_ARCH__ >= 530 || !defined(__CUDA_ARCH__) */
+  }
+#else
+  HALF_CHECK_FAILED;
+#endif /* __CUDA_ARCH__ >= 530 || !defined(__CUDA_ARCH__) */
 }
-  
-  __global__ void ReluBackwardGpuHalf(const int n, const half* y, const half* dy, half* dx) {
-  #if __CUDA_ARCH__ >= 530 || !defined(__CUDA_ARCH__)
-    half zero = __float2half(0.0);
-    CUDA_1D_KERNEL_LOOP(i, n) {
-      if (__hgt(y[i], zero)) {
-        dx[i] = dy[i];
-      } else {
-        dx[i] = zero;
-      }
+
+__global__ void ReluBackwardGpuHalf(const int n, const half* y, const half* dy, half* dx) {
+#if __CUDA_ARCH__ >= 530 || !defined(__CUDA_ARCH__)
+  half zero = __float2half(0.0);
+  CUDA_1D_KERNEL_LOOP(i, n) {
+    if (__hgt(y[i], zero)) {
+      dx[i] = dy[i];
+    } else {
+      dx[i] = zero;
     }
-  #else
-    HALF_CHECK_FAILED;
-  #endif  // __CUDA_ARCH__ >= 530 || !defined(__CUDA_ARCH__)
+  }
+#else
+  HALF_CHECK_FAILED;
+#endif  // __CUDA_ARCH__ >= 530 || !defined(__CUDA_ARCH__)
 }
 
 cublasOperation_t CblasTrans2CublasTrans(CBLAS_TRANSPOSE trans) {
@@ -125,29 +125,16 @@
 #define GPU_KU_METHOD void NewKernelUtil<DeviceType::kGPU>::
 
 GPU_KU_METHOD BlobGemm(DeviceCtx* ctx, enum CBLAS_TRANSPOSE trans_a, enum CBLAS_TRANSPOSE trans_b,
-<<<<<<< HEAD
                        float alpha, float beta, const Blob* a, const Blob* b, Blob* c) {
-  BlobGemmImpl(ctx, trans_a, trans_b, alpha, beta, a, b, c);
+  BlobGemmImpl<float>(ctx, trans_a, trans_b, alpha, beta, a, b, c);
 }
 GPU_KU_METHOD BlobGemm(DeviceCtx* ctx, enum CBLAS_TRANSPOSE trans_a, enum CBLAS_TRANSPOSE trans_b,
                        double alpha, double beta, const Blob* a, const Blob* b, Blob* c) {
-  BlobGemmImpl(ctx, trans_a, trans_b, alpha, beta, a, b, c);
+  BlobGemmImpl<double>(ctx, trans_a, trans_b, alpha, beta, a, b, c);
 }
 GPU_KU_METHOD BlobGemm(DeviceCtx* ctx, enum CBLAS_TRANSPOSE trans_a, enum CBLAS_TRANSPOSE trans_b,
                        float16 alpha, float16 beta, const Blob* a, const Blob* b, Blob* c) {
-  BlobGemmImpl(ctx, trans_a, trans_b, alpha, beta, a, b, c);
-=======
-  float alpha, float beta, const Blob* a, const Blob* b, Blob* c) {
-  BlobGemmImpl<float>(ctx, trans_a, trans_b, alpha, beta, a, b, c);
-}
-GPU_KU_METHOD BlobGemm(DeviceCtx* ctx, enum CBLAS_TRANSPOSE trans_a, enum CBLAS_TRANSPOSE trans_b,
-  double alpha, double beta, const Blob* a, const Blob* b, Blob* c) {
-  BlobGemmImpl<double>(ctx, trans_a, trans_b, alpha, beta, a, b, c);
-}
-GPU_KU_METHOD BlobGemm(DeviceCtx* ctx, enum CBLAS_TRANSPOSE trans_a, enum CBLAS_TRANSPOSE trans_b,
-  float16 alpha, float16 beta, const Blob* a, const Blob* b, Blob* c) {
   BlobGemmImpl<float16>(ctx, trans_a, trans_b, alpha, beta, a, b, c);
->>>>>>> 7187911c
 }
 GPU_KU_METHOD OFGemm(DeviceCtx* ctx, enum CBLAS_TRANSPOSE trans_a, enum CBLAS_TRANSPOSE trans_b,
                      const int m, const int n, const int k, const float alpha, const float* a,
@@ -165,42 +152,37 @@
   HGemm(ctx, CblasRowMajor, trans_a, trans_b, m, n, k, alpha, a, b, beta, c);
 }
 
-<<<<<<< HEAD
-}  // namespace oneflow
-=======
 GPU_KU_METHOD Relu(DeviceCtx* ctx, const int64_t n, const float* x, float* y) {
   ReluForwardGpu<float>
-  <<<BlocksNum4ThreadsNum(n), kCudaThreadsNumPerBlock, 0, ctx->cuda_stream()>>>(n, x, y);
+      <<<BlocksNum4ThreadsNum(n), kCudaThreadsNumPerBlock, 0, ctx->cuda_stream()>>>(n, x, y);
 }
 
 GPU_KU_METHOD Relu(DeviceCtx* ctx, const int64_t n, const double* x, double* y) {
   ReluForwardGpu<double>
-  <<<BlocksNum4ThreadsNum(n), kCudaThreadsNumPerBlock, 0, ctx->cuda_stream()>>>(n, x, y);
+      <<<BlocksNum4ThreadsNum(n), kCudaThreadsNumPerBlock, 0, ctx->cuda_stream()>>>(n, x, y);
 }
 GPU_KU_METHOD Relu(DeviceCtx* ctx, const int64_t n, const float16* x, float16* y) {
-  ReluForwardGpuHalf
-  <<<BlocksNum4ThreadsNum(n), kCudaThreadsNumPerBlock, 0, ctx->cuda_stream()>>>(
-    n, reinterpret_cast<const half*>(x), reinterpret_cast<half*>(y));
-}
-  
-GPU_KU_METHOD ReluBackward(DeviceCtx* ctx, const int64_t n, const float* x, const float* y, const float* dy,
-                           float* dx) {
-  ReluBackwardGpu<float>
-  <<<BlocksNum4ThreadsNum(n), kCudaThreadsNumPerBlock, 0, ctx->cuda_stream()>>>(n, y, dy, dx);
-}
-  
-GPU_KU_METHOD ReluBackward(DeviceCtx* ctx, const int64_t n, const double* x, const double* y, const double* dy,
-                           double* dx) {
-  ReluBackwardGpu<double>
-  <<<BlocksNum4ThreadsNum(n), kCudaThreadsNumPerBlock, 0, ctx->cuda_stream()>>>(n, y, dy, dx);
+  ReluForwardGpuHalf<<<BlocksNum4ThreadsNum(n), kCudaThreadsNumPerBlock, 0, ctx->cuda_stream()>>>(
+      n, reinterpret_cast<const half*>(x), reinterpret_cast<half*>(y));
 }
 
-GPU_KU_METHOD ReluBackward(DeviceCtx* ctx, const int64_t n, const float16* x, const float16* y, const float16* dy,
-                           float16* dx) {
-ReluBackwardGpuHalf
-<<<BlocksNum4ThreadsNum(n), kCudaThreadsNumPerBlock, 0, ctx->cuda_stream()>>>(
-  n, reinterpret_cast<const half*>(y), reinterpret_cast<const half*>(dy), reinterpret_cast<half*>(dx));
+GPU_KU_METHOD ReluBackward(DeviceCtx* ctx, const int64_t n, const float* x, const float* y,
+                           const float* dy, float* dx) {
+  ReluBackwardGpu<float>
+      <<<BlocksNum4ThreadsNum(n), kCudaThreadsNumPerBlock, 0, ctx->cuda_stream()>>>(n, y, dy, dx);
 }
 
-} // namespace oneflow
->>>>>>> 7187911c
+GPU_KU_METHOD ReluBackward(DeviceCtx* ctx, const int64_t n, const double* x, const double* y,
+                           const double* dy, double* dx) {
+  ReluBackwardGpu<double>
+      <<<BlocksNum4ThreadsNum(n), kCudaThreadsNumPerBlock, 0, ctx->cuda_stream()>>>(n, y, dy, dx);
+}
+
+GPU_KU_METHOD ReluBackward(DeviceCtx* ctx, const int64_t n, const float16* x, const float16* y,
+                           const float16* dy, float16* dx) {
+  ReluBackwardGpuHalf<<<BlocksNum4ThreadsNum(n), kCudaThreadsNumPerBlock, 0, ctx->cuda_stream()>>>(
+      n, reinterpret_cast<const half*>(y), reinterpret_cast<const half*>(dy),
+      reinterpret_cast<half*>(dx));
+}
+
+}  // namespace oneflow