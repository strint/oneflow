#include <cstddef>
#include <cstdint>
#include <memory>
#include <mutex>
#include <queue>
#include "oneflow/core/common/util.h"
#include "oneflow/core/device/cuda_util.h"
#include "oneflow/core/kernel/kernel.h"
#include "oneflow/core/register/register_desc.h"

namespace oneflow {

namespace {
class CudaHostMem {
 public:
  OF_DISALLOW_COPY_AND_MOVE(CudaHostMem);
  CudaHostMem(const size_t size) { CudaCheck(cudaMallocHost(&ptr_, size)); }
  ~CudaHostMem() { CudaCheck(cudaFreeHost(ptr_)); }
  void* Ptr() const { return ptr_; }

 private:
  void* ptr_;
};
}  // namespace

class SyncDynamicResizeKernel final : public KernelIf<DeviceType::kGPU> {
 public:
  OF_DISALLOW_COPY_AND_MOVE(SyncDynamicResizeKernel);
  SyncDynamicResizeKernel() = default;
  ~SyncDynamicResizeKernel() override = default;

 private:
  bool IsKernelLaunchSynchronized() const override { return false; }
  void ForwardDataContent(const KernelCtx& ctx,
                          std::function<Blob*(const std::string&)> BnInOp2Blob) const override {
    const SyncDynamicResizeOpConf& conf = this->op_conf().sync_dynamic_resize_conf();
    CHECK_EQ(conf.axis(), 0);
    std::shared_ptr<CudaHostMem> cuda_host_mem_ptr;
    {
      std::lock_guard<std::mutex> lock(mutex_);
      if (queue_.empty()) {
        cuda_host_mem_ptr.reset(new CudaHostMem(sizeof(int32_t)));
      } else {
        cuda_host_mem_ptr = queue_.front();
        queue_.pop();
      }
    }
    const Blob* in = BnInOp2Blob("in");
    const Blob* size = BnInOp2Blob("size");
    Blob* out = BnInOp2Blob("out");
    AutoMemcpy(ctx.device_ctx, out->mut_dptr(), in->dptr(), in->ByteSizeOfBlobBody(),
               out->mem_case(), in->mem_case());
<<<<<<< HEAD
    AutoMemcpy(ctx.device_ctx, size_on_cpu.get(), size->dptr(), sizeof(int32_t), MakeHostMemCase(),
               size->mem_case());
    ctx.device_ctx->AddCallBack([out, size_on_cpu, conf]() {
      out->dense_shape_mut_view()->Set(conf.axis(), *size_on_cpu);
    });
=======
    AutoMemcpy(ctx.device_ctx, cuda_host_mem_ptr->Ptr(), size->dptr(), sizeof(int32_t),
               MakeHostMemCase(), size->mem_case());
    ctx.device_ctx->AddCallBack(
        [out, cuda_host_mem_ptr, conf, this]() {
          out->dense_shape_mut_view()->Set(conf.axis(),
                                           *reinterpret_cast<int32_t*>(cuda_host_mem_ptr->Ptr()));
          std::lock_guard<std::mutex> lock(mutex_);
          queue_.push(cuda_host_mem_ptr);
        },
        this->kernel_conf().op_attribute().op_conf().name());
>>>>>>> dc8af3b4
  }

  mutable std::queue<std::shared_ptr<CudaHostMem>> queue_;
  mutable std::mutex mutex_;
};

REGISTER_KERNEL_WITH_NOTHING(OperatorConf::kSyncDynamicResizeConf, SyncDynamicResizeKernel);

}  // namespace oneflow<|MERGE_RESOLUTION|>--- conflicted
+++ resolved
@@ -50,24 +50,14 @@
     Blob* out = BnInOp2Blob("out");
     AutoMemcpy(ctx.device_ctx, out->mut_dptr(), in->dptr(), in->ByteSizeOfBlobBody(),
                out->mem_case(), in->mem_case());
-<<<<<<< HEAD
-    AutoMemcpy(ctx.device_ctx, size_on_cpu.get(), size->dptr(), sizeof(int32_t), MakeHostMemCase(),
-               size->mem_case());
-    ctx.device_ctx->AddCallBack([out, size_on_cpu, conf]() {
-      out->dense_shape_mut_view()->Set(conf.axis(), *size_on_cpu);
-    });
-=======
     AutoMemcpy(ctx.device_ctx, cuda_host_mem_ptr->Ptr(), size->dptr(), sizeof(int32_t),
                MakeHostMemCase(), size->mem_case());
-    ctx.device_ctx->AddCallBack(
-        [out, cuda_host_mem_ptr, conf, this]() {
-          out->dense_shape_mut_view()->Set(conf.axis(),
-                                           *reinterpret_cast<int32_t*>(cuda_host_mem_ptr->Ptr()));
-          std::lock_guard<std::mutex> lock(mutex_);
-          queue_.push(cuda_host_mem_ptr);
-        },
-        this->kernel_conf().op_attribute().op_conf().name());
->>>>>>> dc8af3b4
+    ctx.device_ctx->AddCallBack([out, cuda_host_mem_ptr, conf, this]() {
+      out->dense_shape_mut_view()->Set(conf.axis(),
+                                       *reinterpret_cast<int32_t*>(cuda_host_mem_ptr->Ptr()));
+      std::lock_guard<std::mutex> lock(mutex_);
+      queue_.push(cuda_host_mem_ptr);
+    });
   }
 
   mutable std::queue<std::shared_ptr<CudaHostMem>> queue_;
