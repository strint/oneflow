#ifndef ONEFLOW_CORE_GRAPH_CHAIN_NODE_H_
#define ONEFLOW_CORE_GRAPH_CHAIN_NODE_H_

#include "oneflow/core/graph/boxing_task_node.h"
#include "oneflow/core/graph/compute_task_node.h"
#include "oneflow/core/operator/operator.h"

namespace oneflow {

class ChainEdge;
class TaskGraph;

using CompTaskNodeHandler = std::function<void(CompTaskNode*)>;
using BldSubTskGphMthd = void (TaskGraph::*)(
    const ChainNode* src_chain, const ChainNode* dst_chain,
    const std::vector<CompTaskNode*>& sorted_src_comp_tasks,
    const std::vector<CompTaskNode*>& sorted_dst_comp_tasks,
    HashMap<const ChainNode*, std::vector<TaskNode*>>* chain2sorted_in_box,
    HashMap<const ChainNode*, std::vector<TaskNode*>>* chain2sorted_out_box,
    std::function<int64_t(const TaskNode*)> AllocateCpuThrdId);

using BldBoxingOpConfMthd = void (BoxingTaskNode::*)(
    const std::string& lbn,
    const std::vector<BoxingTaskNode::EdgeInfo>& sorted_in_edges,
    int64_t in_parallel_num,
    const std::vector<BoxingTaskNode::EdgeInfo>& sorted_out_edges,
    int64_t out_parallel_num, BoxingOpConf*);

#define CHAIN_TYPE_SEQ                      \
  OF_PP_MAKE_TUPLE_SEQ(Forward)             \
  OF_PP_MAKE_TUPLE_SEQ(Backward)            \
  OF_PP_MAKE_TUPLE_SEQ(RecordLoad)          \
  OF_PP_MAKE_TUPLE_SEQ(Decode)              \
  OF_PP_MAKE_TUPLE_SEQ(Loss)                \
  OF_PP_MAKE_TUPLE_SEQ(LossAcc)             \
  OF_PP_MAKE_TUPLE_SEQ(LossPrint)           \
  OF_PP_MAKE_TUPLE_SEQ(NormalMdUpdt)        \
<<<<<<< HEAD
=======
  OF_PP_MAKE_TUPLE_SEQ(NormalizationMdUpdt) \
>>>>>>> 3ad03bdf
  OF_PP_MAKE_TUPLE_SEQ(MdSave)              \
  OF_PP_MAKE_TUPLE_SEQ(MdDiffAcc)           \
  OF_PP_MAKE_TUPLE_SEQ(Print)

class ChainNode : public Node<ChainNode, ChainEdge> {
 public:
  OF_DISALLOW_COPY_AND_MOVE(ChainNode);
  virtual ~ChainNode() = default;

  // op_vec_
  std::shared_ptr<const Operator> SoleOp() const;
  const std::vector<std::shared_ptr<Operator>>& op_vec() const;
  std::vector<std::shared_ptr<Operator>>& mut_op_vec() { return op_vec_; }
  bool HasSoleRecurrentOp() const;
  bool HasSoleNormalizationOp() const;

  // parallel_desc_
  std::shared_ptr<const ParallelDesc> parallel_desc() const;
  std::shared_ptr<const ParallelDesc>& mut_parallel_desc();

  // data_output_lbns_
  const HashSet<std::string>& data_output_lbns() const {
    return data_output_lbns_;
  }
  virtual void set_data_output_lbns() {}

  // util
  virtual const char* TypeName() const = 0;
  std::string VisualStr() const;
  bool HasOpWithModelOrModelTmpBlob() const;
  void GenSortedCompTaskNodes(
      std::function<int64_t(const TaskNode*)> AllocateCpuThrdId,
      CompTaskNodeHandler) const;

  // To
  virtual BldSubTskGphMthd GetMthdForBldSubTskGphTo(const ChainNode*) const = 0;
  virtual BldBoxingOpConfMthd GetMthdForBldBoxingOpConfTo(
      const ChainNode*) const = 0;
  virtual std::vector<std::string> FindLbnsTo(const ChainNode*) const = 0;

// From
#define DECLARE_VIRTUAL_FROM_METHOD(x)                                     \
  virtual BldSubTskGphMthd GetMthdForBldSubTskGphFrom##x(const ChainNode*) \
      const;                                                               \
  virtual BldBoxingOpConfMthd GetMthdForBldBoxingOpConfFrom##x(            \
      const ChainNode*) const;                                             \
  virtual std::vector<std::string> FindLbnsFrom##x(const ChainNode*) const;

  OF_PP_FOR_EACH_TUPLE(DECLARE_VIRTUAL_FROM_METHOD, CHAIN_TYPE_SEQ);
#undef DECLARE_VIRTUAL_METHOD

 protected:
  ChainNode() = default;
  virtual CompTaskNode* NewCompTaskNode() const {
    return NewCompTaskNodeWithSameName();
  }
  virtual CompTaskNode* NewCompTaskNodeWithSameName() const = 0;
  virtual void FixCompTaskNode(CompTaskNode*) const {}

  void AddDataOutputLbnsTo(const ChainNode*);

 private:
  std::vector<std::shared_ptr<Operator>> op_vec_;
  std::shared_ptr<const ParallelDesc> parallel_desc_;

  HashSet<std::string> data_output_lbns_;
};

class BackwardChainNode;

#define OVERRIDE_PURE_VIRTUAL_METHOD()                                        \
  const char* TypeName() const override;                                      \
  BldSubTskGphMthd GetMthdForBldSubTskGphTo(const ChainNode*) const override; \
  BldBoxingOpConfMthd GetMthdForBldBoxingOpConfTo(const ChainNode*)           \
      const override;                                                         \
  std::vector<std::string> FindLbnsTo(const ChainNode*) const override;       \
  CompTaskNode* NewCompTaskNodeWithSameName() const override;

#define OVERRIDE_FROM_METHOD(x, y) x##From##y(const ChainNode*) const override;

#define CHAIN_NODE_BOILERPLATE(class_name) \
  OF_DISALLOW_COPY_AND_MOVE(class_name);   \
  class_name() = default;                  \
  ~class_name() = default;                 \
  OVERRIDE_PURE_VIRTUAL_METHOD();

class ForwardChainNode final : public ChainNode {
 public:
  CHAIN_NODE_BOILERPLATE(ForwardChainNode);

  BackwardChainNode* bw_node() const { return bw_node_; }
  void set_bw_node(BackwardChainNode* val) { bw_node_ = val; }

  OF_PP_SEQ_PRODUCT_FOR_EACH_TUPLE(
      OVERRIDE_FROM_METHOD, (BldSubTskGphMthd GetMthdForBldSubTskGph),
<<<<<<< HEAD
      (Forward)(Decode)(NormalMdUpdt));
=======
      (Forward)(Decode)(NormalMdUpdt)(NormalizationMdUpdt));
>>>>>>> 3ad03bdf
  OF_PP_SEQ_PRODUCT_FOR_EACH_TUPLE(
      OVERRIDE_FROM_METHOD, (BldBoxingOpConfMthd GetMthdForBldBoxingOpConf),
      (Forward)(Decode));
  OF_PP_SEQ_PRODUCT_FOR_EACH_TUPLE(OVERRIDE_FROM_METHOD,
                                   (std::vector<std::string> FindLbns),
                                   (Forward)(Decode));

  void set_data_output_lbns() override;

 private:
  CompTaskNode* NewCompTaskNode() const override;

  BackwardChainNode* bw_node_;
};

class BackwardChainNode final : public ChainNode {
 public:
  CHAIN_NODE_BOILERPLATE(BackwardChainNode);

  ForwardChainNode* fw_node() const { return fw_node_; }
  void set_fw_node(ForwardChainNode* val) { fw_node_ = val; }

  OF_PP_SEQ_PRODUCT_FOR_EACH_TUPLE(OVERRIDE_FROM_METHOD,
                                   (BldSubTskGphMthd GetMthdForBldSubTskGph),
                                   (Forward)(Backward)(Loss)(NormalMdUpdt));
  OF_PP_SEQ_PRODUCT_FOR_EACH_TUPLE(
      OVERRIDE_FROM_METHOD, (BldBoxingOpConfMthd GetMthdForBldBoxingOpConf),
      (Backward)(Loss));
  OF_PP_SEQ_PRODUCT_FOR_EACH_TUPLE(OVERRIDE_FROM_METHOD,
                                   (std::vector<std::string> FindLbns),
                                   (Backward)(Loss));

  void set_data_output_lbns() override;

 private:
  CompTaskNode* NewCompTaskNode() const override;

  ForwardChainNode* fw_node_;
};

class RecordLoadChainNode final : public ChainNode {
 public:
  CHAIN_NODE_BOILERPLATE(RecordLoadChainNode);

  void set_data_output_lbns() override {}
};

class DecodeChainNode final : public ChainNode {
 public:
  CHAIN_NODE_BOILERPLATE(DecodeChainNode);

  OF_PP_SEQ_PRODUCT_FOR_EACH_TUPLE(OVERRIDE_FROM_METHOD,
                                   (BldSubTskGphMthd GetMthdForBldSubTskGph),
                                   (RecordLoad));

  void set_data_output_lbns() override;
};

class LossChainNode final : public ChainNode {
 public:
  CHAIN_NODE_BOILERPLATE(LossChainNode);

  OF_PP_SEQ_PRODUCT_FOR_EACH_TUPLE(OVERRIDE_FROM_METHOD,
                                   (BldSubTskGphMthd GetMthdForBldSubTskGph),
                                   (Forward)(Decode));
  OF_PP_SEQ_PRODUCT_FOR_EACH_TUPLE(
      OVERRIDE_FROM_METHOD, (BldBoxingOpConfMthd GetMthdForBldBoxingOpConf),
      (Forward)(Decode));
  OF_PP_SEQ_PRODUCT_FOR_EACH_TUPLE(OVERRIDE_FROM_METHOD,
                                   (std::vector<std::string> FindLbns),
                                   (Forward)(Decode));

  void set_data_output_lbns() override;
};

class PrintChainNode final : public ChainNode {
 public:
  OF_DISALLOW_COPY_AND_MOVE(PrintChainNode);
  PrintChainNode() = default;
  ~PrintChainNode() = default;

  OVERRIDE_PURE_VIRTUAL_METHOD();

  OF_PP_SEQ_PRODUCT_FOR_EACH_TUPLE(OVERRIDE_FROM_METHOD,
                                   (BldSubTskGphMthd GetMthdForBldSubTskGph),
                                   (Decode)(Forward)(Loss));
  OF_PP_SEQ_PRODUCT_FOR_EACH_TUPLE(
      OVERRIDE_FROM_METHOD, (BldBoxingOpConfMthd GetMthdForBldBoxingOpConf),
      (Decode)(Forward)(Loss));
  OF_PP_SEQ_PRODUCT_FOR_EACH_TUPLE(OVERRIDE_FROM_METHOD,
                                   (std::vector<std::string> FindLbns),
                                   (Decode)(Forward)(Loss));
};

class LossAccChainNode final : public ChainNode {
 public:
  CHAIN_NODE_BOILERPLATE(LossAccChainNode);

  OF_PP_SEQ_PRODUCT_FOR_EACH_TUPLE(OVERRIDE_FROM_METHOD,
                                   (BldSubTskGphMthd GetMthdForBldSubTskGph),
                                   (Loss));
};

class LossPrintChainNode final : public ChainNode {
 public:
  CHAIN_NODE_BOILERPLATE(LossPrintChainNode);

  OF_PP_SEQ_PRODUCT_FOR_EACH_TUPLE(OVERRIDE_FROM_METHOD,
                                   (BldSubTskGphMthd GetMthdForBldSubTskGph),
                                   (LossAcc));
  OF_PP_SEQ_PRODUCT_FOR_EACH_TUPLE(
      OVERRIDE_FROM_METHOD, (BldBoxingOpConfMthd GetMthdForBldBoxingOpConf),
      (LossAcc));
  OF_PP_SEQ_PRODUCT_FOR_EACH_TUPLE(OVERRIDE_FROM_METHOD,
                                   (std::vector<std::string> FindLbns),
                                   (LossAcc));
};

class NormalMdUpdtChainNode final : public ChainNode {
 public:
  OF_DISALLOW_COPY_AND_MOVE(NormalMdUpdtChainNode);
  NormalMdUpdtChainNode() : random_seed_(NewRandomSeed()) {}
  ~NormalMdUpdtChainNode() = default;

  OVERRIDE_PURE_VIRTUAL_METHOD();

  OF_PP_SEQ_PRODUCT_FOR_EACH_TUPLE(OVERRIDE_FROM_METHOD,
                                   (BldSubTskGphMthd GetMthdForBldSubTskGph),
                                   (MdDiffAcc));
  OF_PP_SEQ_PRODUCT_FOR_EACH_TUPLE(
      OVERRIDE_FROM_METHOD, (BldBoxingOpConfMthd GetMthdForBldBoxingOpConf),
      (MdDiffAcc));
  OF_PP_SEQ_PRODUCT_FOR_EACH_TUPLE(OVERRIDE_FROM_METHOD,
                                   (std::vector<std::string> FindLbns),
                                   (MdDiffAcc));

 private:
  void FixCompTaskNode(CompTaskNode*) const override;

  uint32_t random_seed_;
};

class NormalizationMdUpdtChainNode final : public ChainNode {
 public:
  CHAIN_NODE_BOILERPLATE(NormalizationMdUpdtChainNode);

  OF_PP_SEQ_PRODUCT_FOR_EACH_TUPLE(OVERRIDE_FROM_METHOD,
                                   (BldSubTskGphMthd GetMthdForBldSubTskGph),
                                   (Forward));
};

class MdSaveChainNode final : public ChainNode {
 public:
  CHAIN_NODE_BOILERPLATE(MdSaveChainNode);

  OF_PP_SEQ_PRODUCT_FOR_EACH_TUPLE(OVERRIDE_FROM_METHOD,
                                   (BldSubTskGphMthd GetMthdForBldSubTskGph),
<<<<<<< HEAD
                                   (NormalMdUpdt)(Forward));
=======
                                   (NormalMdUpdt)(NormalizationMdUpdt));
>>>>>>> 3ad03bdf
};

class MdDiffAccChainNode final : public ChainNode {
 public:
  CHAIN_NODE_BOILERPLATE(MdDiffAccChainNode);

  OF_PP_SEQ_PRODUCT_FOR_EACH_TUPLE(OVERRIDE_FROM_METHOD,
                                   (BldSubTskGphMthd GetMthdForBldSubTskGph),
                                   (Backward));
};

std::vector<std::string> FindLbnsBetween(const ChainNode* in_chain,
                                         const ChainNode* out_chain);

class ChainEdge final : public Edge<ChainNode, ChainEdge> {
 public:
  OF_DISALLOW_COPY_AND_MOVE(ChainEdge);
  ChainEdge() = default;
  ~ChainEdge() = default;

  std::string VisualStr() const override;

  BldSubTskGphMthd GetMthdForBldSubTskGph() const;

 private:
};

}  // namespace oneflow

#endif  // ONEFLOW_CORE_GRAPH_CHAIN_NODE_H_<|MERGE_RESOLUTION|>--- conflicted
+++ resolved
@@ -26,21 +26,17 @@
     const std::vector<BoxingTaskNode::EdgeInfo>& sorted_out_edges,
     int64_t out_parallel_num, BoxingOpConf*);
 
-#define CHAIN_TYPE_SEQ                      \
-  OF_PP_MAKE_TUPLE_SEQ(Forward)             \
-  OF_PP_MAKE_TUPLE_SEQ(Backward)            \
-  OF_PP_MAKE_TUPLE_SEQ(RecordLoad)          \
-  OF_PP_MAKE_TUPLE_SEQ(Decode)              \
-  OF_PP_MAKE_TUPLE_SEQ(Loss)                \
-  OF_PP_MAKE_TUPLE_SEQ(LossAcc)             \
-  OF_PP_MAKE_TUPLE_SEQ(LossPrint)           \
-  OF_PP_MAKE_TUPLE_SEQ(NormalMdUpdt)        \
-<<<<<<< HEAD
-=======
-  OF_PP_MAKE_TUPLE_SEQ(NormalizationMdUpdt) \
->>>>>>> 3ad03bdf
-  OF_PP_MAKE_TUPLE_SEQ(MdSave)              \
-  OF_PP_MAKE_TUPLE_SEQ(MdDiffAcc)           \
+#define CHAIN_TYPE_SEQ               \
+  OF_PP_MAKE_TUPLE_SEQ(Forward)      \
+  OF_PP_MAKE_TUPLE_SEQ(Backward)     \
+  OF_PP_MAKE_TUPLE_SEQ(RecordLoad)   \
+  OF_PP_MAKE_TUPLE_SEQ(Decode)       \
+  OF_PP_MAKE_TUPLE_SEQ(Loss)         \
+  OF_PP_MAKE_TUPLE_SEQ(LossAcc)      \
+  OF_PP_MAKE_TUPLE_SEQ(LossPrint)    \
+  OF_PP_MAKE_TUPLE_SEQ(NormalMdUpdt) \
+  OF_PP_MAKE_TUPLE_SEQ(MdSave)       \
+  OF_PP_MAKE_TUPLE_SEQ(MdDiffAcc)    \
   OF_PP_MAKE_TUPLE_SEQ(Print)
 
 class ChainNode : public Node<ChainNode, ChainEdge> {
@@ -132,13 +128,9 @@
   BackwardChainNode* bw_node() const { return bw_node_; }
   void set_bw_node(BackwardChainNode* val) { bw_node_ = val; }
 
-  OF_PP_SEQ_PRODUCT_FOR_EACH_TUPLE(
-      OVERRIDE_FROM_METHOD, (BldSubTskGphMthd GetMthdForBldSubTskGph),
-<<<<<<< HEAD
-      (Forward)(Decode)(NormalMdUpdt));
-=======
-      (Forward)(Decode)(NormalMdUpdt)(NormalizationMdUpdt));
->>>>>>> 3ad03bdf
+  OF_PP_SEQ_PRODUCT_FOR_EACH_TUPLE(OVERRIDE_FROM_METHOD,
+                                   (BldSubTskGphMthd GetMthdForBldSubTskGph),
+                                   (Forward)(Decode)(NormalMdUpdt));
   OF_PP_SEQ_PRODUCT_FOR_EACH_TUPLE(
       OVERRIDE_FROM_METHOD, (BldBoxingOpConfMthd GetMthdForBldBoxingOpConf),
       (Forward)(Decode));
@@ -296,11 +288,7 @@
 
   OF_PP_SEQ_PRODUCT_FOR_EACH_TUPLE(OVERRIDE_FROM_METHOD,
                                    (BldSubTskGphMthd GetMthdForBldSubTskGph),
-<<<<<<< HEAD
                                    (NormalMdUpdt)(Forward));
-=======
-                                   (NormalMdUpdt)(NormalizationMdUpdt));
->>>>>>> 3ad03bdf
 };
 
 class MdDiffAccChainNode final : public ChainNode {
