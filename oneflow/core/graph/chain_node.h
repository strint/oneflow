#ifndef ONEFLOW_CORE_GRAPH_CHAIN_NODE_H_
#define ONEFLOW_CORE_GRAPH_CHAIN_NODE_H_

#include "oneflow/core/graph/boxing_task_node.h"
#include "oneflow/core/graph/compute_task_node.h"
#include "oneflow/core/operator/operator.h"

namespace oneflow {

class ChainEdge;
class TaskGraph;

using CompTaskNodeHandler = std::function<void(CompTaskNode*)>;
using BldSubTskGphMthd = void (TaskGraph::*)(
    const ChainNode* src_chain, const ChainNode* dst_chain,
    const std::vector<CompTaskNode*>& sorted_src_comp_tasks,
    const std::vector<CompTaskNode*>& sorted_dst_comp_tasks,
    HashMap<const ChainNode*, std::vector<TaskNode*>>* chain2sorted_in_box,
    HashMap<const ChainNode*, std::vector<TaskNode*>>* chain2sorted_out_box,
    std::function<int64_t(const TaskNode*)> AllocateCpuThrdId);

using BldBoxingOpConfMthd = void (BoxingTaskNode::*)(
    const std::string& lbn,
    const std::vector<BoxingTaskNode::EdgeInfo>& sorted_in_edges,
    int64_t in_parallel_num,
    const std::vector<BoxingTaskNode::EdgeInfo>& sorted_out_edges,
    int64_t out_parallel_num, BoxingOpConf*);

<<<<<<< HEAD
#define CHAIN_TYPE_SEQ                      \
  OF_PP_MAKE_TUPLE_SEQ(Forward)             \
  OF_PP_MAKE_TUPLE_SEQ(Backward)            \
  OF_PP_MAKE_TUPLE_SEQ(RecordLoad)          \
  OF_PP_MAKE_TUPLE_SEQ(Decode)              \
  OF_PP_MAKE_TUPLE_SEQ(Loss)                \
  OF_PP_MAKE_TUPLE_SEQ(LossAcc)             \
  OF_PP_MAKE_TUPLE_SEQ(LossPrint)           \
  OF_PP_MAKE_TUPLE_SEQ(MdUpdt)              \
  OF_PP_MAKE_TUPLE_SEQ(NormalizationMdUpdt) \
  OF_PP_MAKE_TUPLE_SEQ(MdSave)              \
  OF_PP_MAKE_TUPLE_SEQ(MdDiffAcc)           \
=======
#define CHAIN_TYPE_SEQ               \
  OF_PP_MAKE_TUPLE_SEQ(Forward)      \
  OF_PP_MAKE_TUPLE_SEQ(Backward)     \
  OF_PP_MAKE_TUPLE_SEQ(RecordLoad)   \
  OF_PP_MAKE_TUPLE_SEQ(Decode)       \
  OF_PP_MAKE_TUPLE_SEQ(Loss)         \
  OF_PP_MAKE_TUPLE_SEQ(LossAcc)      \
  OF_PP_MAKE_TUPLE_SEQ(LossPrint)    \
  OF_PP_MAKE_TUPLE_SEQ(NormalMdUpdt) \
  OF_PP_MAKE_TUPLE_SEQ(MdSave)       \
  OF_PP_MAKE_TUPLE_SEQ(MdDiffAcc)    \
>>>>>>> b05a1722
  OF_PP_MAKE_TUPLE_SEQ(Print)

class ChainNode : public Node<ChainNode, ChainEdge> {
 public:
  OF_DISALLOW_COPY_AND_MOVE(ChainNode);
  virtual ~ChainNode() = default;

  // op_vec_
  std::shared_ptr<const Operator> SoleOp() const;
  const std::vector<std::shared_ptr<Operator>>& op_vec() const;
  std::vector<std::shared_ptr<Operator>>& mut_op_vec() { return op_vec_; }
  bool HasSoleRecurrentOp() const;
  bool HasSoleNormalizationOp() const;

  // parallel_desc_
  std::shared_ptr<const ParallelDesc> parallel_desc() const;
  std::shared_ptr<const ParallelDesc>& mut_parallel_desc();

  // data_output_lbns_
  const HashSet<std::string>& data_output_lbns() const {
    return data_output_lbns_;
  }
  virtual void set_data_output_lbns() {}

  // util
  virtual const char* TypeName() const = 0;
  std::string VisualStr() const;
  bool HasOpWithModelOrModelTmpBlob() const;
  void GenSortedCompTaskNodes(
      std::function<int64_t(const TaskNode*)> AllocateCpuThrdId,
      CompTaskNodeHandler) const;

  // To
  virtual BldSubTskGphMthd GetMthdForBldSubTskGphTo(const ChainNode*) const = 0;
  virtual BldBoxingOpConfMthd GetMthdForBldBoxingOpConfTo(
      const ChainNode*) const = 0;
  virtual std::vector<std::string> FindLbnsTo(const ChainNode*) const = 0;

// From
#define DECLARE_VIRTUAL_FROM_METHOD(x)                                     \
  virtual BldSubTskGphMthd GetMthdForBldSubTskGphFrom##x(const ChainNode*) \
      const;                                                               \
  virtual BldBoxingOpConfMthd GetMthdForBldBoxingOpConfFrom##x(            \
      const ChainNode*) const;                                             \
  virtual std::vector<std::string> FindLbnsFrom##x(const ChainNode*) const;

  OF_PP_FOR_EACH_TUPLE(DECLARE_VIRTUAL_FROM_METHOD, CHAIN_TYPE_SEQ);
#undef DECLARE_VIRTUAL_METHOD

 protected:
  ChainNode() = default;
  virtual CompTaskNode* NewCompTaskNode() const {
    return NewCompTaskNodeWithSameName();
  }
  virtual CompTaskNode* NewCompTaskNodeWithSameName() const = 0;
  virtual void FixCompTaskNode(CompTaskNode*) const {}

  void AddDataOutputLbnsTo(const ChainNode*);

 private:
  std::vector<std::shared_ptr<Operator>> op_vec_;
  std::shared_ptr<const ParallelDesc> parallel_desc_;

  HashSet<std::string> data_output_lbns_;
};

class BackwardChainNode;

#define OVERRIDE_PURE_VIRTUAL_METHOD()                                        \
  const char* TypeName() const override;                                      \
  BldSubTskGphMthd GetMthdForBldSubTskGphTo(const ChainNode*) const override; \
  BldBoxingOpConfMthd GetMthdForBldBoxingOpConfTo(const ChainNode*)           \
      const override;                                                         \
  std::vector<std::string> FindLbnsTo(const ChainNode*) const override;       \
  CompTaskNode* NewCompTaskNodeWithSameName() const override;

#define OVERRIDE_FROM_METHOD(x, y) x##From##y(const ChainNode*) const override;

#define CHAIN_NODE_BOILERPLATE(class_name) \
  OF_DISALLOW_COPY_AND_MOVE(class_name);   \
  class_name() = default;                  \
  ~class_name() = default;                 \
  OVERRIDE_PURE_VIRTUAL_METHOD();

class ForwardChainNode final : public ChainNode {
 public:
  CHAIN_NODE_BOILERPLATE(ForwardChainNode);

  BackwardChainNode* bw_node() const { return bw_node_; }
  void set_bw_node(BackwardChainNode* val) { bw_node_ = val; }

<<<<<<< HEAD
  OF_PP_SEQ_PRODUCT_FOR_EACH_TUPLE(
      OVERRIDE_FROM_METHOD, (BldSubTskGphMthd GetMthdForBldSubTskGph),
      (Forward)(Decode)(MdUpdt)(NormalizationMdUpdt));
=======
  OF_PP_SEQ_PRODUCT_FOR_EACH_TUPLE(OVERRIDE_FROM_METHOD,
                                   (BldSubTskGphMthd GetMthdForBldSubTskGph),
                                   (Forward)(Decode)(NormalMdUpdt));
>>>>>>> b05a1722
  OF_PP_SEQ_PRODUCT_FOR_EACH_TUPLE(
      OVERRIDE_FROM_METHOD, (BldBoxingOpConfMthd GetMthdForBldBoxingOpConf),
      (Forward)(Decode));
  OF_PP_SEQ_PRODUCT_FOR_EACH_TUPLE(OVERRIDE_FROM_METHOD,
                                   (std::vector<std::string> FindLbns),
                                   (Forward)(Decode));

  void set_data_output_lbns() override;

 private:
  CompTaskNode* NewCompTaskNode() const override;

  BackwardChainNode* bw_node_;
};

class BackwardChainNode final : public ChainNode {
 public:
  CHAIN_NODE_BOILERPLATE(BackwardChainNode);

  ForwardChainNode* fw_node() const { return fw_node_; }
  void set_fw_node(ForwardChainNode* val) { fw_node_ = val; }

<<<<<<< HEAD
  OF_PP_SEQ_PRODUCT_FOR_EACH_TUPLE(
      OVERRIDE_FROM_METHOD, (BldSubTskGphMthd GetMthdForBldSubTskGph),
      (Forward)(Backward)(Loss)(MdUpdt)(NormalizationMdUpdt));
=======
  OF_PP_SEQ_PRODUCT_FOR_EACH_TUPLE(OVERRIDE_FROM_METHOD,
                                   (BldSubTskGphMthd GetMthdForBldSubTskGph),
                                   (Forward)(Backward)(Loss)(NormalMdUpdt));
>>>>>>> b05a1722
  OF_PP_SEQ_PRODUCT_FOR_EACH_TUPLE(
      OVERRIDE_FROM_METHOD, (BldBoxingOpConfMthd GetMthdForBldBoxingOpConf),
      (Backward)(Loss));
  OF_PP_SEQ_PRODUCT_FOR_EACH_TUPLE(OVERRIDE_FROM_METHOD,
                                   (std::vector<std::string> FindLbns),
                                   (Backward)(Loss));

  void set_data_output_lbns() override;

 private:
  CompTaskNode* NewCompTaskNode() const override;

  ForwardChainNode* fw_node_;
};

class RecordLoadChainNode final : public ChainNode {
 public:
  CHAIN_NODE_BOILERPLATE(RecordLoadChainNode);

  void set_data_output_lbns() override {}
};

class DecodeChainNode final : public ChainNode {
 public:
  CHAIN_NODE_BOILERPLATE(DecodeChainNode);

  OF_PP_SEQ_PRODUCT_FOR_EACH_TUPLE(OVERRIDE_FROM_METHOD,
                                   (BldSubTskGphMthd GetMthdForBldSubTskGph),
                                   (RecordLoad));

  void set_data_output_lbns() override;
};

class LossChainNode final : public ChainNode {
 public:
  CHAIN_NODE_BOILERPLATE(LossChainNode);

  OF_PP_SEQ_PRODUCT_FOR_EACH_TUPLE(OVERRIDE_FROM_METHOD,
                                   (BldSubTskGphMthd GetMthdForBldSubTskGph),
                                   (Forward)(Decode));
  OF_PP_SEQ_PRODUCT_FOR_EACH_TUPLE(
      OVERRIDE_FROM_METHOD, (BldBoxingOpConfMthd GetMthdForBldBoxingOpConf),
      (Forward)(Decode));
  OF_PP_SEQ_PRODUCT_FOR_EACH_TUPLE(OVERRIDE_FROM_METHOD,
                                   (std::vector<std::string> FindLbns),
                                   (Forward)(Decode));

  void set_data_output_lbns() override;
};

class PrintChainNode final : public ChainNode {
 public:
  OF_DISALLOW_COPY_AND_MOVE(PrintChainNode);
  PrintChainNode() = default;
  ~PrintChainNode() = default;

  OVERRIDE_PURE_VIRTUAL_METHOD();

  OF_PP_SEQ_PRODUCT_FOR_EACH_TUPLE(OVERRIDE_FROM_METHOD,
                                   (BldSubTskGphMthd GetMthdForBldSubTskGph),
                                   (Decode)(Forward)(Loss));
  OF_PP_SEQ_PRODUCT_FOR_EACH_TUPLE(
      OVERRIDE_FROM_METHOD, (BldBoxingOpConfMthd GetMthdForBldBoxingOpConf),
      (Decode)(Forward)(Loss));
  OF_PP_SEQ_PRODUCT_FOR_EACH_TUPLE(OVERRIDE_FROM_METHOD,
                                   (std::vector<std::string> FindLbns),
                                   (Decode)(Forward)(Loss));
};

class LossAccChainNode final : public ChainNode {
 public:
  CHAIN_NODE_BOILERPLATE(LossAccChainNode);

  OF_PP_SEQ_PRODUCT_FOR_EACH_TUPLE(OVERRIDE_FROM_METHOD,
                                   (BldSubTskGphMthd GetMthdForBldSubTskGph),
                                   (Loss));
};

class LossPrintChainNode final : public ChainNode {
 public:
  CHAIN_NODE_BOILERPLATE(LossPrintChainNode);

  OF_PP_SEQ_PRODUCT_FOR_EACH_TUPLE(OVERRIDE_FROM_METHOD,
                                   (BldSubTskGphMthd GetMthdForBldSubTskGph),
                                   (LossAcc));
  OF_PP_SEQ_PRODUCT_FOR_EACH_TUPLE(
      OVERRIDE_FROM_METHOD, (BldBoxingOpConfMthd GetMthdForBldBoxingOpConf),
      (LossAcc));
  OF_PP_SEQ_PRODUCT_FOR_EACH_TUPLE(OVERRIDE_FROM_METHOD,
                                   (std::vector<std::string> FindLbns),
                                   (LossAcc));
};

class NormalMdUpdtChainNode final : public ChainNode {
 public:
  OF_DISALLOW_COPY_AND_MOVE(NormalMdUpdtChainNode);
  NormalMdUpdtChainNode() : random_seed_(NewRandomSeed()) {}
  ~NormalMdUpdtChainNode() = default;

  OVERRIDE_PURE_VIRTUAL_METHOD();

  OF_PP_SEQ_PRODUCT_FOR_EACH_TUPLE(OVERRIDE_FROM_METHOD,
                                   (BldSubTskGphMthd GetMthdForBldSubTskGph),
                                   (MdDiffAcc));
  OF_PP_SEQ_PRODUCT_FOR_EACH_TUPLE(
      OVERRIDE_FROM_METHOD, (BldBoxingOpConfMthd GetMthdForBldBoxingOpConf),
      (MdDiffAcc));
  OF_PP_SEQ_PRODUCT_FOR_EACH_TUPLE(OVERRIDE_FROM_METHOD,
                                   (std::vector<std::string> FindLbns),
                                   (MdDiffAcc));

 private:
  void FixCompTaskNode(CompTaskNode*) const override;

  uint32_t random_seed_;
};

class NormalizationMdUpdtChainNode final : public ChainNode {
 public:
  CHAIN_NODE_BOILERPLATE(NormalizationMdUpdtChainNode);
};

class MdSaveChainNode final : public ChainNode {
 public:
  CHAIN_NODE_BOILERPLATE(MdSaveChainNode);

  OF_PP_SEQ_PRODUCT_FOR_EACH_TUPLE(OVERRIDE_FROM_METHOD,
                                   (BldSubTskGphMthd GetMthdForBldSubTskGph),
<<<<<<< HEAD
                                   (MdUpdt)(NormalizationMdUpdt));
=======
                                   (NormalMdUpdt));
>>>>>>> b05a1722
};

class MdDiffAccChainNode final : public ChainNode {
 public:
  CHAIN_NODE_BOILERPLATE(MdDiffAccChainNode);

  OF_PP_SEQ_PRODUCT_FOR_EACH_TUPLE(OVERRIDE_FROM_METHOD,
                                   (BldSubTskGphMthd GetMthdForBldSubTskGph),
                                   (Backward));
};

std::vector<std::string> FindLbnsBetween(const ChainNode* in_chain,
                                         const ChainNode* out_chain);

class ChainEdge final : public Edge<ChainNode, ChainEdge> {
 public:
  OF_DISALLOW_COPY_AND_MOVE(ChainEdge);
  ChainEdge() = default;
  ~ChainEdge() = default;

  std::string VisualStr() const override;

  BldSubTskGphMthd GetMthdForBldSubTskGph() const;

 private:
};

}  // namespace oneflow

#endif  // ONEFLOW_CORE_GRAPH_CHAIN_NODE_H_<|MERGE_RESOLUTION|>--- conflicted
+++ resolved
@@ -26,7 +26,6 @@
     const std::vector<BoxingTaskNode::EdgeInfo>& sorted_out_edges,
     int64_t out_parallel_num, BoxingOpConf*);
 
-<<<<<<< HEAD
 #define CHAIN_TYPE_SEQ                      \
   OF_PP_MAKE_TUPLE_SEQ(Forward)             \
   OF_PP_MAKE_TUPLE_SEQ(Backward)            \
@@ -35,23 +34,10 @@
   OF_PP_MAKE_TUPLE_SEQ(Loss)                \
   OF_PP_MAKE_TUPLE_SEQ(LossAcc)             \
   OF_PP_MAKE_TUPLE_SEQ(LossPrint)           \
-  OF_PP_MAKE_TUPLE_SEQ(MdUpdt)              \
+  OF_PP_MAKE_TUPLE_SEQ(NormalMdUpdt)        \
   OF_PP_MAKE_TUPLE_SEQ(NormalizationMdUpdt) \
   OF_PP_MAKE_TUPLE_SEQ(MdSave)              \
   OF_PP_MAKE_TUPLE_SEQ(MdDiffAcc)           \
-=======
-#define CHAIN_TYPE_SEQ               \
-  OF_PP_MAKE_TUPLE_SEQ(Forward)      \
-  OF_PP_MAKE_TUPLE_SEQ(Backward)     \
-  OF_PP_MAKE_TUPLE_SEQ(RecordLoad)   \
-  OF_PP_MAKE_TUPLE_SEQ(Decode)       \
-  OF_PP_MAKE_TUPLE_SEQ(Loss)         \
-  OF_PP_MAKE_TUPLE_SEQ(LossAcc)      \
-  OF_PP_MAKE_TUPLE_SEQ(LossPrint)    \
-  OF_PP_MAKE_TUPLE_SEQ(NormalMdUpdt) \
-  OF_PP_MAKE_TUPLE_SEQ(MdSave)       \
-  OF_PP_MAKE_TUPLE_SEQ(MdDiffAcc)    \
->>>>>>> b05a1722
   OF_PP_MAKE_TUPLE_SEQ(Print)
 
 class ChainNode : public Node<ChainNode, ChainEdge> {
@@ -143,15 +129,9 @@
   BackwardChainNode* bw_node() const { return bw_node_; }
   void set_bw_node(BackwardChainNode* val) { bw_node_ = val; }
 
-<<<<<<< HEAD
   OF_PP_SEQ_PRODUCT_FOR_EACH_TUPLE(
       OVERRIDE_FROM_METHOD, (BldSubTskGphMthd GetMthdForBldSubTskGph),
-      (Forward)(Decode)(MdUpdt)(NormalizationMdUpdt));
-=======
-  OF_PP_SEQ_PRODUCT_FOR_EACH_TUPLE(OVERRIDE_FROM_METHOD,
-                                   (BldSubTskGphMthd GetMthdForBldSubTskGph),
-                                   (Forward)(Decode)(NormalMdUpdt));
->>>>>>> b05a1722
+      (Forward)(Decode)(NormalMdUpdt)(NormalizationMdUpdt));
   OF_PP_SEQ_PRODUCT_FOR_EACH_TUPLE(
       OVERRIDE_FROM_METHOD, (BldBoxingOpConfMthd GetMthdForBldBoxingOpConf),
       (Forward)(Decode));
@@ -174,15 +154,9 @@
   ForwardChainNode* fw_node() const { return fw_node_; }
   void set_fw_node(ForwardChainNode* val) { fw_node_ = val; }
 
-<<<<<<< HEAD
   OF_PP_SEQ_PRODUCT_FOR_EACH_TUPLE(
       OVERRIDE_FROM_METHOD, (BldSubTskGphMthd GetMthdForBldSubTskGph),
-      (Forward)(Backward)(Loss)(MdUpdt)(NormalizationMdUpdt));
-=======
-  OF_PP_SEQ_PRODUCT_FOR_EACH_TUPLE(OVERRIDE_FROM_METHOD,
-                                   (BldSubTskGphMthd GetMthdForBldSubTskGph),
-                                   (Forward)(Backward)(Loss)(NormalMdUpdt));
->>>>>>> b05a1722
+      (Forward)(Backward)(Loss)(NormalMdUpdt)(NormalizationMdUpdt));
   OF_PP_SEQ_PRODUCT_FOR_EACH_TUPLE(
       OVERRIDE_FROM_METHOD, (BldBoxingOpConfMthd GetMthdForBldBoxingOpConf),
       (Backward)(Loss));
@@ -311,11 +285,7 @@
 
   OF_PP_SEQ_PRODUCT_FOR_EACH_TUPLE(OVERRIDE_FROM_METHOD,
                                    (BldSubTskGphMthd GetMthdForBldSubTskGph),
-<<<<<<< HEAD
-                                   (MdUpdt)(NormalizationMdUpdt));
-=======
-                                   (NormalMdUpdt));
->>>>>>> b05a1722
+                                   (NormalMdUpdt)(NormalizationMdUpdt));
 };
 
 class MdDiffAccChainNode final : public ChainNode {
