#ifndef ONEFLOW_CORE_GRAPH_CHAIN_NODE_H_
#define ONEFLOW_CORE_GRAPH_CHAIN_NODE_H_

#include "oneflow/core/graph/boxing_task_node.h"
#include "oneflow/core/graph/compute_task_node.h"
#include "oneflow/core/operator/operator.h"

namespace oneflow {

class ChainEdge;
class TaskGraph;

using CompTaskNodeHandler = std::function<void(CompTaskNode*)>;
using BldSubTskGphMthd = void (TaskGraph::*)(
    const ChainNode* src_chain, const ChainNode* dst_chain,
    const std::vector<CompTaskNode*>& sorted_src_comp_tasks,
    const std::vector<CompTaskNode*>& sorted_dst_comp_tasks,
    HashMap<const ChainNode*, std::vector<TaskNode*>>* chain2sorted_in_box,
    HashMap<const ChainNode*, std::vector<TaskNode*>>* chain2sorted_out_box,
    std::function<int64_t(const TaskNode*)> AllocateCpuThrdId);

using BldBoxingOpConfMthd = void (BoxingTaskNode::*)(
    const std::string& lbn,
    const std::vector<BoxingTaskNode::EdgeInfo>& sorted_in_edges,
    int64_t in_parallel_num,
    const std::vector<BoxingTaskNode::EdgeInfo>& sorted_out_edges,
    int64_t out_parallel_num, BoxingOpConf*);

<<<<<<< HEAD
#define CHAIN_TYPE_SEQ                      \
  OF_PP_MAKE_TUPLE_SEQ(Forward)             \
  OF_PP_MAKE_TUPLE_SEQ(Backward)            \
  OF_PP_MAKE_TUPLE_SEQ(Decode)              \
  OF_PP_MAKE_TUPLE_SEQ(Loss)                \
  OF_PP_MAKE_TUPLE_SEQ(LossAcc)             \
  OF_PP_MAKE_TUPLE_SEQ(LossPrint)           \
  OF_PP_MAKE_TUPLE_SEQ(MdUpdt)              \
  OF_PP_MAKE_TUPLE_SEQ(NormalizationMdUpdt) \
  OF_PP_MAKE_TUPLE_SEQ(MdSave)              \
  OF_PP_MAKE_TUPLE_SEQ(MdDiffAcc)           \
=======
#define CHAIN_TYPE_SEQ             \
  OF_PP_MAKE_TUPLE_SEQ(Forward)    \
  OF_PP_MAKE_TUPLE_SEQ(Backward)   \
  OF_PP_MAKE_TUPLE_SEQ(RecordLoad) \
  OF_PP_MAKE_TUPLE_SEQ(Decode)     \
  OF_PP_MAKE_TUPLE_SEQ(Loss)       \
  OF_PP_MAKE_TUPLE_SEQ(LossAcc)    \
  OF_PP_MAKE_TUPLE_SEQ(LossPrint)  \
  OF_PP_MAKE_TUPLE_SEQ(MdUpdt)     \
  OF_PP_MAKE_TUPLE_SEQ(MdSave)     \
  OF_PP_MAKE_TUPLE_SEQ(MdDiffAcc)  \
>>>>>>> 9afc149b
  OF_PP_MAKE_TUPLE_SEQ(Print)

class ChainNode : public Node<ChainNode, ChainEdge> {
 public:
  OF_DISALLOW_COPY_AND_MOVE(ChainNode);
  virtual ~ChainNode() = default;

  // op_vec_
  std::shared_ptr<const Operator> SoleOp() const;
  const std::vector<std::shared_ptr<Operator>>& op_vec() const;
  std::vector<std::shared_ptr<Operator>>& mut_op_vec() { return op_vec_; }
  bool HasSoleRecurrentOp() const;
  bool HasSoleNormalizationOp() const;

  // parallel_desc_
  std::shared_ptr<const ParallelDesc> parallel_desc() const;
  std::shared_ptr<const ParallelDesc>& mut_parallel_desc();

  // data_output_lbns_
  const HashSet<std::string>& data_output_lbns() const {
    return data_output_lbns_;
  }
  virtual void set_data_output_lbns() {}

  // util
  virtual const char* TypeName() const = 0;
  std::string VisualStr() const;
  bool HasOpWithModelOrModelTmpBlob() const;
  void GenSortedCompTaskNodes(
      std::function<int64_t(const TaskNode*)> AllocateCpuThrdId,
      CompTaskNodeHandler) const;

  // To
  virtual BldSubTskGphMthd GetMthdForBldSubTskGphTo(const ChainNode*) const = 0;
  virtual BldBoxingOpConfMthd GetMthdForBldBoxingOpConfTo(
      const ChainNode*) const = 0;
  virtual std::vector<std::string> FindLbnsTo(const ChainNode*) const = 0;

// From
#define DECLARE_VIRTUAL_FROM_METHOD(x)                                     \
  virtual BldSubTskGphMthd GetMthdForBldSubTskGphFrom##x(const ChainNode*) \
      const;                                                               \
  virtual BldBoxingOpConfMthd GetMthdForBldBoxingOpConfFrom##x(            \
      const ChainNode*) const;                                             \
  virtual std::vector<std::string> FindLbnsFrom##x(const ChainNode*) const;

  OF_PP_FOR_EACH_TUPLE(DECLARE_VIRTUAL_FROM_METHOD, CHAIN_TYPE_SEQ);
#undef DECLARE_VIRTUAL_METHOD

 protected:
  ChainNode() = default;
  virtual CompTaskNode* NewCompTaskNode() const {
    return NewCompTaskNodeWithSameName();
  }
  virtual CompTaskNode* NewCompTaskNodeWithSameName() const = 0;
  virtual void FixCompTaskNode(CompTaskNode*) const {}

  void AddDataOutputLbnsTo(const ChainNode*);

 private:
  std::vector<std::shared_ptr<Operator>> op_vec_;
  std::shared_ptr<const ParallelDesc> parallel_desc_;

  HashSet<std::string> data_output_lbns_;
};

class BackwardChainNode;

#define OVERRIDE_PURE_VIRTUAL_METHOD()                                        \
  const char* TypeName() const override;                                      \
  BldSubTskGphMthd GetMthdForBldSubTskGphTo(const ChainNode*) const override; \
  BldBoxingOpConfMthd GetMthdForBldBoxingOpConfTo(const ChainNode*)           \
      const override;                                                         \
  std::vector<std::string> FindLbnsTo(const ChainNode*) const override;       \
  CompTaskNode* NewCompTaskNodeWithSameName() const override;

#define OVERRIDE_FROM_METHOD(x, y) x##From##y(const ChainNode*) const override;

#define CHAIN_NODE_BOILERPLATE(class_name) \
  OF_DISALLOW_COPY_AND_MOVE(class_name);   \
  class_name() = default;                  \
  ~class_name() = default;                 \
  OVERRIDE_PURE_VIRTUAL_METHOD();

class ForwardChainNode final : public ChainNode {
 public:
  CHAIN_NODE_BOILERPLATE(ForwardChainNode);

  BackwardChainNode* bw_node() const { return bw_node_; }
  void set_bw_node(BackwardChainNode* val) { bw_node_ = val; }

  OF_PP_SEQ_PRODUCT_FOR_EACH_TUPLE(
      OVERRIDE_FROM_METHOD, (BldSubTskGphMthd GetMthdForBldSubTskGph),
      (Forward)(Decode)(MdUpdt)(NormalizationMdUpdt));
  OF_PP_SEQ_PRODUCT_FOR_EACH_TUPLE(
      OVERRIDE_FROM_METHOD, (BldBoxingOpConfMthd GetMthdForBldBoxingOpConf),
      (Forward)(Decode));
  OF_PP_SEQ_PRODUCT_FOR_EACH_TUPLE(OVERRIDE_FROM_METHOD,
                                   (std::vector<std::string> FindLbns),
                                   (Forward)(Decode));

  void set_data_output_lbns() override;

 private:
  CompTaskNode* NewCompTaskNode() const override;

  BackwardChainNode* bw_node_;
};

class BackwardChainNode final : public ChainNode {
 public:
  CHAIN_NODE_BOILERPLATE(BackwardChainNode);

  ForwardChainNode* fw_node() const { return fw_node_; }
  void set_fw_node(ForwardChainNode* val) { fw_node_ = val; }

  OF_PP_SEQ_PRODUCT_FOR_EACH_TUPLE(
      OVERRIDE_FROM_METHOD, (BldSubTskGphMthd GetMthdForBldSubTskGph),
      (Forward)(Backward)(Loss)(MdUpdt)(NormalizationMdUpdt));
  OF_PP_SEQ_PRODUCT_FOR_EACH_TUPLE(
      OVERRIDE_FROM_METHOD, (BldBoxingOpConfMthd GetMthdForBldBoxingOpConf),
      (Backward)(Loss));
  OF_PP_SEQ_PRODUCT_FOR_EACH_TUPLE(OVERRIDE_FROM_METHOD,
                                   (std::vector<std::string> FindLbns),
                                   (Backward)(Loss));

  void set_data_output_lbns() override;

 private:
  CompTaskNode* NewCompTaskNode() const override;

  ForwardChainNode* fw_node_;
};

class RecordLoadChainNode final : public ChainNode {
 public:
  CHAIN_NODE_BOILERPLATE(RecordLoadChainNode);

  void set_data_output_lbns() override {}
};

class DecodeChainNode final : public ChainNode {
 public:
  CHAIN_NODE_BOILERPLATE(DecodeChainNode);

  OF_PP_SEQ_PRODUCT_FOR_EACH_TUPLE(OVERRIDE_FROM_METHOD,
                                   (BldSubTskGphMthd GetMthdForBldSubTskGph),
                                   (RecordLoad));

  void set_data_output_lbns() override;
};

class LossChainNode final : public ChainNode {
 public:
  CHAIN_NODE_BOILERPLATE(LossChainNode);

  OF_PP_SEQ_PRODUCT_FOR_EACH_TUPLE(OVERRIDE_FROM_METHOD,
                                   (BldSubTskGphMthd GetMthdForBldSubTskGph),
                                   (Forward)(Decode));
  OF_PP_SEQ_PRODUCT_FOR_EACH_TUPLE(
      OVERRIDE_FROM_METHOD, (BldBoxingOpConfMthd GetMthdForBldBoxingOpConf),
      (Forward)(Decode));
  OF_PP_SEQ_PRODUCT_FOR_EACH_TUPLE(OVERRIDE_FROM_METHOD,
                                   (std::vector<std::string> FindLbns),
                                   (Forward)(Decode));

  void set_data_output_lbns() override;
};

class PrintChainNode final : public ChainNode {
 public:
  OF_DISALLOW_COPY_AND_MOVE(PrintChainNode);
  PrintChainNode() = default;
  ~PrintChainNode() = default;

  OVERRIDE_PURE_VIRTUAL_METHOD();

  OF_PP_SEQ_PRODUCT_FOR_EACH_TUPLE(OVERRIDE_FROM_METHOD,
                                   (BldSubTskGphMthd GetMthdForBldSubTskGph),
                                   (Decode)(Forward)(Loss));
  OF_PP_SEQ_PRODUCT_FOR_EACH_TUPLE(
      OVERRIDE_FROM_METHOD, (BldBoxingOpConfMthd GetMthdForBldBoxingOpConf),
      (Decode)(Forward)(Loss));
  OF_PP_SEQ_PRODUCT_FOR_EACH_TUPLE(OVERRIDE_FROM_METHOD,
                                   (std::vector<std::string> FindLbns),
                                   (Decode)(Forward)(Loss));
};

class LossAccChainNode final : public ChainNode {
 public:
  CHAIN_NODE_BOILERPLATE(LossAccChainNode);

  OF_PP_SEQ_PRODUCT_FOR_EACH_TUPLE(OVERRIDE_FROM_METHOD,
                                   (BldSubTskGphMthd GetMthdForBldSubTskGph),
                                   (Loss));
};

class LossPrintChainNode final : public ChainNode {
 public:
  CHAIN_NODE_BOILERPLATE(LossPrintChainNode);

  OF_PP_SEQ_PRODUCT_FOR_EACH_TUPLE(OVERRIDE_FROM_METHOD,
                                   (BldSubTskGphMthd GetMthdForBldSubTskGph),
                                   (LossAcc));
  OF_PP_SEQ_PRODUCT_FOR_EACH_TUPLE(
      OVERRIDE_FROM_METHOD, (BldBoxingOpConfMthd GetMthdForBldBoxingOpConf),
      (LossAcc));
  OF_PP_SEQ_PRODUCT_FOR_EACH_TUPLE(OVERRIDE_FROM_METHOD,
                                   (std::vector<std::string> FindLbns),
                                   (LossAcc));
};

class MdUpdtChainNode final : public ChainNode {
 public:
  OF_DISALLOW_COPY_AND_MOVE(MdUpdtChainNode);
  MdUpdtChainNode() : random_seed_(NewRandomSeed()) {}
  ~MdUpdtChainNode() = default;

  OVERRIDE_PURE_VIRTUAL_METHOD();

  OF_PP_SEQ_PRODUCT_FOR_EACH_TUPLE(OVERRIDE_FROM_METHOD,
                                   (BldSubTskGphMthd GetMthdForBldSubTskGph),
                                   (MdDiffAcc));
  OF_PP_SEQ_PRODUCT_FOR_EACH_TUPLE(
      OVERRIDE_FROM_METHOD, (BldBoxingOpConfMthd GetMthdForBldBoxingOpConf),
      (MdDiffAcc));
  OF_PP_SEQ_PRODUCT_FOR_EACH_TUPLE(OVERRIDE_FROM_METHOD,
                                   (std::vector<std::string> FindLbns),
                                   (MdDiffAcc));

 private:
  void FixCompTaskNode(CompTaskNode*) const override;

  uint32_t random_seed_;
};

class NormalizationMdUpdtChainNode final : public ChainNode {
 public:
  CHAIN_NODE_BOILERPLATE(NormalizationMdUpdtChainNode);
};

class MdSaveChainNode final : public ChainNode {
 public:
  CHAIN_NODE_BOILERPLATE(MdSaveChainNode);

  OF_PP_SEQ_PRODUCT_FOR_EACH_TUPLE(OVERRIDE_FROM_METHOD,
                                   (BldSubTskGphMthd GetMthdForBldSubTskGph),
                                   (MdUpdt)(NormalizationMdUpdt));
};

class MdDiffAccChainNode final : public ChainNode {
 public:
  CHAIN_NODE_BOILERPLATE(MdDiffAccChainNode);

  OF_PP_SEQ_PRODUCT_FOR_EACH_TUPLE(OVERRIDE_FROM_METHOD,
                                   (BldSubTskGphMthd GetMthdForBldSubTskGph),
                                   (Backward));
};

std::vector<std::string> FindLbnsBetween(const ChainNode* in_chain,
                                         const ChainNode* out_chain);

class ChainEdge final : public Edge<ChainNode, ChainEdge> {
 public:
  OF_DISALLOW_COPY_AND_MOVE(ChainEdge);
  ChainEdge() = default;
  ~ChainEdge() = default;

  std::string VisualStr() const override;

  BldSubTskGphMthd GetMthdForBldSubTskGph() const;

 private:
};

}  // namespace oneflow

#endif  // ONEFLOW_CORE_GRAPH_CHAIN_NODE_H_<|MERGE_RESOLUTION|>--- conflicted
+++ resolved
@@ -26,10 +26,10 @@
     const std::vector<BoxingTaskNode::EdgeInfo>& sorted_out_edges,
     int64_t out_parallel_num, BoxingOpConf*);
 
-<<<<<<< HEAD
 #define CHAIN_TYPE_SEQ                      \
   OF_PP_MAKE_TUPLE_SEQ(Forward)             \
   OF_PP_MAKE_TUPLE_SEQ(Backward)            \
+  OF_PP_MAKE_TUPLE_SEQ(RecordLoad) \
   OF_PP_MAKE_TUPLE_SEQ(Decode)              \
   OF_PP_MAKE_TUPLE_SEQ(Loss)                \
   OF_PP_MAKE_TUPLE_SEQ(LossAcc)             \
@@ -38,19 +38,6 @@
   OF_PP_MAKE_TUPLE_SEQ(NormalizationMdUpdt) \
   OF_PP_MAKE_TUPLE_SEQ(MdSave)              \
   OF_PP_MAKE_TUPLE_SEQ(MdDiffAcc)           \
-=======
-#define CHAIN_TYPE_SEQ             \
-  OF_PP_MAKE_TUPLE_SEQ(Forward)    \
-  OF_PP_MAKE_TUPLE_SEQ(Backward)   \
-  OF_PP_MAKE_TUPLE_SEQ(RecordLoad) \
-  OF_PP_MAKE_TUPLE_SEQ(Decode)     \
-  OF_PP_MAKE_TUPLE_SEQ(Loss)       \
-  OF_PP_MAKE_TUPLE_SEQ(LossAcc)    \
-  OF_PP_MAKE_TUPLE_SEQ(LossPrint)  \
-  OF_PP_MAKE_TUPLE_SEQ(MdUpdt)     \
-  OF_PP_MAKE_TUPLE_SEQ(MdSave)     \
-  OF_PP_MAKE_TUPLE_SEQ(MdDiffAcc)  \
->>>>>>> 9afc149b
   OF_PP_MAKE_TUPLE_SEQ(Print)
 
 class ChainNode : public Node<ChainNode, ChainEdge> {
