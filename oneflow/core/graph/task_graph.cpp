--- conflicted
+++ resolved
@@ -39,11 +39,7 @@
   std::vector<std::pair<int64_t, CompTaskNode*>> machine_persistence_task_vec;
   logical_gph_->ForEachNode([&](const LogicalNode* logical_node) {
     logical_node->GenSortedCompTaskNodes(
-<<<<<<< HEAD
-        &machine_persistence_task_vec, [&](CompTaskNode* comp_task_node) {
-=======
         AllocateCpuThrdIdEvenly, &machine_persistence_task_vec, [&](CompTaskNode* comp_task_node) {
->>>>>>> 32053d84
           AddAllocatedNode(comp_task_node);
           logical2sorted_comp_tasks[logical_node].push_back(comp_task_node);
           comp_task_node->set_area_id(logical_node->GetAreaId());
@@ -77,13 +73,6 @@
   }
 }
 
-<<<<<<< HEAD
-void TaskGraph::FindChainsInSameStream() {
-  CollectAncestorsForEachNode();
-
-  ChainGraph chain_gph(*this);
-  const auto& ordered_chain_nodes = chain_gph.OrderdedChainNodes();
-=======
 void TaskGraph::AcyclicTopoForEachNode(std::function<void(TaskNode* node)> handler) const {
   std::list<TaskNode*> starts;
   ForEachNode([&](TaskNode* node) {
@@ -117,7 +106,6 @@
 void TaskGraph::MergeChainAndSetOrderInGraphForEachNode() {
   ChainGraph chain_graph(*this);
   const auto& ordered_chain_nodes = chain_graph.OrderdedChainNodes();
->>>>>>> 32053d84
   int64_t order_in_graph = 0;
   for (auto& chain_node : ordered_chain_nodes) {
     auto& ordered_in_chain = chain_node->TaskNodes();
@@ -145,39 +133,17 @@
   }
 }
 
-<<<<<<< HEAD
-struct ReduceTaskNodes {
-  CompTaskNode* scatter;
-  CompTaskNode* local_add;
-  CompTaskNode* global_add;
-  CompTaskNode* gather;
-
-  ReduceTaskNodes() : scatter(nullptr), local_add(nullptr), global_add(nullptr), gather(nullptr) {}
-};
-
-void TaskGraph::EnableMemSharingInReduceStruct() {
-  HashMap<CompTaskNode*, ReduceTaskNodes> bw2reduce_tasks;
-  CollectReduceTaskNodes(&bw2reduce_tasks);
-  for (auto& pair : bw2reduce_tasks) {
-    EnableMemSharingInOneReduce(pair.second);
-    AddCtrlEdge4MemSharingInOneReduce(pair.second);
-=======
 void TaskGraph::EnableMemSharingInReduceStruct() {
   std::unordered_set<ReduceTaskNodes, ReduceTaskNodesHasher> reduce_tasks;
   CollectReduceTaskNodes(&reduce_tasks);
   for (auto& reduce_task : reduce_tasks) {
     EnableMemSharingInOneReduce(reduce_task);
     AddCtrlEdge4MemSharingInOneReduce(reduce_task);
->>>>>>> 32053d84
   }
 }
 
 void TaskGraph::CollectReduceTaskNodes(
-<<<<<<< HEAD
-    HashMap<CompTaskNode*, ReduceTaskNodes>* bw2reduce_tasks) const {
-=======
     std::unordered_set<ReduceTaskNodes, ReduceTaskNodesHasher>* reduce_tasks) const {
->>>>>>> 32053d84
   auto FindSuccReduceTaskNode = [](CompTaskNode* task_node, TaskType type) -> CompTaskNode* {
     for (TaskEdge* out_edge : task_node->out_edges()) {
       TaskNode* dst_node = out_edge->dst_node();
@@ -186,8 +152,6 @@
     return nullptr;
   };
 
-<<<<<<< HEAD
-=======
   auto FindConcatAndScatter = [&](CompTaskNode* bw_or_md_diff_acc,
                                   ReduceTaskNodes* reduce_task_nodes) {
     CompTaskNode* concat_task_node =
@@ -202,7 +166,6 @@
     }
   };
 
->>>>>>> 32053d84
   ForEachNode([&](TaskNode* task_node) {
     if (IsBackwardTaskType(task_node->GetTaskType()) == false) { return; }
     if (task_node->device_type() != DeviceType::kGPU) { return; }
@@ -214,18 +177,6 @@
       return;
     }
 
-<<<<<<< HEAD
-    ReduceTaskNodes& reduce_task_nodes = (*bw2reduce_tasks)[bw_task_node];
-    CompTaskNode* tmp_task_node = FindSuccReduceTaskNode(bw_task_node, TaskType::kMdDiffAcc);
-    if (tmp_task_node != nullptr) {
-      reduce_task_nodes.scatter = FindSuccReduceTaskNode(tmp_task_node, TaskType::kReduceScatter);
-    } else {
-      reduce_task_nodes.scatter = FindSuccReduceTaskNode(bw_task_node, TaskType::kReduceScatter);
-    }
-    tmp_task_node = FindSuccReduceTaskNode(reduce_task_nodes.scatter, TaskType::kReduceLocalAdd);
-    if (tmp_task_node != nullptr) {
-      reduce_task_nodes.local_add = tmp_task_node;
-=======
     ReduceTaskNodes reduce_task_nodes;
     CompTaskNode* diff_acc_task_node = FindSuccReduceTaskNode(bw_task_node, TaskType::kMdDiffAcc);
     if (diff_acc_task_node != nullptr) {
@@ -237,7 +188,6 @@
         FindSuccReduceTaskNode(reduce_task_nodes.scatter, TaskType::kReduceLocalAdd);
     if (local_add_task_node != nullptr) {
       reduce_task_nodes.local_add = local_add_task_node;
->>>>>>> 32053d84
       reduce_task_nodes.global_add =
           FindSuccReduceTaskNode(reduce_task_nodes.local_add, TaskType::kReduceGlobalAdd);
     } else {
@@ -246,21 +196,13 @@
     }
     reduce_task_nodes.gather =
         FindSuccReduceTaskNode(reduce_task_nodes.global_add, TaskType::kReduceGather);
-<<<<<<< HEAD
-=======
     reduce_task_nodes.split =
         FindSuccReduceTaskNode(reduce_task_nodes.gather, TaskType::kReduceSplit);
     if (reduce_task_nodes.split == nullptr) { CHECK(reduce_task_nodes.concat == nullptr); }
->>>>>>> 32053d84
 
     CHECK(reduce_task_nodes.scatter != nullptr);
     CHECK(reduce_task_nodes.global_add != nullptr);
     CHECK(reduce_task_nodes.gather != nullptr);
-<<<<<<< HEAD
-  });
-}
-
-=======
     reduce_tasks->insert(reduce_task_nodes);
   });
 }
@@ -300,7 +242,6 @@
   }
 }
 
->>>>>>> 32053d84
 void TaskGraph::EnableMemSharingInOneReduce(const ReduceTaskNodes& reduce_task_nodes) {
   std::shared_ptr<const ParallelDesc> parallel_desc =
       reduce_task_nodes.scatter->logical_node()->parallel_desc();
@@ -313,14 +254,6 @@
   int64_t mem_shared_id = Global<IDMgr>::Get()->NewMemSharedId();
   std::vector<int64_t> blob_index2offset(parallel_num, 0);
 
-<<<<<<< HEAD
-  auto SetMemSharedField4Regst = [&](RegstDesc* regst, int64_t blob_id) {
-    regst->set_enable_mem_sharing(true);
-    regst->set_mem_shared_id(mem_shared_id);
-    regst->set_mem_shared_offset(blob_index2offset.at(blob_id));
-  };
-
-=======
   auto SetMemSharedField4Regst = [&](RegstDesc* regst, int64_t offset) {
     regst->set_enable_mem_sharing(true);
     regst->set_mem_shared_id(mem_shared_id);
@@ -329,7 +262,6 @@
 
   EnableMemSharingInReduceConcatSplitIfNeed(reduce_task_nodes, SetMemSharedField4Regst);
 
->>>>>>> 32053d84
   // scatter
   {
     std::shared_ptr<RegstDesc> consumed_regst =
@@ -346,12 +278,8 @@
 
     for (int64_t i = 0; i < parallel_num; ++i) {
       SetMemSharedField4Regst(
-<<<<<<< HEAD
-          reduce_task_nodes.scatter->GetProducedRegst("out_" + std::to_string(i)).get(), i);
-=======
           reduce_task_nodes.scatter->GetProducedRegst("out_" + std::to_string(i)).get(),
           blob_index2offset.at(i));
->>>>>>> 32053d84
     }
   }
 
@@ -361,11 +289,7 @@
       CHECK_EQ(mem_shared_id, consumed_regst->mem_shared_id());
       CHECK_EQ(blob_index2offset.at(blob_id), consumed_regst->mem_shared_offset());
     } else {
-<<<<<<< HEAD
-      SetMemSharedField4Regst(consumed_regst, blob_id);
-=======
       SetMemSharedField4Regst(consumed_regst, blob_index2offset.at(blob_id));
->>>>>>> 32053d84
     }
   };
 
@@ -389,11 +313,7 @@
     for (int64_t i = 0; i < machine_num; ++i) {
       SetMemSharedField4Regst(
           reduce_task_nodes.local_add->GetProducedRegst("out_" + std::to_string(i)).get(),
-<<<<<<< HEAD
-          i * dev_num_of_each_machine + dev_index_of_this_machine);
-=======
           blob_index2offset.at(i * dev_num_of_each_machine + dev_index_of_this_machine));
->>>>>>> 32053d84
     }
   }
 
@@ -404,25 +324,13 @@
     for (const auto& kv : consumed_regsts) {
       int64_t in_parallel_id = oneflow_cast<int64_t>(kv.first.substr(3));
       CHECK_EQ(1, kv.second.size());
-<<<<<<< HEAD
-      RegstDesc* consumed_regst = kv.second.front().lock().get();
-      SetOrCheck4ConsumedRegst(consumed_regst, in_parallel_id == parallel_id, in_parallel_id);
-=======
       SetOrCheck4ConsumedRegst(kv.second.front().get(), in_parallel_id == parallel_id,
                                in_parallel_id);
->>>>>>> 32053d84
     }
   };
   // global add
   int consumed_regst_num = reduce_task_nodes.local_add ? machine_num : parallel_num;
   HandleMemSharedFieldOfConsumedRegsts(reduce_task_nodes.global_add, consumed_regst_num);
-<<<<<<< HEAD
-  SetMemSharedField4Regst(reduce_task_nodes.global_add->GetProducedRegst("out").get(), parallel_id);
-
-  // gather
-  HandleMemSharedFieldOfConsumedRegsts(reduce_task_nodes.gather, parallel_num);
-  SetMemSharedField4Regst(reduce_task_nodes.gather->GetProducedRegst("out").get(), 0);
-=======
   SetMemSharedField4Regst(reduce_task_nodes.global_add->GetProducedRegst("out").get(),
                           blob_index2offset.at(parallel_id));
 
@@ -430,7 +338,6 @@
   HandleMemSharedFieldOfConsumedRegsts(reduce_task_nodes.gather, parallel_num);
   SetMemSharedField4Regst(reduce_task_nodes.gather->GetProducedRegst("out").get(),
                           blob_index2offset.at(0));
->>>>>>> 32053d84
 }
 
 void TaskGraph::AddCtrlEdge4MemSharingInOneReduce(const ReduceTaskNodes& reduce_task_nodes) {
@@ -653,41 +560,6 @@
   }
 }
 
-<<<<<<< HEAD
-void TaskGraph::CollectAncestorsForEachNode() {
-  AcyclicTopoForEachNode([&](TaskNode* task_node) {
-    task_node->mut_ancestors().clear();
-    task_node->ForEachNodeOnInEdge([&](TaskNode* in_node) {
-      if (IsBackEdge(in_node, task_node)) return;
-      task_node->mut_ancestors().insert(in_node->ancestors().begin(), in_node->ancestors().end());
-      task_node->mut_ancestors().insert(in_node);
-    });
-  });
-}
-
-void TaskGraph::AcyclicTopoForEachNode(std::function<void(TaskNode* node)> handler) const {
-  std::list<TaskNode*> starts;
-  ForEachNode([&](TaskNode* node) {
-    if (node->consumed_regsts().empty() && !node->IsMeaningLess()) { starts.push_back(node); }
-  });
-  auto ForEachInNode = [&](TaskNode* node, const std::function<void(TaskNode*)>& handler) {
-    node->ForEachNodeOnInEdge([&](TaskNode* node_on_in_edge) {
-      if (IsBackEdge(node_on_in_edge, node)) return;
-      handler(const_cast<TaskNode*>(node_on_in_edge));
-    });
-  };
-  auto ForEachOutNode = [&](TaskNode* node, const std::function<void(TaskNode*)>& handler) {
-    node->ForEachNodeOnOutEdge([&](TaskNode* node_on_out_edge) {
-      if (IsBackEdge(node, node_on_out_edge)) return;
-      handler(const_cast<TaskNode*>(node_on_out_edge));
-    });
-  };
-  // DfsTopo will cause inappropriate chain graph
-  TopoForEachNode(starts, ForEachInNode, ForEachOutNode, handler);
-}
-
-=======
->>>>>>> 32053d84
 void TaskGraph::SetAreaIdForNewNodes(const LogicalNode* src_logical,
                                      const LogicalNode* dst_logical) {
   CHECK(src_logical != nullptr && dst_logical != nullptr);
