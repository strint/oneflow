--- conflicted
+++ resolved
@@ -265,11 +265,7 @@
   ForEachNode(
       [&](OpNode* node) { CHECK(op_name2op_node_.emplace(node->op().op_name(), node).second); });
   InitEdges();
-<<<<<<< HEAD
-  // CHECK_ISNULL(FindFirstBackEdgeDstNode());
-=======
-  CHECK(!FindFirstNontrivialSCC());
->>>>>>> e6b82513
+  //CHECK(!FindFirstNontrivialSCC());
   FixOpParallelDesc();
   UpdateOpNodeHasInDiff();
   InferTimeShape();
