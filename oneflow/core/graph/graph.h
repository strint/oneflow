/*
Copyright 2020 The OneFlow Authors. All rights reserved.

Licensed under the Apache License, Version 2.0 (the "License");
you may not use this file except in compliance with the License.
You may obtain a copy of the License at

    http://www.apache.org/licenses/LICENSE-2.0

Unless required by applicable law or agreed to in writing, software
distributed under the License is distributed on an "AS IS" BASIS,
WITHOUT WARRANTIES OR CONDITIONS OF ANY KIND, either express or implied.
See the License for the specific language governing permissions and
limitations under the License.
*/
#ifndef ONEFLOW_CORE_GRAPH_GRAPH_H_
#define ONEFLOW_CORE_GRAPH_GRAPH_H_

#include <stack>
#include <bitset>
#include "oneflow/core/common/str_util.h"
#include "oneflow/core/graph/node.h"
#include "oneflow/core/persistence/tee_persistent_log_stream.h"

namespace oneflow {

// note(strint): Graph抽象基础类，提供图关联的各种方法
template<typename NodeType, typename EdgeType>
class Graph {
 public:
  OF_DISALLOW_COPY_AND_MOVE(Graph);
  Graph() = default;
  virtual ~Graph() = default;

  // For Each
  void ForEachNode(std::function<void(NodeType*)> NodeHandler) const;
  Maybe<void> MaybeForEachNode(std::function<Maybe<void>(NodeType*)> NodeHandler) const;
  void TopoForEachNode(std::function<void(NodeType*)> NodeHandler) const;
  Maybe<void> TopoForEachNodeWithErrorCaptured(
      std::function<Maybe<void>(NodeType*)> NodeHandler) const;
  void ReverseTopoForEachNode(std::function<void(NodeType*)> NodeHandler) const;
  void ForEachEdge(std::function<void(EdgeType*)> EdgeHandler) const;

  void SortedTopoForEachNode(std::function<bool(const EdgeType* lhs, const EdgeType* rhs)> LessThan,
                             std::function<void(NodeType*)> NodeHandler) const;

  void BfsForEachNode(
      const std::list<NodeType*>& starts,
      const std::function<void(NodeType*, const std::function<void(NodeType*)>&)>& ForEachNext,
      const std::function<void(NodeType*)>& Handler) const;

  void DfsForEachNode(
      const std::list<NodeType*>& starts,
      const std::function<void(NodeType*, const std::function<void(NodeType*)>&)>& ForEachNext,
      const std::function<void(NodeType*)>& Handler) const;

  void TopoForEachNode(
      const std::list<NodeType*>& starts,
      const std::function<void(NodeType*, const std::function<void(NodeType*)>&)>& ForEachInNode,
      const std::function<void(NodeType*, const std::function<void(NodeType*)>&)>& ForEachOutNode,
      const std::function<void(NodeType*)>& Handler) const;

  Maybe<void> TopoForEachNodeWithErrorCaptured(
      const std::list<NodeType*>& starts,
      const std::function<void(NodeType*, const std::function<void(NodeType*)>&)>& ForEachInNode,
      const std::function<void(NodeType*, const std::function<void(NodeType*)>&)>& ForEachOutNode,
      const std::function<Maybe<void>(NodeType*)>& Handler) const;

  void DfsTopoForEachNode(
      const std::list<NodeType*>& starts,
      const std::function<void(NodeType*, const std::function<void(NodeType*)>&)>& ForEachInNode,
      const std::function<void(NodeType*, const std::function<void(NodeType*)>&)>& ForEachOutNode,
      const std::function<void(NodeType*)>& Handler) const;

  void DfsTopoForEachNodeSortByDistanceToSink(
      const std::list<NodeType*>& starts,
      const std::function<void(NodeType*, const std::function<void(NodeType*)>&)>& ForEachInNode,
      const std::function<void(NodeType*, const std::function<void(NodeType*)>&)>& ForEachOutNode,
      const std::function<void(NodeType*)>& Handler) const;

  std::function<bool(const NodeType* src, const NodeType* dst)> MakePredicatorIsReachable() const;

  std::function<bool(const NodeType* src, const NodeType* dst)> MakePredicatorIsReachable(
      const std::list<NodeType*>& starts,
      const std::function<void(NodeType*, const std::function<void(NodeType*)>&)>& ForEachInNode,
      const std::function<void(NodeType*, const std::function<void(NodeType*)>&)>& ForEachOutNode)
      const;

  void ForEachConnectedComponent(
      const std::function<void(const HashSet<NodeType*>&)>& Handler) const;

  void ForEachConnectedComponent(
      const std::function<void(NodeType*, const std::function<void(NodeType*)>&)>& ForEachConnected,
      const std::function<void(const HashSet<NodeType*>&)>& Handler) const;

  void ForEachConnectedComponent(
      const std::function<void(const std::function<void(NodeType*)>&)>& ForEachNodeAsStart,
      const std::function<void(NodeType*, const std::function<void(NodeType*)>&)>& ForEachConnected,
      const std::function<void(const HashSet<NodeType*>&)>& Handler) const;

  // find first nontrivial strongly connected component
  std::unique_ptr<HashSet<NodeType*>> FindFirstNontrivialSCC(
      const std::list<NodeType*>& starts,
      const std::function<void(NodeType*, const std::function<void(NodeType*)>&)>& ForEachInNode,
      const std::function<void(NodeType*, const std::function<void(NodeType*)>&)>& ForEachOutNode)
      const;

  std::unique_ptr<HashSet<NodeType*>> FindFirstNontrivialSCC(
      const std::function<void(NodeType*, const std::function<void(NodeType*)>&)>& ForEachInNode,
      const std::function<void(NodeType*, const std::function<void(NodeType*)>&)>& ForEachOutNode)
      const;

  std::unique_ptr<HashSet<NodeType*>> FindFirstNontrivialSCC() const;

  // Getters
  std::list<NodeType*> source_nodes() const;
  std::list<NodeType*> sink_nodes() const;
  NodeType* SoleSourceNode() const;
  NodeType* SoleSinkNode() const;
  NodeType* SoleNode() const;
  size_t node_num() const { return nodes_.size(); }
  size_t edge_num() const { return edges_.size(); }
  virtual const char* TypeName() const { return ""; }

  // Setters
  template<typename DerivedNodeType = NodeType>
  DerivedNodeType* NewNode();
  template<class... Args>
  EdgeType* NewEdge(Args&&... args);
  void AddAllocatedNode(NodeType*);
  void AddAllocatedEdge(EdgeType*);
  void DeleteNode(NodeType*);

  // ToDot
  template<typename StreamT>
  void ToDotWithStream(StreamT& out_stream) const;
  template<typename StreamT>
  void ToDotWithStream(const std::function<bool(NodeType*)>& IsNodeAllowed,
                       const std::function<bool(EdgeType*)>& IsEdgeAllowed,
                       const std::function<std::string(NodeType*)>& AddNodeAttribute,
                       const std::function<std::string(EdgeType*)>& AddEdgeAttribute,
                       StreamT& out_stream) const;
  void ToDotWithFilePath(const std::string& file_path) const;
  void ToDotWithFilePath(const std::function<std::string(NodeType*)>& AddNodeAttribute,
                         const std::function<std::string(EdgeType*)>& AddEdgeAttribute,
                         const std::string& file_path) const;
  void ToDotWithFilePath(const std::function<bool(NodeType*)>& IsNodeAllowed,
                         const std::function<bool(EdgeType*)>& IsEdgeAllowed,
                         const std::string& file_path) const;
  void ToDotWithAutoFilePath() const;

 private:
  std::unique_ptr<HashSet<NodeType*>> FindFirstNontrivialSCC(
      const std::function<void(const std::function<void(NodeType*)>&)>& ForEachStart,
      const std::function<void(NodeType*, const std::function<void(NodeType*)>&)>& ForEachInNode,
      const std::function<void(NodeType*, const std::function<void(NodeType*)>&)>& ForEachOutNode)
      const;

  // finish time first search
  void FfsForEachNode(
      const std::function<void(const std::function<void(NodeType*)>&)>& ForEachStart,
      const std::function<void(NodeType*, const std::function<void(NodeType*)>&)>& ForEachNext,
      const std::function<void(NodeType*)>& Handler) const;

  void FfsForEachNode(const std::function<void(NodeType*)>& Handler) const;

  std::vector<std::unique_ptr<NodeType>> nodes_;
  std::vector<std::unique_ptr<EdgeType>> edges_;
};

template<typename NodeType, typename EdgeType>
void Graph<NodeType, EdgeType>::ForEachNode(std::function<void(NodeType*)> NodeHandler) const {
  for (auto& x : nodes_) { NodeHandler(x.get()); }
}

template<typename NodeType, typename EdgeType>
Maybe<void> Graph<NodeType, EdgeType>::MaybeForEachNode(
    std::function<Maybe<void>(NodeType*)> NodeHandler) const {
  for (auto& x : nodes_) { JUST(NodeHandler(x.get())); }
  return Maybe<void>::Ok();
}

template<typename NodeType, typename EdgeType>
std::list<NodeType*> Graph<NodeType, EdgeType>::source_nodes() const {
  std::list<NodeType*> ret;
  ForEachNode([&](NodeType* node) {
    if (node->in_edges().empty()) { ret.push_back(node); }
  });
  return ret;
}

template<typename NodeType, typename EdgeType>
std::list<NodeType*> Graph<NodeType, EdgeType>::sink_nodes() const {
  std::list<NodeType*> ret;
  ForEachNode([&](NodeType* node) {
    if (node->out_edges().empty()) { ret.push_back(node); }
  });
  return ret;
}

template<typename NodeType, typename EdgeType>
NodeType* Graph<NodeType, EdgeType>::SoleSourceNode() const {
  std::list<NodeType*> source_nodes_list = source_nodes();
  CHECK_EQ(source_nodes_list.size(), 1);
  return source_nodes_list.front();
}

template<typename NodeType, typename EdgeType>
NodeType* Graph<NodeType, EdgeType>::SoleSinkNode() const {
  std::list<NodeType*> sink_nodes_list = sink_nodes();
  CHECK_EQ(sink_nodes_list.size(), 1);
  return sink_nodes_list.front();
}

template<typename NodeType, typename EdgeType>
void Graph<NodeType, EdgeType>::TopoForEachNode(std::function<void(NodeType*)> NodeHandler) const {
  TopoForEachNode(source_nodes(), &NodeType::ForEachNodeOnInEdge, &NodeType::ForEachNodeOnOutEdge,
                  NodeHandler);
}

template<typename NodeType, typename EdgeType>
Maybe<void> Graph<NodeType, EdgeType>::TopoForEachNodeWithErrorCaptured(
    std::function<Maybe<void>(NodeType*)> NodeHandler) const {
  return TopoForEachNodeWithErrorCaptured(source_nodes(), &NodeType::ForEachNodeOnInEdge,
                                          &NodeType::ForEachNodeOnOutEdge, NodeHandler);
}

template<typename NodeType, typename EdgeType>
void Graph<NodeType, EdgeType>::SortedTopoForEachNode(
    std::function<bool(const EdgeType* lhs, const EdgeType* rhs)> LessThan,
    std::function<void(NodeType*)> NodeHandler) const {
  ForEachNode([&](NodeType* node) { node->SortInOutEdges(LessThan); });
  TopoForEachNode(source_nodes(), &NodeType::ForEachNodeOnSortedInEdge,
                  &NodeType::ForEachNodeOnSortedOutEdge, NodeHandler);
}

template<typename NodeType, typename EdgeType>
void Graph<NodeType, EdgeType>::ReverseTopoForEachNode(
    std::function<void(NodeType*)> NodeHandler) const {
  TopoForEachNode(sink_nodes(), &NodeType::ForEachNodeOnOutEdge, &NodeType::ForEachNodeOnInEdge,
                  NodeHandler);
}

template<typename NodeType, typename EdgeType>
void Graph<NodeType, EdgeType>::ForEachEdge(std::function<void(EdgeType*)> EdgeHandler) const {
  for (auto& x : edges_) {
    if (x->src_node() == nullptr && x->dst_node() == nullptr) { continue; }
    EdgeHandler(x.get());
  }
}

// note(strint): 单独一个node的graph
template<typename NodeType, typename EdgeType>
NodeType* Graph<NodeType, EdgeType>::SoleNode() const {
  CHECK_EQ(nodes_.size(), 1);
  return nodes_.front().get();
}

template<typename NodeType, typename EdgeType>
template<typename DerivedNodeType>
DerivedNodeType* Graph<NodeType, EdgeType>::NewNode() {
  DerivedNodeType* ret = new DerivedNodeType;
  AddAllocatedNode(ret);
  return ret;
}

template<typename NodeType, typename EdgeType>
template<class... Args>
EdgeType* Graph<NodeType, EdgeType>::NewEdge(Args&&... args) {
  EdgeType* ret = new EdgeType(std::forward<Args>(args)...);
  AddAllocatedEdge(ret);
  return ret;
}

template<typename NodeType, typename EdgeType>
void Graph<NodeType, EdgeType>::AddAllocatedNode(NodeType* node) {
  nodes_.emplace_back(node);
}

template<typename NodeType, typename EdgeType>
void Graph<NodeType, EdgeType>::AddAllocatedEdge(EdgeType* edge) {
  edges_.emplace_back(edge);
}

template<typename NodeType, typename EdgeType>
void Graph<NodeType, EdgeType>::DeleteNode(NodeType* node) {
  Erase<std::vector<std::unique_ptr<NodeType>>>(
      nodes_, [node](const std::unique_ptr<NodeType>& node_ptr) { return node_ptr.get() == node; });
}

template<typename NodeType, typename EdgeType>
template<typename StreamT>
void Graph<NodeType, EdgeType>::ToDotWithStream(StreamT& out_stream) const {
  ToDotWithStream([](NodeType*) { return true; }, [](EdgeType*) { return true; },
                  [](NodeType*) { return ""; }, [](EdgeType*) { return ""; }, out_stream);
}

template<typename NodeType, typename EdgeType>
template<typename StreamT>
void Graph<NodeType, EdgeType>::ToDotWithStream(
    const std::function<bool(NodeType*)>& IsNodeAllowed,
    const std::function<bool(EdgeType*)>& IsEdgeAllowed,
    const std::function<std::string(NodeType*)>& AddNodeAttribute,
    const std::function<std::string(EdgeType*)>& AddEdgeAttribute, StreamT& out_stream) const {
  out_stream << "digraph {\n";
  this->ForEachNode([&](NodeType* node) {
    if (IsNodeAllowed(node) == false) { return; }
    out_stream << "\"" << node->node_id_str() << "\" [label=\"" << node->VisualStr() << "\""
               << AddNodeAttribute(node) << "]\n";
  });
  this->ForEachEdge([&](EdgeType* edge) {
    if (IsEdgeAllowed(edge) == false) { return; }
    if (IsNodeAllowed(edge->src_node()) == false) { return; }
    if (IsNodeAllowed(edge->dst_node()) == false) { return; }
    out_stream << "\"" << edge->src_node()->node_id_str() << "\" -> "
               << "\"" << edge->dst_node()->node_id_str() << "\""
               << "[label=\"" << edge->VisualStr() << "\"" << AddEdgeAttribute(edge) << "];\n";
  });
  out_stream << "}\n";
}

template<typename NodeType, typename EdgeType>
void Graph<NodeType, EdgeType>::ToDotWithFilePath(const std::string& file_path) const {
  auto log_stream = TeePersistentLogStream::Create(file_path);
  ToDotWithStream(log_stream);
  log_stream->Flush();
}

template<typename NodeType, typename EdgeType>
void Graph<NodeType, EdgeType>::ToDotWithFilePath(
    const std::function<std::string(NodeType*)>& AddNodeAttribute,
    const std::function<std::string(EdgeType*)>& AddEdgeAttribute,
    const std::string& file_path) const {
  auto log_stream = TeePersistentLogStream::Create(file_path);
  ToDotWithStream([](NodeType*) { return true; }, [](EdgeType*) { return true; }, AddNodeAttribute,
                  AddEdgeAttribute, log_stream);
  log_stream->Flush();
}

template<typename NodeType, typename EdgeType>
void Graph<NodeType, EdgeType>::ToDotWithFilePath(
    const std::function<bool(NodeType*)>& IsNodeAllowed,
    const std::function<bool(EdgeType*)>& IsEdgeAllowed, const std::string& file_path) const {
  auto log_stream = TeePersistentLogStream::Create(file_path);
  ToDotWithStream(
      IsNodeAllowed, IsEdgeAllowed, [](NodeType*) { return ""; }, [](EdgeType*) { return ""; },
      log_stream);
  log_stream->Flush();
}

template<typename NodeType, typename EdgeType>
void Graph<NodeType, EdgeType>::ToDotWithAutoFilePath() const {
  std::string file_path = JoinPath("dot", TypeName(), NewUniqueId() + ".dot");
  ToDotWithFilePath(file_path);
}

template<typename NodeType, typename EdgeType>
void Graph<NodeType, EdgeType>::BfsForEachNode(
    const std::list<NodeType*>& starts,
    const std::function<void(NodeType*, const std::function<void(NodeType*)>&)>& ForEachNext,
    const std::function<void(NodeType*)>& Handler) const {
  HashSet<NodeType*> queued_nodes;
  std::queue<NodeType*> queue;
  for (NodeType* start : starts) {
    if (queued_nodes.find(start) == queued_nodes.end()) {
      queue.push(start);
      queued_nodes.insert(start);
    }
  }
  while (!queue.empty()) {
    NodeType* cur_node = queue.front();
    queue.pop();
    Handler(cur_node);
    ForEachNext(cur_node, [&](NodeType* next) {
      if (queued_nodes.find(next) == queued_nodes.end()) {
        queue.push(next);
        queued_nodes.insert(next);
      }
    });
  }
}

template<typename NodeType, typename EdgeType>
void Graph<NodeType, EdgeType>::DfsForEachNode(
    const std::list<NodeType*>& starts,
    const std::function<void(NodeType*, const std::function<void(NodeType*)>&)>& ForEachNext,
    const std::function<void(NodeType*)>& Handler) const {
  HashSet<NodeType*> visited_nodes;
  std::stack<NodeType*> stack;
  for (NodeType* start : starts) { stack.push(start); }
  while (!stack.empty()) {
    NodeType* cur_node = stack.top();
    stack.pop();
    if (visited_nodes.find(cur_node) == visited_nodes.end()) {
      Handler(cur_node);
      visited_nodes.insert(cur_node);
      ForEachNext(cur_node, [&](NodeType* next) {
        if (visited_nodes.find(next) == visited_nodes.end()) { stack.push(next); }
      });
    }
  }
}

template<typename NodeType, typename EdgeType>
void Graph<NodeType, EdgeType>::FfsForEachNode(
    const std::function<void(const std::function<void(NodeType*)>&)>& ForEachStart,
    const std::function<void(NodeType*, const std::function<void(NodeType*)>&)>& ForEachNext,
    const std::function<void(NodeType*)>& Handler) const {
  HashSet<NodeType*> visited_nodes;
  HashSet<NodeType*> handled_nodes;
  ForEachStart([&](NodeType* start) {
    if (visited_nodes.find(start) != visited_nodes.end()) { return; }
    std::stack<std::queue<NodeType*>> stack;
    stack.emplace(std::queue<NodeType*>{});
    stack.top().push(start);
    while (!stack.empty()) {
      if (stack.top().empty()) {
        stack.pop();
        continue;
      }
      if (handled_nodes.find(stack.top().front()) != handled_nodes.end()) {
        stack.top().pop();
        continue;
      }
      NodeType* cur_node = stack.top().front();
      if (visited_nodes.find(cur_node) == visited_nodes.end()) { visited_nodes.insert(cur_node); }
      int64_t next_unvisited_cnt = 0;
      ForEachNext(cur_node, [&](NodeType* next) {
        if (visited_nodes.find(next) == visited_nodes.end()) {
          if (next_unvisited_cnt == 0) { stack.emplace(std::queue<NodeType*>()); }
          stack.top().push(next);
          ++next_unvisited_cnt;
        }
      });
      if (next_unvisited_cnt == 0) {
        Handler(cur_node);
        handled_nodes.insert(cur_node);
      }
    }
  });
}

template<typename NodeType, typename EdgeType>
std::unique_ptr<HashSet<NodeType*>> Graph<NodeType, EdgeType>::FindFirstNontrivialSCC(
    const std::list<NodeType*>& starts,
    const std::function<void(NodeType*, const std::function<void(NodeType*)>&)>& ForEachInNode,
    const std::function<void(NodeType*, const std::function<void(NodeType*)>&)>& ForEachOutNode)
    const {
  auto ForEachStart = [&](const std::function<void(NodeType*)>& Handler) {
    for (NodeType* start : starts) { Handler(start); }
  };
  return FindFirstNontrivialSCC(ForEachStart, ForEachInNode, ForEachOutNode);
}

template<typename NodeType, typename EdgeType>
std::unique_ptr<HashSet<NodeType*>> Graph<NodeType, EdgeType>::FindFirstNontrivialSCC(
    const std::function<void(NodeType*, const std::function<void(NodeType*)>&)>& ForEachInNode,
    const std::function<void(NodeType*, const std::function<void(NodeType*)>&)>& ForEachOutNode)
    const {
  return FindFirstNontrivialSCC(
      [&](const std::function<void(NodeType*)>& Handler) { ForEachNode(Handler); }, ForEachInNode,
      ForEachOutNode);
}

template<typename NodeType, typename EdgeType>
std::unique_ptr<HashSet<NodeType*>> Graph<NodeType, EdgeType>::FindFirstNontrivialSCC() const {
  return FindFirstNontrivialSCC(
      [&](const std::function<void(NodeType*)>& Handler) { ForEachNode(Handler); },
      &NodeType::ForEachNodeOnInEdge, &NodeType::ForEachNodeOnOutEdge);
}

template<typename NodeType, typename EdgeType>
std::unique_ptr<HashSet<NodeType*>> Graph<NodeType, EdgeType>::FindFirstNontrivialSCC(
    const std::function<void(const std::function<void(NodeType*)>&)>& ForEachStart,
    const std::function<void(NodeType*, const std::function<void(NodeType*)>&)>& ForEachInNode,
    const std::function<void(NodeType*, const std::function<void(NodeType*)>&)>& ForEachOutNode)
    const {
  std::stack<NodeType*> stack;
  FfsForEachNode(ForEachStart, ForEachOutNode, [&](NodeType* node) { stack.push(node); });
  HashSet<NodeType*> visited;
  auto ForEachUnvisitedInNode = [&](NodeType* node, const std::function<void(NodeType*)>& Handler) {
    ForEachInNode(node, [&](NodeType* in_node) {
      if (visited.find(in_node) == visited.end()) { Handler(in_node); }
    });
  };
  while (stack.empty() == false) {
    NodeType* cur_node = stack.top();
    stack.pop();
    auto ret = std::make_unique<HashSet<NodeType*>>();
    DfsForEachNode({cur_node}, ForEachUnvisitedInNode,
                   [&](NodeType* node) { CHECK(ret->insert(node).second); });
    for (const auto& node : *ret) { visited.insert(node); }
    if (ret->size() > 1) { return ret; }
  }
  return std::unique_ptr<HashSet<NodeType*>>();
}

template<typename NodeType, typename EdgeType>
void Graph<NodeType, EdgeType>::TopoForEachNode(
    const std::list<NodeType*>& starts,
    const std::function<void(NodeType*, const std::function<void(NodeType*)>&)>& ForEachInNode,
    const std::function<void(NodeType*, const std::function<void(NodeType*)>&)>& ForEachOutNode,
    const std::function<void(NodeType*)>& Handler) const {
  CHECK_JUST(
      TopoForEachNodeWithErrorCaptured(starts, ForEachInNode, ForEachOutNode, [&](NodeType* node) {
        Handler(node);
        return Maybe<void>::Ok();
      }));
}

// note(strint): 用层序遍历的方法实现拓扑遍历，遍历时调用handle处理该node
template<typename NodeType, typename EdgeType>
Maybe<void> Graph<NodeType, EdgeType>::TopoForEachNodeWithErrorCaptured(
    const std::list<NodeType*>& starts,
    // note(strint): 可以选择改node要处理的输入node
    const std::function<void(NodeType*, const std::function<void(NodeType*)>&)>& ForEachInNode,
    // note(strint): 可以选择改node要处理的输出node
    const std::function<void(NodeType*, const std::function<void(NodeType*)>&)>& ForEachOutNode,
    // note(strint): 处理node的方法
    const std::function<Maybe<void>(NodeType*)>& Handler) const {
  HashMap<NodeType*, bool> has_queued;
  std::queue<NodeType*> queue;
  // note(strint): 对于每个起点node
  for (NodeType* start : starts) {
    // note(strint): 压入队列
    queue.push(start);
    has_queued[start] = true;
    // note(strint): src node 如果有in node，报错
    ForEachInNode(start, [&](NodeType*) { LOG(FATAL) << "not a source"; });
  }
  while (!queue.empty()) {
    NodeType* cur_node = queue.front();
    queue.pop();
    // note(strint): 调用对该node的处理
    JUST(Handler(cur_node));
    ForEachOutNode(cur_node, [&](NodeType* out) {
      bool is_ready = true;
      ForEachInNode(out, [&](NodeType* in) {
        // note(strint): 该node有一个祖先还没加入队列，就先不加入队列
        if (is_ready && !has_queued[in]) { is_ready = false; }
      });
      if (is_ready && !has_queued[out]) {
        queue.push(out);
        has_queued[out] = true;
      }
    });
  }
  return Maybe<void>::Ok();
}

template<typename NodeType, typename EdgeType>
void Graph<NodeType, EdgeType>::DfsTopoForEachNodeSortByDistanceToSink(
    const std::list<NodeType*>& starts,
    const std::function<void(NodeType*, const std::function<void(NodeType*)>&)>& ForEachInNode,
    const std::function<void(NodeType*, const std::function<void(NodeType*)>&)>& ForEachOutNode,
    const std::function<void(NodeType*)>& Handler) const {
  HashMap<NodeType*, int64_t> node2distance_to_sink;
  {
    std::list<NodeType*> nodes;
    TopoForEachNode(starts, ForEachInNode, ForEachOutNode,
                    [&](NodeType* node) { nodes.push_back(node); });
    std::list<NodeType*> sinks;
    for (NodeType* node : nodes) {
      bool is_sink = true;
      ForEachOutNode(node, [&](NodeType* out_node) { is_sink = false; });
      if (is_sink) { sinks.push_back(node); }
    }
    TopoForEachNode(sinks, ForEachOutNode, ForEachInNode, [&](NodeType* node) {
      int64_t distance_to_sink = -1;
      ForEachOutNode(node, [&](NodeType* out_node) {
        distance_to_sink = std::max(distance_to_sink, node2distance_to_sink[out_node]);
      });
      node2distance_to_sink[node] = distance_to_sink + 1;
    });
  }
  auto ForEachOutNodeSortedByDistanceToSink = [&](NodeType* node,
                                                  const std::function<void(NodeType*)>& Handler) {
    std::vector<NodeType*> out_nodes;
    ForEachOutNode(node, [&](NodeType* out_node) { out_nodes.push_back(out_node); });
    std::sort(out_nodes.begin(), out_nodes.end(), [&](NodeType* lhs, NodeType* rhs) {
      // DfsTopoForEachNode use stack, so sort desc
      return node2distance_to_sink.at(lhs) > node2distance_to_sink.at(rhs);
    });
    for (NodeType* out_node : out_nodes) { Handler(out_node); }
  };
  DfsTopoForEachNode(starts, ForEachInNode, ForEachOutNodeSortedByDistanceToSink, Handler);
}

template<typename NodeType, typename EdgeType>
void Graph<NodeType, EdgeType>::DfsTopoForEachNode(
    const std::list<NodeType*>& starts,
    const std::function<void(NodeType*, const std::function<void(NodeType*)>&)>& ForEachInNode,
    const std::function<void(NodeType*, const std::function<void(NodeType*)>&)>& ForEachOutNode,
    const std::function<void(NodeType*)>& Handler) const {
  HashMap<NodeType*, bool> be_visited;
  std::stack<NodeType*> stack;
  for (NodeType* start : starts) {
    stack.push(start);
    ForEachInNode(start, [&](NodeType*) { LOG(FATAL) << "not a source"; });
  }
  while (!stack.empty()) {
    NodeType* cur_node = stack.top();
    stack.pop();
    Handler(cur_node);
    be_visited[cur_node] = true;
    ForEachOutNode(cur_node, [&](NodeType* out) {
      bool is_ready = true;
      ForEachInNode(out, [&](NodeType* in) {
        if (is_ready && !be_visited[in]) { is_ready = false; }
      });
      if (is_ready && !be_visited[out]) { stack.push(out); }
    });
  }
}

template<typename NodeType, typename EdgeType>
std::function<bool(const NodeType* src, const NodeType* dst)>
Graph<NodeType, EdgeType>::MakePredicatorIsReachable() const {
  return MakePredicatorIsReachable(source_nodes(), &NodeType::ForEachNodeOnInEdge,
                                   &NodeType::ForEachNodeOnOutEdge);
}

// note(strint): 利用src node是否是dst node的祖先来判断src是否可达dst
template<typename NodeType, typename EdgeType>
std::function<bool(const NodeType* src, const NodeType* dst)>
Graph<NodeType, EdgeType>::MakePredicatorIsReachable(
    const std::list<NodeType*>& starts,
    const std::function<void(NodeType*, const std::function<void(NodeType*)>&)>& ForEachInNode,
    const std::function<void(NodeType*, const std::function<void(NodeType*)>&)>& ForEachOutNode)
    const {
<<<<<<< HEAD
  auto node2ancestor = std::make_shared<HashMap<const NodeType*, HashSet<const NodeType*>>>();
  // note(strint): 对每个starts中的node，做拓扑序遍历
  TopoForEachNode(starts, ForEachInNode, ForEachOutNode, [&](NodeType* node) {
    // 记录下该node的所有祖先node
    node2ancestor->emplace(node, HashSet<const NodeType*>());
=======
  static constexpr int64_t BITSET_SIZE = 512;  // size of cache line
  class BitSet {
   public:
    BitSet() = default;
    ~BitSet() = default;

    void Insert(int64_t k) { bitset_vec_.at(k / BITSET_SIZE).set(k % BITSET_SIZE, true); }

    bool Contains(int64_t k) { return bitset_vec_.at(k / BITSET_SIZE).test(k % BITSET_SIZE); }

    void Merge(const BitSet& other) {
      CHECK_EQ(bitset_vec_.size(), other.bitset_vec_.size());
      for (int64_t i = 0; i < bitset_vec_.size(); ++i) {
        bitset_vec_.at(i) |= other.bitset_vec_.at(i);
      }
    }

    void Resize(size_t size) {
      const int64_t bitset_vec_size = RoundUp(size, BITSET_SIZE) / BITSET_SIZE;
      bitset_vec_.resize(bitset_vec_size);
    }

   private:
    using bitset_vec = std::vector<std::bitset<BITSET_SIZE>>;
    bitset_vec bitset_vec_;
  };

  using NodePtr2Id = HashMap<const NodeType*, int64_t>;
  using Id2Ancestor = std::vector<BitSet>;
  std::shared_ptr<NodePtr2Id> node2id(new NodePtr2Id);
  std::shared_ptr<Id2Ancestor> id2ancestor(new Id2Ancestor(node_num()));
  int64_t id = 0;
  node2id->reserve(node_num());
  TopoForEachNode(starts, ForEachInNode, ForEachOutNode, [&](NodeType* node) {
    node2id->emplace(node, id);
    id2ancestor->at(id).Resize(node_num());
    id += 1;
  });
  TopoForEachNode(starts, ForEachInNode, ForEachOutNode, [&](NodeType* node) {
    const int64_t node_id = node2id->at(node);
    auto& ancestor_bitset_vec = id2ancestor->at(node_id);
>>>>>>> 7b5eb78c
    ForEachInNode(node, [&](NodeType* in_node) {
      const int64_t in_node_id = node2id->at(in_node);
      ancestor_bitset_vec.Insert(in_node_id);
      ancestor_bitset_vec.Merge(id2ancestor->at(in_node_id));
    });
  });
<<<<<<< HEAD
  return [node2ancestor](const NodeType* src, const NodeType* dst) -> bool {
    const auto it = node2ancestor->find(dst);
    // note(strint): dst node没有祖先，返回src到dst不可达
    if (it == node2ancestor->end()) { return false; }
    // note(strint): dst的祖先有src，返回src到dst可达
    return it->second.find(src) != it->second.end();
=======
  return [id2ancestor, node2id](const NodeType* src, const NodeType* dst) -> bool {
    const int64_t dst_id = node2id->at(dst);
    return id2ancestor->at(dst_id).Contains(node2id->at(src));
>>>>>>> 7b5eb78c
  };
}

template<typename NodeType, typename EdgeType>
void Graph<NodeType, EdgeType>::ForEachConnectedComponent(
    const std::function<void(const HashSet<NodeType*>&)>& Handler) const {
  ForEachConnectedComponent(
      [&](const std::function<void(NodeType*)>& Handler) { ForEachNode(Handler); },
      &NodeType::ForEachNodeOnInOutEdge, Handler);
}

template<typename NodeType, typename EdgeType>
void Graph<NodeType, EdgeType>::ForEachConnectedComponent(
    const std::function<void(NodeType*, const std::function<void(NodeType*)>&)>& ForEachConnected,
    const std::function<void(const HashSet<NodeType*>&)>& Handler) const {
  ForEachConnectedComponent(
      [&](const std::function<void(NodeType*)>& Handler) { ForEachNode(Handler); },
      ForEachConnected, Handler);
}

template<typename NodeType, typename EdgeType>
void Graph<NodeType, EdgeType>::ForEachConnectedComponent(
    const std::function<void(const std::function<void(NodeType*)>&)>& ForEachNodeAsStart,
    const std::function<void(NodeType*, const std::function<void(NodeType*)>&)>& ForEachConnected,
    const std::function<void(const HashSet<NodeType*>&)>& Handler) const {
  HashMap<NodeType*, int32_t> node2component_id;
  int32_t cur_component_id = 0;
  ForEachNodeAsStart([&](NodeType* start) {
    if (node2component_id.find(start) != node2component_id.end()) { return; }
    ++cur_component_id;
    BfsForEachNode({start}, ForEachConnected, [&](NodeType* node) {
      CHECK(node2component_id.emplace(node, cur_component_id).second);
    });
  });
  HashMap<int32_t, HashSet<NodeType*>> component_id2nodes;
  for (const auto& pair : node2component_id) { component_id2nodes[pair.second].insert(pair.first); }
  for (const auto& pair : component_id2nodes) { Handler(pair.second); }
}

}  // namespace oneflow

#endif  // ONEFLOW_CORE_GRAPH_GRAPH_H_<|MERGE_RESOLUTION|>--- conflicted
+++ resolved
@@ -628,13 +628,6 @@
     const std::function<void(NodeType*, const std::function<void(NodeType*)>&)>& ForEachInNode,
     const std::function<void(NodeType*, const std::function<void(NodeType*)>&)>& ForEachOutNode)
     const {
-<<<<<<< HEAD
-  auto node2ancestor = std::make_shared<HashMap<const NodeType*, HashSet<const NodeType*>>>();
-  // note(strint): 对每个starts中的node，做拓扑序遍历
-  TopoForEachNode(starts, ForEachInNode, ForEachOutNode, [&](NodeType* node) {
-    // 记录下该node的所有祖先node
-    node2ancestor->emplace(node, HashSet<const NodeType*>());
-=======
   static constexpr int64_t BITSET_SIZE = 512;  // size of cache line
   class BitSet {
    public:
@@ -673,28 +666,21 @@
     id2ancestor->at(id).Resize(node_num());
     id += 1;
   });
+  // note(strint): 对每个starts中的node，做拓扑序遍历
   TopoForEachNode(starts, ForEachInNode, ForEachOutNode, [&](NodeType* node) {
     const int64_t node_id = node2id->at(node);
     auto& ancestor_bitset_vec = id2ancestor->at(node_id);
->>>>>>> 7b5eb78c
     ForEachInNode(node, [&](NodeType* in_node) {
       const int64_t in_node_id = node2id->at(in_node);
       ancestor_bitset_vec.Insert(in_node_id);
+      // 记录下该node的所有祖先node
       ancestor_bitset_vec.Merge(id2ancestor->at(in_node_id));
     });
   });
-<<<<<<< HEAD
-  return [node2ancestor](const NodeType* src, const NodeType* dst) -> bool {
-    const auto it = node2ancestor->find(dst);
-    // note(strint): dst node没有祖先，返回src到dst不可达
-    if (it == node2ancestor->end()) { return false; }
-    // note(strint): dst的祖先有src，返回src到dst可达
-    return it->second.find(src) != it->second.end();
-=======
   return [id2ancestor, node2id](const NodeType* src, const NodeType* dst) -> bool {
     const int64_t dst_id = node2id->at(dst);
+    // note(strint): dst的祖先有src，返回src到dst可达
     return id2ancestor->at(dst_id).Contains(node2id->at(src));
->>>>>>> 7b5eb78c
   };
 }
 
