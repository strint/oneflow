#include "oneflow/core/graph/logical_graph.h"
#include "oneflow/core/graph/task_graph.h"
#include "oneflow/core/graph/op_graph.h"
#include "oneflow/core/operator/operator.h"
#include "oneflow/core/operator/op_conf.pb.h"
#include "oneflow/core/common/balanced_splitter.h"

namespace oneflow {

namespace {

std::function<bool(const LogicalNode*)> MakePredicatorHasActualOutDiff(const LogicalGraph* graph) {
  std::list<LogicalNode*> loss_nodes;
  graph->ForEachNode([&](LogicalNode* node) {
    if (dynamic_cast<LossLogicalNode*>(node)) { loss_nodes.push_back(node); }
  });
  auto nodes_have_actual_out_diff_ptr = std::make_shared<HashSet<const LogicalNode*>>();
  auto HasBwConnection = [](const LogicalNode* prev, const LogicalNode* next) {
    HashSet<LogicalBlobId> idbn_lbis;
    for (const auto& idbn : next->SoleOp()->input_diff_bns()) {
      idbn_lbis.insert(next->SoleOp()->BnInOp2Lbi(idbn));
    }
    for (const auto& odbn : prev->SoleOp()->output_diff_bns()) {
      LogicalBlobId lbi = prev->SoleOp()->BnInOp2Lbi(odbn);
      if (idbn_lbis.find(lbi) != idbn_lbis.end()) { return true; }
    }
    return false;
  };
  auto ForEachNext = [&](LogicalNode* node, const std::function<void(LogicalNode*)>& Handler) {
    node->ForEachNodeOnInEdge([&](LogicalNode* in_node) {
      if (HasBwConnection(in_node, node)) { Handler(in_node); }
    });
  };
  graph->BfsForEachNode(loss_nodes, ForEachNext,
                        [nodes_have_actual_out_diff_ptr](LogicalNode* node) {
                          nodes_have_actual_out_diff_ptr->insert(node);
                        });
  return [nodes_have_actual_out_diff_ptr](const LogicalNode* node) {
    return nodes_have_actual_out_diff_ptr->find(node) != nodes_have_actual_out_diff_ptr->end();
  };
}

}  // namespace

LogicalGraph::LogicalGraph(bool is_train) {
  BuildFwStruct();
  if (is_train) { GroupNodesForReduceStruct(); }
  if (is_train) { BuildBwStruct(); }
  MergeEdge();
  SetNodeDataLbi();
  if (is_train) {
    BuildLossPrintStruct();
    BuildAccuracyPrintStruct();
  }
  BuildModelStruct(is_train);
  if (is_train) { ConnectFwToBw(); }
  ToDotWithAutoFilePath();
}

void LogicalGraph::GroupNodesForReduceStruct() {
<<<<<<< HEAD
  ChainLogicalGraph chain_logical_graph(*this);
  std::vector<std::vector<const LogicalNode*>> fw_node_groups;
  chain_logical_graph.TopoForEachNode(
      [&](ChainLogicalNode* node) { fw_node_groups.emplace_back(node->logical_nodes()); });
  for (auto& fw_node_group : fw_node_groups) {
    if (fw_node_group.size() < Global<JobDesc>::Get()->reduce_group_size()) {
      fw_node_groups_.emplace_back(std::move(fw_node_group));
    } else {
      int64_t fw_node_group_size = fw_node_group.size();
      int64_t seg_num = fw_node_group_size / Global<JobDesc>::Get()->reduce_group_size() + 1;
      BalancedSplitter bs(fw_node_group_size, seg_num);
      FOR_RANGE(int64_t, idx, 0, seg_num) {
        std::vector<const LogicalNode*> sub_fw_node_group;
        Range range = bs.At(idx);
        FOR_RANGE(int64_t, nid, range.begin(), range.end()) {
          sub_fw_node_group.emplace_back(fw_node_group[nid]);
        }
        fw_node_groups_.emplace_back(std::move(sub_fw_node_group));
=======
  // get op model size
  HashMap<std::string, size_t> op_name2model_size;
  auto OpName2ModelSize = [&](const std::string& op_name) -> size_t {
    if (op_name2model_size.find(op_name) == op_name2model_size.end()) { return 0; }
    return op_name2model_size.at(op_name);
  };
  Global<OpGraph>::Get()->InferOpModelSize(&op_name2model_size);
  size_t model_total_size = 0;
  for (const auto& pair : op_name2model_size) { model_total_size += pair.second; }
  HashMap<ParallelDesc, std::list<const LogicalNode*>> parellel_desc2fw_group;
  size_t avg_size = model_total_size / Global<JobDesc>::Get()->all_reduce_group_num();
  const size_t group_min_size = Global<JobDesc>::Get()->all_reduce_group_min_byte();
  const float group_size_warmup = Global<JobDesc>::Get()->all_reduce_group_size_warmup();
  size_t cur_group_size = group_min_size / group_size_warmup;
  auto GetCurGroupSize = [&](int32_t group_id) {
    if (cur_group_size < avg_size) { cur_group_size *= group_size_warmup; }
    return std::min(cur_group_size, avg_size);
  };
  // group fw nodes by parallel desc
  ReverseTopoForEachNode([&](LogicalNode* fw_node) {
    parellel_desc2fw_group[*fw_node->parallel_desc()].push_front(fw_node);
  });
  CHECK_GT(parellel_desc2fw_group.size(), 0);
  for (auto& pair : parellel_desc2fw_group) {
    fw_node_groups_.emplace_back(std::vector<const LogicalNode*>());
    auto& fw_node_group = pair.second;
    size_t cur_group_model_size = 0;
    int32_t group_id = 0;
    for (const LogicalNode* fw_node : fw_node_group) {
      fw_node_groups_.back().emplace_back(fw_node);
      cur_group_model_size += OpName2ModelSize(fw_node->SoleOp()->op_name());
      if (cur_group_model_size >= GetCurGroupSize(group_id)) {
        fw_node_groups_.emplace_back(std::vector<const LogicalNode*>());
        cur_group_model_size = 0;
        ++group_id;
>>>>>>> a7480782
      }
    }
  }
}

template<typename LogicalNodeType>
void LogicalGraph::ForEachLogicalNode(std::function<void(LogicalNodeType*)> func) {
  std::vector<LogicalNodeType*> valid_nodes;
  ForEachNode([&](LogicalNode* logical_node) {
    auto valid_node = dynamic_cast<LogicalNodeType*>(logical_node);
    if (valid_node != nullptr) { valid_nodes.push_back(valid_node); }
  });
  for (LogicalNodeType* valid_node : valid_nodes) { func(valid_node); }
}

void LogicalGraph::BuildFwStruct() {
  HashMap<std::string, std::vector<LogicalNode*>> op_name2nodes;
  NaiveBuildFwStruct(&op_name2nodes);
  FixSharedModelNodes(op_name2nodes);
  LinkUnpackFw2PackFw(op_name2nodes);
  total_mbn_num_ = 0;
  ForEachNode([&](LogicalNode* node) {
    total_mbn_num_ +=
        node->SoleOp()->model_bns().size() + node->SoleOp()->forward_model_bns().size();
  });
}

void LogicalGraph::NaiveBuildFwStruct(
    HashMap<std::string, std::vector<LogicalNode*>>* op_name2nodes) {
  const DLNetConf& dlnet_conf = Global<JobDesc>::Get()->dlnet_conf();
  const Placement& placement = Global<JobDesc>::Get()->placement();
  HashMap<std::string, std::shared_ptr<ParallelDesc>> name2parallel_desc;
  for (const PlacementGroup& p_group : placement.placement_group()) {
    for (const std::string& op_name : p_group.op_set().op_name()) {
      CHECK(name2parallel_desc
                .emplace(op_name, std::make_shared<ParallelDesc>(p_group.parallel_conf()))
                .second);
    }
  }

  HashMap<LogicalBlobId, std::string> lbi2obn;
  HashMap<LogicalBlobId, LogicalNode*> lbi2producer;
  for (OperatorConf cur_op_conf : dlnet_conf.op()) {
    auto parallel_desc_ptr_it = name2parallel_desc.find(cur_op_conf.name());
    CHECK(parallel_desc_ptr_it != name2parallel_desc.end());
    const std::shared_ptr<ParallelDesc>& parallel_desc_ptr = parallel_desc_ptr_it->second;
    cur_op_conf.set_device_type(parallel_desc_ptr->device_type());
    std::shared_ptr<Operator> cur_op = ConstructOp(cur_op_conf);
    LogicalNode* cur_node = cur_op->NewProperLogicalNode();
    if (cur_node->TypeName() == "PackForward" || cur_node->TypeName() == "UnpackForward") {
      CHECK_EQ(
          0, Global<JobDesc>::Get()->other_conf().piece_size() % parallel_desc_ptr->parallel_num());
    }
    AddAllocatedNode(cur_node);
    cur_node->mut_op_vec() = {cur_op};
    cur_node->SoleOp()->FixParallelDesc(parallel_desc_ptr.get());
    cur_node->mut_parallel_desc() = parallel_desc_ptr;
    for (const std::string& obn : cur_node->SoleOp()->output_bns()) {
      const LogicalBlobId& lbi = cur_node->SoleOp()->BnInOp2Lbi(obn);
      CHECK(lbi2producer.emplace(lbi, cur_node).second);
      CHECK(lbi2obn.emplace(lbi, obn).second);
    }
    (*op_name2nodes)[cur_op->op_name()].push_back(cur_node);
  }
  ForEachNode([&](LogicalNode* cur_node) {
    for (const std::string& ibn : cur_node->SoleOp()->input_bns()) {
      const LogicalBlobId& lbi = cur_node->SoleOp()->BnInOp2Lbi(ibn);
      LogicalNode* pred_node = lbi2producer.at(lbi);
      if (pred_node == cur_node) { continue; }
      LogicalEdge* edge = NewEdge();
      edge->mut_lbis() = {lbi};
      UpdateEdge2Ibn(edge, ibn);
      UpdateEdge2Obn(edge, lbi2obn.at(lbi));
      Connect(pred_node, edge, cur_node);
    }
  });
}

void LogicalGraph::FixSharedModelNodes(
    const HashMap<std::string, std::vector<LogicalNode*>>& op_name2nodes) {
  HashSet<std::string> all_shared_model_op_names;
  const DLNetConf& dlnet_conf = Global<JobDesc>::Get()->dlnet_conf();
  for (const OpNameSet& op_name_set : dlnet_conf.shared_model_group()) {
    std::vector<std::string> shared_model_op_names(op_name_set.op_name().begin(),
                                                   op_name_set.op_name().end());
    SortAndRemoveDuplication(&shared_model_op_names);
    CHECK_GE(shared_model_op_names.size(), 2);

    auto shared_model_nodes = std::make_shared<std::vector<LogicalNode*>>();
    shared_model_nodes->reserve(shared_model_op_names.size());
    for (const std::string& op_name : shared_model_op_names) {
      CHECK(all_shared_model_op_names.insert(op_name).second);
      CHECK_EQ(op_name2nodes.at(op_name).size(), 1);
      shared_model_nodes->push_back(op_name2nodes.at(op_name).front());
    }

    for (LogicalNode* cur_node : *shared_model_nodes) {
      cur_node->mut_shared_model_nodes() = shared_model_nodes;
    }

    const std::string& shared_op_name = shared_model_nodes->front()->SoleOp()->op_name();
    const ParallelDesc* shared_parallel_desc = shared_model_nodes->front()->parallel_desc().get();
    FOR_RANGE(size_t, i, 1, shared_model_nodes->size()) {
      shared_model_nodes->at(i)->SoleOp()->FixLbiWhenShareModel(shared_op_name);
      CHECK(shared_model_nodes->at(i)->parallel_desc()->Equal(shared_parallel_desc));
    }
  }
}

void LogicalGraph::LinkUnpackFw2PackFw(
    const HashMap<std::string, std::vector<LogicalNode*>>& op_name2nodes) {
  ForEachLogicalNode<PackForwardLogicalNode>([&](PackForwardLogicalNode* pack_fw) {
    const std::string& unpack_name = pack_fw->SoleOp()->op_conf().pack_conf().related_unpack();
    auto it = op_name2nodes.find(unpack_name);
    CHECK(it != op_name2nodes.end());
    CHECK_EQ(1, it->second.size());
    UnpackForwardLogicalNode* unpack_fw =
        dynamic_cast<UnpackForwardLogicalNode*>(it->second.front());
    CHECK(unpack_fw);
    pack_fw->set_related_unpack(unpack_fw);
  });
}

void LogicalGraph::BuildBwStruct() {
  NaiveBuildBwStruct();
  AddBackwardClone();
}

void LogicalGraph::NaiveBuildBwStruct() {
  auto HasActualOutDiff = MakePredicatorHasActualOutDiff(this);
  HashSet<LogicalNode*> nodes_need_bw;
  TopoForEachNode([&](LogicalNode* logical_node) {
    auto fw_node = dynamic_cast<ForwardLogicalNode*>(logical_node);
    if (fw_node == nullptr) { return; }
    if (fw_node->HasOpWithModelBlob()) {
      CHECK(nodes_need_bw.insert(fw_node).second);
      return;
    }
    for (LogicalEdge* edge : fw_node->in_edges()) {
      if (nodes_need_bw.find(edge->src_node()) != nodes_need_bw.end()
          && HasActualOutDiff(fw_node)) {
        CHECK(nodes_need_bw.insert(fw_node).second);
        return;
      }
    }
  });
  for (LogicalNode* fw_node : nodes_need_bw) {
    BackwardLogicalNode* bw_node = static_cast<ForwardLogicalNode*>(fw_node)->NewBackwardNode();
    if (bw_node) { AddAllocatedNode(bw_node); }
  }
  std::list<LogicalEdge*> fw_edges;
  ForEachEdge([&](LogicalEdge* edge) { fw_edges.push_back(edge); });
  for (LogicalEdge* fw_edge : fw_edges) {
    auto NewBwEdge = [&]() {
      LogicalEdge* bw_edge = NewEdge();
      bw_edge->mut_lbis() = fw_edge->lbis();
      UpdateEdge2Ibn(bw_edge, edge2ibn_.at(fw_edge));
      UpdateEdge2Obn(bw_edge, edge2obn_.at(fw_edge));
      return bw_edge;
    };
    auto fw_src_node = dynamic_cast<ForwardLogicalNode*>(fw_edge->src_node());
    if (fw_src_node == nullptr) { continue; }
    BackwardLogicalNode* bw_src_node = fw_src_node->bw_node();
    if (bw_src_node == nullptr) { continue; }
    auto fw_dst_node = dynamic_cast<ForwardLogicalNode*>(fw_edge->dst_node());
    if (fw_dst_node == nullptr) {
      if (dynamic_cast<LossLogicalNode*>(fw_edge->dst_node())) {
        Connect<LogicalNode>(fw_edge->dst_node(), NewBwEdge(), bw_src_node);
      }
    } else {
      BackwardLogicalNode* bw_dst_node = fw_dst_node->bw_node();
      if (bw_dst_node) { Connect<LogicalNode>(bw_dst_node, NewBwEdge(), bw_src_node); }
    }
  }
}

void LogicalGraph::AddBackwardClone() {
  std::vector<BackwardCloneInfo> clone_infos;
  ForEachLogicalNode<BackwardLogicalNode>([&](BackwardLogicalNode* bw_node) {
    HashMap<LogicalBlobId, BackwardCloneInfo> lbi2clone_info;
    for (LogicalEdge* edge : bw_node->in_edges()) {
      lbi2clone_info[edge->SoleLbi()].edges.push_back(edge);
    }
    for (auto& pair : lbi2clone_info) {
      BackwardCloneInfo& clone_info = pair.second;
      if (clone_info.edges.size() <= 1) { continue; }
      clone_info.succ_node = bw_node;
      clone_info.lbi = pair.first;
      clone_infos.push_back(clone_info);
    }
  });
  for (const BackwardCloneInfo& clone_info : clone_infos) { AddOneBackwardClone(clone_info); }
}

void LogicalGraph::AddOneBackwardClone(const BackwardCloneInfo& clone_info) {
  OperatorConf clone_op_conf;
  clone_op_conf.set_name("bw_clone_" + NewUniqueId());
  clone_op_conf.set_device_type(clone_info.succ_node->SoleOp()->device_type());
  clone_op_conf.mutable_clone_conf()->set_out_num(clone_info.edges.size());
  std::shared_ptr<Operator> clone_op = ConstructOp(clone_op_conf);
  LogicalNode* clone_node = NewNode<NormalBackwardLogicalNode>();
  clone_node->mut_op_vec() = {clone_op};
  clone_node->mut_parallel_desc() = clone_info.succ_node->parallel_desc();

  *(clone_op->MutBnInOp2Lbi(clone_op->SoleIbn())) = clone_info.lbi;
  *(clone_op->MutBnInOp2Lbi(clone_op->SoleIdbn())) = clone_info.lbi;
  LogicalEdge* clone_in_diff_edge = NewEdge();
  clone_in_diff_edge->mut_lbis() = {clone_info.lbi};
  Connect(clone_node, clone_in_diff_edge, clone_info.succ_node);
  UpdateEdge2Ibn(clone_in_diff_edge, clone_op->SoleIbn());
  UpdateEdge2Obn(clone_in_diff_edge, edge2obn_.at(clone_info.edges.at(0)));

  FOR_RANGE(size_t, i, 0, clone_info.edges.size()) {
    LogicalBlobId lbi_clone_i = clone_info.lbi;
    lbi_clone_i.set_clone_id(i);
    std::string odbn = clone_op->output_diff_bns().Get(i);
    *(clone_op->MutBnInOp2Lbi(odbn)) = lbi_clone_i;

    LogicalEdge* edge = clone_info.edges.at(i);
    std::vector<LogicalBlobId>& edge_lbis = edge->mut_lbis();
    CHECK_EQ(1, edge_lbis.size());
    edge_lbis.front() = lbi_clone_i;
    LogicalNode* src_node = edge->src_node();
    *(src_node->SoleOp()->MutBnInOp2Lbi(GenDiffBn(edge2ibn_.at(edge)))) = lbi_clone_i;
    DisConnect(edge);
    Connect(src_node, edge, clone_node);
    UpdateEdge2Obn(edge, GenUnDiffBn(odbn));
  }
}

void LogicalGraph::MergeEdge() {
  ForEachNode([](LogicalNode* node) {
    HashMap<LogicalNode*, std::vector<LogicalEdge*>> dst2edges;
    for (LogicalEdge* out_edge : node->out_edges()) {
      dst2edges[out_edge->dst_node()].push_back(out_edge);
    }
    for (const auto& pair : dst2edges) {
      std::vector<LogicalBlobId>& lbi_all = pair.second.at(0)->mut_lbis();
      FOR_RANGE(size_t, i, 1, pair.second.size()) {
        std::vector<LogicalBlobId>& lbi_i = pair.second.at(i)->mut_lbis();
        lbi_all.insert(lbi_all.end(), lbi_i.begin(), lbi_i.end());
        lbi_i.clear();
        DisConnect(pair.second.at(i));  // TODO: delete its memory ?
      }
    }
  });
}

void LogicalGraph::SetNodeDataLbi() {
  ForEachNode([](LogicalNode* node) {
    for (LogicalEdge* out_edge : node->out_edges()) {
      node->SetDataLbisTo(out_edge->dst_node(), out_edge->lbis());
    }
  });
}

void LogicalGraph::BuildLossPrintStruct() {
  ForEachLogicalNode<LossLogicalNode>([&](LossLogicalNode* loss_logical) {
    std::shared_ptr<const Operator> loss_op = loss_logical->SoleOp();
    // Reduce Sum op
    OperatorConf reduce_loss_op_conf;
    reduce_loss_op_conf.set_name("reduce_loss_" + loss_op->op_name());
    reduce_loss_op_conf.set_device_type(loss_op->device_type());
    auto reduce_sum_conf = reduce_loss_op_conf.mutable_reduce_sum_conf();
    *(reduce_sum_conf->mutable_in_sys()) = loss_op->BnInOp2Lbi("loss");
    reduce_sum_conf->add_axis(0);
    reduce_sum_conf->set_out("out");
    std::shared_ptr<Operator> reduce_loss_op = ConstructOp(reduce_loss_op_conf);
    loss_logical->mut_op_vec().push_back(reduce_loss_op);
    // Loss Accumulate Logical
    OperatorConf loss_acc_op_conf;
    loss_acc_op_conf.set_name("loss_acc_" + loss_op->op_name());
    loss_acc_op_conf.set_device_type(loss_op->device_type());
    loss_acc_op_conf.mutable_accumulate_conf();
    std::shared_ptr<Operator> loss_acc_op = ConstructOp(loss_acc_op_conf);
    LossAccLogicalNode* loss_acc_logical = NewNode<LossAccLogicalNode>();
    loss_acc_logical->mut_op_vec() = {loss_acc_op};
    loss_acc_logical->mut_parallel_desc() = loss_logical->parallel_desc();
    Connect<LogicalNode>(loss_logical, NewEdge(), loss_acc_logical);
    // Loss Print Logical
    OperatorConf loss_print_op_conf;
    loss_print_op_conf.set_name(LossPrintPrefix + loss_op->op_name());
    loss_print_op_conf.set_device_type(DeviceType::kCPU);

    auto* loss_print_conf = loss_print_op_conf.mutable_loss_print_conf();
    *(loss_print_conf->mutable_loss_lbi()) = reduce_loss_op->BnInOp2Lbi("out");
    *(loss_print_conf->mutable_loss_instance_num_lbi()->mutable_op_name()) = loss_op->op_name();
    *(loss_print_conf->mutable_loss_instance_num_lbi()->mutable_blob_name()) = "loss_instance_num";
    if (!loss_op->GetValFromCustomizedConf<std::string>("weight").empty()) {
      *(loss_print_conf->mutable_reduction_lbi()) = loss_op->BnInOp2Lbi("reduction_coefficient");
    }
    loss_print_conf->set_weight_scalar(loss_op->GetValFromCustomizedConf<float>("weight_scalar"));
    loss_print_conf->set_reduction_type(
        static_cast<LossReductionType>(loss_op->GetEnumFromCustomizedConf("reduction")));

    std::shared_ptr<Operator> loss_print_op = ConstructOp(loss_print_op_conf);
    ParallelConf loss_print_pr_conf;
    loss_print_pr_conf.set_policy(kDataParallel);
    loss_print_pr_conf.add_device_name("0:cpu:0");
    LossPrintLogicalNode* loss_print_logical = NewNode<LossPrintLogicalNode>();
    loss_print_logical->mut_op_vec() = {loss_print_op};
    loss_print_logical->mut_parallel_desc().reset(new ParallelDesc(loss_print_pr_conf));
    Connect<LogicalNode>(loss_acc_logical, NewEdge(), loss_print_logical);
  });
}

void LogicalGraph::BuildAccuracyPrintStruct() {
  ForEachLogicalNode<AccuracyLogicalNode>([&](AccuracyLogicalNode* accuracy_logical) {
    std::shared_ptr<const Operator> accuracy_op = accuracy_logical->SoleOp();
    // Accuracy Accumulate Logical
    OperatorConf accuracy_acc_op_conf;
    accuracy_acc_op_conf.set_name("accuracy_acc_" + accuracy_op->op_name());
    accuracy_acc_op_conf.set_device_type(accuracy_op->device_type());
    accuracy_acc_op_conf.mutable_accumulate_conf();
    std::shared_ptr<Operator> accuracy_acc_op = ConstructOp(accuracy_acc_op_conf);
    AccuracyAccLogicalNode* accuracy_acc_logical = NewNode<AccuracyAccLogicalNode>();
    accuracy_acc_logical->mut_op_vec() = {accuracy_acc_op};
    accuracy_acc_logical->mut_parallel_desc() = accuracy_logical->parallel_desc();
    Connect<LogicalNode>(accuracy_logical, NewEdge(), accuracy_acc_logical);
    // Accuracy Print Logical
    OperatorConf accuracy_print_op_conf;
    accuracy_print_op_conf.set_name(AccuracyPrintPrefix + accuracy_op->op_name());
    accuracy_print_op_conf.set_device_type(DeviceType::kCPU);

    auto* accuracy_print_conf = accuracy_print_op_conf.mutable_accuracy_print_conf();
    accuracy_print_conf->set_top_k_print(accuracy_op->op_conf().accuracy_conf().top_k());
    *(accuracy_print_conf->mutable_accuracy_lbi()) = accuracy_op->BnInOp2Lbi("accuracy");
    *(accuracy_print_conf->mutable_accuracy_instance_num_lbi()->mutable_op_name()) =
        accuracy_op->op_name();
    *(accuracy_print_conf->mutable_accuracy_instance_num_lbi()->mutable_blob_name()) =
        "accuracy_instance_num";

    std::shared_ptr<Operator> accuracy_print_op = ConstructOp(accuracy_print_op_conf);
    ParallelConf accuracy_print_pr_conf;
    accuracy_print_pr_conf.set_policy(kDataParallel);
    accuracy_print_pr_conf.add_device_name("0:cpu:0");
    AccuracyPrintLogicalNode* accuracy_print_logical = NewNode<AccuracyPrintLogicalNode>();
    accuracy_print_logical->mut_op_vec() = {accuracy_print_op};
    accuracy_print_logical->mut_parallel_desc().reset(new ParallelDesc(accuracy_print_pr_conf));
    Connect<LogicalNode>(accuracy_acc_logical, NewEdge(), accuracy_print_logical);
  });
}

bool LogicalGraph::MustHaveModelDiffAcc() {
  bool must_have_model_diff_acc = false;
  ForEachLogicalNode<ForwardLogicalNode>(
      [&must_have_model_diff_acc](ForwardLogicalNode* fw_logical) {
        if (must_have_model_diff_acc) { return; }
        if (fw_logical->TypeName() == "PackForward" || fw_logical->TypeName() == "UnpackForward"
            || fw_logical->TypeName() == "RepeatForward") {
          must_have_model_diff_acc = true;
          return;
        }
      });
  return must_have_model_diff_acc;
}

void LogicalGraph::BuildModelStruct(bool is_train) {
  HashMap<const LogicalNode*, NormalMdUpdtLogicalNode*> first_shared2mdupdt;
  HashMap<const LogicalNode*, ReduceCtx> fw_node2reduce_ctx;
  bool must_have_model_diff_acc = MustHaveModelDiffAcc();
  ForEachLogicalNode<ForwardLogicalNode>([&](ForwardLogicalNode* fw_logical) {
    if (fw_logical->HasOpWithForwardModelBlob()) { BuildMdSaveStructIfNeed(fw_logical); }
    if (fw_logical->HasOpWithModelOrConstModelBlob()) {
      // MdUpdt MdSave
      NormalMdUpdtLogicalNode* md_updt_logical = nullptr;
      if (fw_logical->shared_model_nodes() == nullptr) {
        md_updt_logical = BuildNormalMdUpdtAndMdSaveStruct(is_train, fw_logical);
      } else {
        auto first_shared2mdupdt_it =
            first_shared2mdupdt.find(fw_logical->shared_model_nodes()->front());
        if (first_shared2mdupdt_it == first_shared2mdupdt.end()) {
          md_updt_logical = BuildNormalMdUpdtAndMdSaveStruct(is_train, fw_logical);
          CHECK(first_shared2mdupdt
                    .emplace(fw_logical->shared_model_nodes()->front(), md_updt_logical)
                    .second);
        } else {
          md_updt_logical = first_shared2mdupdt_it->second;
        }
      }
      Connect<LogicalNode>(md_updt_logical, NewEdge(), fw_logical);
      BackwardLogicalNode* bw_logical = fw_logical->bw_node();
      if (bw_logical) { Connect<LogicalNode>(md_updt_logical, NewEdge(), bw_logical); }
      // Model Diff Accumulate Logical
      if (is_train && fw_logical->HasOpWithModelBlob()) {
        CHECK_NOTNULL(bw_logical);
        LogicalNode* md_diff_acc_logical = nullptr;
        if (must_have_model_diff_acc || Global<JobDesc>::Get()->NumOfPiecesInBatch() > 1) {
          OperatorConf md_diff_acc_op_conf;
          md_diff_acc_op_conf.set_name("md_diff_acc_" + NewUniqueId());
          md_diff_acc_op_conf.set_device_type(fw_logical->parallel_desc()->device_type());
          md_diff_acc_op_conf.mutable_accumulate_conf();
          auto md_diff_acc_op = ConstructOp(md_diff_acc_op_conf);
          md_diff_acc_logical = NewNode<MdDiffAccLogicalNode>();
          md_diff_acc_logical->mut_op_vec() = {md_diff_acc_op};
          auto md_diff_acc_pr_desc = new ParallelDesc(*(fw_logical->parallel_desc()));
          md_diff_acc_logical->mut_parallel_desc().reset(md_diff_acc_pr_desc);
          Connect<LogicalNode>(bw_logical, NewEdge(), md_diff_acc_logical);
        } else {
          md_diff_acc_logical = bw_logical;
        }
        if (md_diff_acc_logical->parallel_desc()->parallel_num() > 1
            && md_diff_acc_logical->parallel_desc()->policy() == kDataParallel) {
          ReduceCtx reduce_ctx;
          reduce_ctx.fw_logicals.emplace_back(fw_logical);
          reduce_ctx.bw_logicals.emplace_back(bw_logical);
          reduce_ctx.md_diff_acc_logicals.emplace_back(md_diff_acc_logical);
          reduce_ctx.md_updt_logicals.emplace_back(md_updt_logical);
          CHECK(fw_node2reduce_ctx.emplace(fw_logical, reduce_ctx).second);
        } else {
          Connect<LogicalNode>(md_diff_acc_logical, NewEdge(), md_updt_logical);
        }
      }
    }
  });
  for (int i = 0; i < fw_node_groups_.size(); ++i) {
    auto& fw_node_group = fw_node_groups_[i];
    ReduceCtx group_reduce_ctx;
    group_reduce_ctx.order_in_logical_graph = i;
<<<<<<< HEAD
=======
    int order_in_reduce_group = 0;
>>>>>>> a7480782
    for (auto& fw_node : fw_node_group) {
      auto reduce_ctx_it = fw_node2reduce_ctx.find(fw_node);
      if (reduce_ctx_it != fw_node2reduce_ctx.end()) {
        auto& reduce_ctx = reduce_ctx_it->second;
        group_reduce_ctx.fw_logicals.emplace_back(reduce_ctx.fw_logicals.at(0));
        group_reduce_ctx.bw_logicals.emplace_back(reduce_ctx.bw_logicals.at(0));
        group_reduce_ctx.md_diff_acc_logicals.emplace_back(reduce_ctx.md_diff_acc_logicals.at(0));
        group_reduce_ctx.md_updt_logicals.emplace_back(reduce_ctx.md_updt_logicals.at(0));
        auto* md_updt = dynamic_cast<NormalMdUpdtLogicalNode*>(reduce_ctx.md_updt_logicals.at(0));
        md_updt->set_order_in_reduce_group(order_in_reduce_group++);
      }
    }
    if (group_reduce_ctx.fw_logicals.size() > 0) { BuildReduceStruct(group_reduce_ctx); }
  }
  SetupNormalMdUpdtOp();
}

void LogicalGraph::BuildReduceStruct(const ReduceCtx& reduce_ctx) {
<<<<<<< HEAD
  if (reduce_ctx.fw_logicals.size() > 1) {
    std::shared_ptr<const ParallelDesc> src_pd = reduce_ctx.fw_logicals[0]->parallel_desc();

    OperatorConf reduce_concat_op_conf;
    reduce_concat_op_conf.set_name("reduce_concat_" + NewUniqueId());
    reduce_concat_op_conf.set_device_type(src_pd->device_type());
    reduce_concat_op_conf.mutable_reduce_concat_conf()->set_in_num(reduce_ctx.fw_logicals.size());
    LogicalNode* reduce_concat_node = NewNode<ReduceConcatLogicalNode>();
    reduce_concat_node->mut_op_vec() = {ConstructOp(reduce_concat_op_conf)};
    reduce_concat_node->mut_parallel_desc() = src_pd;

    OperatorConf reduce_split_op_conf;
    reduce_split_op_conf.set_name("reduce_split_" + NewUniqueId());
    reduce_split_op_conf.set_device_type(src_pd->device_type());
    reduce_split_op_conf.mutable_reduce_split_conf()->set_out_num(reduce_ctx.fw_logicals.size());
    LogicalNode* reduce_split_node = NewNode<ReduceSplitLogicalNode>();
    reduce_split_node->mut_op_vec() = {ConstructOp(reduce_split_op_conf)};
    reduce_split_node->mut_parallel_desc() = src_pd;

    for (auto& md_diff_acc_node : reduce_ctx.md_diff_acc_logicals) {
      Connect(md_diff_acc_node, NewEdge(), reduce_concat_node);
    }
    for (auto& md_updt_node : reduce_ctx.md_updt_logicals) {
      Connect(reduce_split_node, NewEdge(), md_updt_node);
    }
    AddAllReduce(reduce_concat_node, reduce_split_node, reduce_ctx);
  } else if (reduce_ctx.fw_logicals.size() == 1) {
    AddAllReduce(reduce_ctx.md_diff_acc_logicals.at(0), reduce_ctx.md_updt_logicals.at(0),
                 reduce_ctx);
=======
  CHECK_GT(reduce_ctx.fw_logicals.size(), 0);
  std::shared_ptr<const ParallelDesc> src_pd = reduce_ctx.fw_logicals[0]->parallel_desc();

  OperatorConf reduce_concat_op_conf;
  reduce_concat_op_conf.set_name("reduce_concat_" + NewUniqueId());
  reduce_concat_op_conf.set_device_type(src_pd->device_type());
  reduce_concat_op_conf.mutable_reduce_concat_conf()->set_in_num(reduce_ctx.fw_logicals.size());
  LogicalNode* reduce_concat_node = NewNode<ReduceConcatLogicalNode>();
  reduce_concat_node->mut_op_vec() = {ConstructOp(reduce_concat_op_conf)};
  reduce_concat_node->mut_parallel_desc() = src_pd;

  // We can not add ctrl edges between all_reduce nodes due to the implementation of nccl.
  // So we add ctrl edges between ReduceIdentityTaskNodes which are followed by
  // all_reduce nodes;
  OperatorConf reduce_identity_conf;
  reduce_identity_conf.set_name("reduce_identity_" + NewUniqueId());
  reduce_identity_conf.set_device_type(src_pd->device_type());
  reduce_identity_conf.mutable_reduce_identity_conf();
  auto* reduce_identity_node = NewNode<ReduceIdentityLogicalNode>();
  reduce_identity_node->mut_op_vec() = {ConstructOp(reduce_identity_conf)};
  reduce_identity_node->mut_parallel_desc() = src_pd;
  reduce_identity_node->set_order_in_logical_graph(reduce_ctx.order_in_logical_graph);

  OperatorConf reduce_split_op_conf;
  reduce_split_op_conf.set_name("reduce_split_" + NewUniqueId());
  reduce_split_op_conf.set_device_type(src_pd->device_type());
  reduce_split_op_conf.mutable_reduce_split_conf()->set_out_num(reduce_ctx.fw_logicals.size());
  auto* reduce_split_node = NewNode<ReduceSplitLogicalNode>();
  reduce_split_node->mut_op_vec() = {ConstructOp(reduce_split_op_conf)};
  reduce_split_node->mut_parallel_desc() = src_pd;
  reduce_split_node->set_order_in_logical_graph(reduce_ctx.order_in_logical_graph);

  for (auto& md_diff_acc_node : reduce_ctx.md_diff_acc_logicals) {
    Connect(md_diff_acc_node, NewEdge(), reduce_concat_node);
  }
  Connect(reduce_concat_node, NewEdge(), static_cast<LogicalNode*>(reduce_identity_node));
  AddAllReduce(reduce_identity_node, reduce_split_node);
  for (auto& md_updt_node : reduce_ctx.md_updt_logicals) {
    Connect(static_cast<LogicalNode*>(reduce_split_node), NewEdge(), md_updt_node);
>>>>>>> a7480782
  }
}

void LogicalGraph::AddAllReduce(LogicalNode* src, LogicalNode* dst, const ReduceCtx& reduce_ctx) {
  std::shared_ptr<const ParallelDesc> src_pd = src->parallel_desc();
  std::shared_ptr<const ParallelDesc> dst_pd = dst->parallel_desc();
  CHECK_EQ(src_pd->parallel_num(), dst_pd->parallel_num());
  CHECK_EQ(src_pd->device_type(), dst_pd->device_type());
<<<<<<< HEAD
  {
    // We can not add ctrl edges between all_reduce nodes due to the implementation of nccl.
    // So we add ctrl edges between ReduceIdentityTaskNodes which are followed by
    // all_reduce nodes;
    OperatorConf reduce_identity_conf;
    reduce_identity_conf.set_name("reduce_identity_" + NewUniqueId());
    reduce_identity_conf.set_device_type(src_pd->device_type());
    reduce_identity_conf.mutable_reduce_identity_conf();
    auto* reduce_identity_node = NewNode<ReduceIdentityLogicalNode>();
    reduce_identity_node->mut_op_vec() = {ConstructOp(reduce_identity_conf)};
    reduce_identity_node->mut_parallel_desc() = src_pd;
    reduce_identity_node->set_order_in_logical_graph(reduce_ctx.order_in_logical_graph);
    reduce_identity_node->set_first_fw_logical_node(reduce_ctx.fw_logicals.at(0));
    Connect(src, NewEdge(), static_cast<LogicalNode*>(reduce_identity_node));
    src = reduce_identity_node;
  }
=======
>>>>>>> a7480782
  if (Global<JobDesc>::Get()->enable_nccl() && src_pd->device_type() == DeviceType::kGPU) {
    if (src_pd->sorted_machine_ids().size() == 1
        || Global<JobDesc>::Get()->use_nccl_inter_node_communication()) {
      AddNcclAllReduce(src, dst);
    } else if (src_pd->device_num_of_each_machine() == 1) {
      AddReduceScatterAddGatherNodes(src, dst, ReduceRankCtx());
    } else {
      AddNcclReduceScatterAndAllGather(src, dst);
    }
  } else {
    AddReduceScatterAddGatherNodes(src, dst, ReduceRankCtx());
  }
}

void LogicalGraph::AddNcclReduceScatterAndAllGather(LogicalNode* src, LogicalNode* dst) {
  std::shared_ptr<const ParallelDesc> src_pd = src->parallel_desc();

  ReduceRankCtx rank_ctx = ReduceRankCtx().CtxWithScatter(src_pd->device_num_of_each_machine());

  OperatorConf nccl_reduce_scatter_op_conf;
  nccl_reduce_scatter_op_conf.set_name("nccl_reduce_scatter_" + NewUniqueId());
  nccl_reduce_scatter_op_conf.set_device_type(src_pd->device_type());
  nccl_reduce_scatter_op_conf.mutable_nccl_reduce_scatter_conf();
  NcclReduceScatterLogicalNode* nccl_reduce_scatter_node = NewNode<NcclReduceScatterLogicalNode>();
  nccl_reduce_scatter_node->mut_op_vec() = {ConstructOp(nccl_reduce_scatter_op_conf)};
  nccl_reduce_scatter_node->mut_parallel_desc() = src_pd;
  nccl_reduce_scatter_node->mut_rank_ctx() = rank_ctx;
  Connect<LogicalNode>(src, NewEdge(), nccl_reduce_scatter_node);

  OperatorConf nccl_all_gather_op_conf;
  nccl_all_gather_op_conf.set_name("nccl_all_gather_" + NewUniqueId());
  nccl_all_gather_op_conf.set_device_type(src_pd->device_type());
  nccl_all_gather_op_conf.mutable_nccl_all_gather_conf();
  NcclAllGatherLogicalNode* nccl_all_gather_node = NewNode<NcclAllGatherLogicalNode>();
  nccl_all_gather_node->mut_op_vec() = {ConstructOp(nccl_all_gather_op_conf)};
  nccl_all_gather_node->mut_parallel_desc() = src_pd;
  nccl_all_gather_node->mut_rank_ctx() = rank_ctx;
  Connect<LogicalNode>(nccl_all_gather_node, NewEdge(), dst);

  AddReduceScatterAddGatherNodes(nccl_reduce_scatter_node, nccl_all_gather_node, rank_ctx);
}

void LogicalGraph::AddNcclAllReduce(LogicalNode* src, LogicalNode* dst) {
  std::shared_ptr<const ParallelDesc> src_pd = src->parallel_desc();
  OperatorConf nccl_all_reduce_op_conf;
  nccl_all_reduce_op_conf.set_name("nccl_all_reduce_" + NewUniqueId());
  nccl_all_reduce_op_conf.set_device_type(src_pd->device_type());
  nccl_all_reduce_op_conf.mutable_nccl_all_reduce_conf();
  NcclAllReduceLogicalNode* nccl_all_reduce_node = NewNode<NcclAllReduceLogicalNode>();
  nccl_all_reduce_node->mut_op_vec() = {ConstructOp(nccl_all_reduce_op_conf)};
  nccl_all_reduce_node->mut_parallel_desc() = src_pd;
  nccl_all_reduce_node->mut_rank_ctx() = ReduceRankCtx().CtxWithScatter(src_pd->parallel_num());
  Connect<LogicalNode>(src, NewEdge(), nccl_all_reduce_node);
  Connect<LogicalNode>(nccl_all_reduce_node, NewEdge(), dst);
}

void LogicalGraph::AddReduceScatterAddGatherNodes(LogicalNode* src, LogicalNode* dst,
                                                  const ReduceRankCtx& prev_rank_ctx) {
  std::shared_ptr<const ParallelDesc> src_pd = src->parallel_desc();

  int64_t segment_count =
      prev_rank_ctx.TotalSegmentCount() == 1
          ? (src_pd->device_num_of_each_machine() == 1 ? src_pd->sorted_machine_ids().size()
                                                       : src_pd->device_num_of_each_machine())
          : src_pd->sorted_machine_ids().size();

  ReduceRankCtx current_rank_ctx = prev_rank_ctx.CtxWithScatter(segment_count);
  ReduceScatterLogicalNode* reduce_scatter_node = NewNode<ReduceScatterLogicalNode>();
  reduce_scatter_node->mut_parallel_desc() = src_pd;
  reduce_scatter_node->mut_rank_ctx() = current_rank_ctx;
  Connect<LogicalNode>(src, NewEdge(), reduce_scatter_node);

  ReduceAddLogicalNode* reduce_add_node = NewNode<ReduceAddLogicalNode>();
  reduce_add_node->mut_parallel_desc() = src_pd;
  reduce_add_node->mut_rank_ctx() = current_rank_ctx;
  Connect<LogicalNode>(reduce_scatter_node, NewEdge(), reduce_add_node);

  ReduceGatherLogicalNode* reduce_gather_node = NewNode<ReduceGatherLogicalNode>();
  reduce_gather_node->mut_parallel_desc() = src_pd;
  reduce_gather_node->mut_rank_ctx() = current_rank_ctx;

  if (current_rank_ctx.TotalSegmentCount() == src_pd->parallel_num()) {
    Connect<LogicalNode>(reduce_add_node, NewEdge(), reduce_gather_node);
  } else {
    AddReduceScatterAddGatherNodes(reduce_add_node, reduce_gather_node, current_rank_ctx);
  }

  Connect<LogicalNode>(reduce_gather_node, NewEdge(), dst);
}

void LogicalGraph::SetupNormalMdUpdtOp() {
  ForEachLogicalNode<NormalMdUpdtLogicalNode>([](NormalMdUpdtLogicalNode* node) {
    if (node->in_edges().size() < 1) { return; }
    // Add shared_model_diff_add_op
    OperatorConf op_conf;
    op_conf.set_name("md_diff_add_" + NewUniqueId());
    op_conf.set_device_type(node->parallel_desc()->device_type());
    op_conf.mutable_shared_model_diff_add_conf()->set_in_num(node->in_edges().size());
    node->mut_op_vec() = {ConstructOp(op_conf)};
  });
}

MdSaveLogicalNode* LogicalGraph::BuildMdSaveStructIfNeed(LogicalNode* need_save_logical) {
  if (Global<JobDesc>::Get()->enable_write_snapshot()) {
    OperatorConf md_save_op_conf;
    md_save_op_conf.set_name("md_save_" + NewUniqueId());
    md_save_op_conf.set_device_type(DeviceType::kCPU);
    md_save_op_conf.mutable_model_save_conf();
    auto model_save_op = ConstructOp(md_save_op_conf);
    auto md_save_logical = NewNode<MdSaveLogicalNode>();
    md_save_logical->mut_op_vec() = {model_save_op};
    ParallelConf pr_conf;
    auto related_pr_desc = need_save_logical->parallel_desc();
    pr_conf.set_policy(related_pr_desc->policy());
    if (pr_conf.policy() == ParallelPolicy::kDataParallel) {
      if (Global<JobDesc>::Get()->write_snapshot_to_master()) {
        pr_conf.add_device_name("0:cpu:0");
      } else {
        std::mt19937 gen(NewRandomSeed());
        std::uniform_int_distribution<> machine_selector(
            0, related_pr_desc->sorted_machine_ids().size() - 1);
        int64_t selected_mchn_id = related_pr_desc->sorted_machine_ids().at(machine_selector(gen));
        pr_conf.add_device_name(std::to_string(selected_mchn_id) + ":cpu:0");
      }
    } else if (pr_conf.policy() == ParallelPolicy::kModelParallel) {
      if (Global<JobDesc>::Get()->write_snapshot_to_master()) {
        pr_conf.add_device_name("0:cpu:0-" + std::to_string(related_pr_desc->parallel_num() - 1));
      } else {
        for (int64_t i = 0; i < related_pr_desc->sorted_machine_ids().size(); ++i) {
          pr_conf.add_device_name(
              std::to_string(related_pr_desc->sorted_machine_ids().at(i)) + ":cpu:0-"
              + std::to_string(related_pr_desc->device_num_of_each_machine() - 1));
        }
      }
    } else {
      UNIMPLEMENTED();
    }
    md_save_logical->mut_parallel_desc().reset(new ParallelDesc(pr_conf));
    Connect<LogicalNode>(need_save_logical, NewEdge(), md_save_logical);
    return md_save_logical;
  } else {
    return nullptr;
  }
}

NormalMdUpdtLogicalNode* LogicalGraph::BuildNormalMdUpdtAndMdSaveStruct(
    bool is_train, ForwardLogicalNode* fw_logical) {
  NormalMdUpdtLogicalNode* md_updt_logical = NewNode<NormalMdUpdtLogicalNode>();
  md_updt_logical->mut_parallel_desc() = fw_logical->parallel_desc();
<<<<<<< HEAD
  if (Global<JobDesc>::Get()->enable_write_snapshot()) {
    // for model
    BuildMdSaveStruct(fw_logical, md_updt_logical);
    // TODO: remove the following ugly hard coded `if'
    if (Global<JobDesc>::Get()->other_conf().train_conf().model_update_conf().has_momentum_conf()
        || Global<JobDesc>::Get()->other_conf().train_conf().model_update_conf().has_adam_conf()) {
      // for forward_model
      BuildMdSaveStruct(fw_logical, md_updt_logical);
    }
=======
  // for model
  BuildMdSaveStructIfNeed(md_updt_logical);
  // TODO: remove the following ugly hard coded `if'
  if (Global<JobDesc>::Get()->other_conf().train_conf().model_update_conf().has_momentum_conf()
      || Global<JobDesc>::Get()->other_conf().train_conf().model_update_conf().has_adam_conf()) {
    // for forward_model
    BuildMdSaveStructIfNeed(md_updt_logical);
>>>>>>> a7480782
  }
  return md_updt_logical;
}

void LogicalGraph::ConnectFwToBw() {
  ForEachLogicalNode<BackwardLogicalNode>([this](BackwardLogicalNode* bw_node) {
    if (bw_node->fw_node() == nullptr) { return; }
    Connect<LogicalNode>(bw_node->fw_node(), NewEdge(), bw_node);
  });
}

void LogicalGraph::UpdateEdge2Ibn(const LogicalEdge* edge, const std::string& ibn) {
  if (!ibn.empty()) { edge2ibn_[edge] = ibn; }
}

void LogicalGraph::UpdateEdge2Obn(const LogicalEdge* edge, const std::string& obn) {
  if (!obn.empty()) { edge2obn_[edge] = obn; }
}

}  // namespace oneflow<|MERGE_RESOLUTION|>--- conflicted
+++ resolved
@@ -58,26 +58,6 @@
 }
 
 void LogicalGraph::GroupNodesForReduceStruct() {
-<<<<<<< HEAD
-  ChainLogicalGraph chain_logical_graph(*this);
-  std::vector<std::vector<const LogicalNode*>> fw_node_groups;
-  chain_logical_graph.TopoForEachNode(
-      [&](ChainLogicalNode* node) { fw_node_groups.emplace_back(node->logical_nodes()); });
-  for (auto& fw_node_group : fw_node_groups) {
-    if (fw_node_group.size() < Global<JobDesc>::Get()->reduce_group_size()) {
-      fw_node_groups_.emplace_back(std::move(fw_node_group));
-    } else {
-      int64_t fw_node_group_size = fw_node_group.size();
-      int64_t seg_num = fw_node_group_size / Global<JobDesc>::Get()->reduce_group_size() + 1;
-      BalancedSplitter bs(fw_node_group_size, seg_num);
-      FOR_RANGE(int64_t, idx, 0, seg_num) {
-        std::vector<const LogicalNode*> sub_fw_node_group;
-        Range range = bs.At(idx);
-        FOR_RANGE(int64_t, nid, range.begin(), range.end()) {
-          sub_fw_node_group.emplace_back(fw_node_group[nid]);
-        }
-        fw_node_groups_.emplace_back(std::move(sub_fw_node_group));
-=======
   // get op model size
   HashMap<std::string, size_t> op_name2model_size;
   auto OpName2ModelSize = [&](const std::string& op_name) -> size_t {
@@ -113,7 +93,6 @@
         fw_node_groups_.emplace_back(std::vector<const LogicalNode*>());
         cur_group_model_size = 0;
         ++group_id;
->>>>>>> a7480782
       }
     }
   }
@@ -533,10 +512,7 @@
     auto& fw_node_group = fw_node_groups_[i];
     ReduceCtx group_reduce_ctx;
     group_reduce_ctx.order_in_logical_graph = i;
-<<<<<<< HEAD
-=======
     int order_in_reduce_group = 0;
->>>>>>> a7480782
     for (auto& fw_node : fw_node_group) {
       auto reduce_ctx_it = fw_node2reduce_ctx.find(fw_node);
       if (reduce_ctx_it != fw_node2reduce_ctx.end()) {
@@ -555,37 +531,6 @@
 }
 
 void LogicalGraph::BuildReduceStruct(const ReduceCtx& reduce_ctx) {
-<<<<<<< HEAD
-  if (reduce_ctx.fw_logicals.size() > 1) {
-    std::shared_ptr<const ParallelDesc> src_pd = reduce_ctx.fw_logicals[0]->parallel_desc();
-
-    OperatorConf reduce_concat_op_conf;
-    reduce_concat_op_conf.set_name("reduce_concat_" + NewUniqueId());
-    reduce_concat_op_conf.set_device_type(src_pd->device_type());
-    reduce_concat_op_conf.mutable_reduce_concat_conf()->set_in_num(reduce_ctx.fw_logicals.size());
-    LogicalNode* reduce_concat_node = NewNode<ReduceConcatLogicalNode>();
-    reduce_concat_node->mut_op_vec() = {ConstructOp(reduce_concat_op_conf)};
-    reduce_concat_node->mut_parallel_desc() = src_pd;
-
-    OperatorConf reduce_split_op_conf;
-    reduce_split_op_conf.set_name("reduce_split_" + NewUniqueId());
-    reduce_split_op_conf.set_device_type(src_pd->device_type());
-    reduce_split_op_conf.mutable_reduce_split_conf()->set_out_num(reduce_ctx.fw_logicals.size());
-    LogicalNode* reduce_split_node = NewNode<ReduceSplitLogicalNode>();
-    reduce_split_node->mut_op_vec() = {ConstructOp(reduce_split_op_conf)};
-    reduce_split_node->mut_parallel_desc() = src_pd;
-
-    for (auto& md_diff_acc_node : reduce_ctx.md_diff_acc_logicals) {
-      Connect(md_diff_acc_node, NewEdge(), reduce_concat_node);
-    }
-    for (auto& md_updt_node : reduce_ctx.md_updt_logicals) {
-      Connect(reduce_split_node, NewEdge(), md_updt_node);
-    }
-    AddAllReduce(reduce_concat_node, reduce_split_node, reduce_ctx);
-  } else if (reduce_ctx.fw_logicals.size() == 1) {
-    AddAllReduce(reduce_ctx.md_diff_acc_logicals.at(0), reduce_ctx.md_updt_logicals.at(0),
-                 reduce_ctx);
-=======
   CHECK_GT(reduce_ctx.fw_logicals.size(), 0);
   std::shared_ptr<const ParallelDesc> src_pd = reduce_ctx.fw_logicals[0]->parallel_desc();
 
@@ -625,34 +570,14 @@
   AddAllReduce(reduce_identity_node, reduce_split_node);
   for (auto& md_updt_node : reduce_ctx.md_updt_logicals) {
     Connect(static_cast<LogicalNode*>(reduce_split_node), NewEdge(), md_updt_node);
->>>>>>> a7480782
-  }
-}
-
-void LogicalGraph::AddAllReduce(LogicalNode* src, LogicalNode* dst, const ReduceCtx& reduce_ctx) {
+  }
+}
+
+void LogicalGraph::AddAllReduce(LogicalNode* src, LogicalNode* dst) {
   std::shared_ptr<const ParallelDesc> src_pd = src->parallel_desc();
   std::shared_ptr<const ParallelDesc> dst_pd = dst->parallel_desc();
   CHECK_EQ(src_pd->parallel_num(), dst_pd->parallel_num());
   CHECK_EQ(src_pd->device_type(), dst_pd->device_type());
-<<<<<<< HEAD
-  {
-    // We can not add ctrl edges between all_reduce nodes due to the implementation of nccl.
-    // So we add ctrl edges between ReduceIdentityTaskNodes which are followed by
-    // all_reduce nodes;
-    OperatorConf reduce_identity_conf;
-    reduce_identity_conf.set_name("reduce_identity_" + NewUniqueId());
-    reduce_identity_conf.set_device_type(src_pd->device_type());
-    reduce_identity_conf.mutable_reduce_identity_conf();
-    auto* reduce_identity_node = NewNode<ReduceIdentityLogicalNode>();
-    reduce_identity_node->mut_op_vec() = {ConstructOp(reduce_identity_conf)};
-    reduce_identity_node->mut_parallel_desc() = src_pd;
-    reduce_identity_node->set_order_in_logical_graph(reduce_ctx.order_in_logical_graph);
-    reduce_identity_node->set_first_fw_logical_node(reduce_ctx.fw_logicals.at(0));
-    Connect(src, NewEdge(), static_cast<LogicalNode*>(reduce_identity_node));
-    src = reduce_identity_node;
-  }
-=======
->>>>>>> a7480782
   if (Global<JobDesc>::Get()->enable_nccl() && src_pd->device_type() == DeviceType::kGPU) {
     if (src_pd->sorted_machine_ids().size() == 1
         || Global<JobDesc>::Get()->use_nccl_inter_node_communication()) {
@@ -802,17 +727,6 @@
     bool is_train, ForwardLogicalNode* fw_logical) {
   NormalMdUpdtLogicalNode* md_updt_logical = NewNode<NormalMdUpdtLogicalNode>();
   md_updt_logical->mut_parallel_desc() = fw_logical->parallel_desc();
-<<<<<<< HEAD
-  if (Global<JobDesc>::Get()->enable_write_snapshot()) {
-    // for model
-    BuildMdSaveStruct(fw_logical, md_updt_logical);
-    // TODO: remove the following ugly hard coded `if'
-    if (Global<JobDesc>::Get()->other_conf().train_conf().model_update_conf().has_momentum_conf()
-        || Global<JobDesc>::Get()->other_conf().train_conf().model_update_conf().has_adam_conf()) {
-      // for forward_model
-      BuildMdSaveStruct(fw_logical, md_updt_logical);
-    }
-=======
   // for model
   BuildMdSaveStructIfNeed(md_updt_logical);
   // TODO: remove the following ugly hard coded `if'
@@ -820,7 +734,6 @@
       || Global<JobDesc>::Get()->other_conf().train_conf().model_update_conf().has_adam_conf()) {
     // for forward_model
     BuildMdSaveStructIfNeed(md_updt_logical);
->>>>>>> a7480782
   }
   return md_updt_logical;
 }
