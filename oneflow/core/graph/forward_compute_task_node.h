--- conflicted
+++ resolved
@@ -22,11 +22,7 @@
  protected:
   virtual void VirtualAddRegstOnRecurrentOutEdge(TaskEdge* edge);
   virtual void VirtualConsumeRegstOnInEdge(TaskEdge* edge) { UNIMPLEMENTED(); }
-<<<<<<< HEAD
-  virtual void VirtualProduceRegstOnOutEdge(TaskEdge* edge) { UNIMPLEMENTED(); }
-=======
   virtual void VirtualProduceRegstOnOutEdge(TaskEdge* edge);
->>>>>>> 3d334d2b
   virtual void VirtualLockExtraRegsts() {}
   virtual void VirtualBuildExtraRegsts() {}
   virtual void VirtualBuildExecGphStructAndBindInRegst() { UNIMPLEMENTED(); }
