#ifndef ONEFLOW_CORE_GRAPH_NORMAL_FORWARD_COMPUTE_TASK_NODE_H_
#define ONEFLOW_CORE_GRAPH_NORMAL_FORWARD_COMPUTE_TASK_NODE_H_

#include "oneflow/core/graph/forward_compute_task_node.h"

namespace oneflow {

class NormalForwardCompTaskNode final : public ForwardCompTaskNode {
 public:
  OF_DISALLOW_COPY_AND_MOVE(NormalForwardCompTaskNode);
  NormalForwardCompTaskNode() = default;
  ~NormalForwardCompTaskNode() = default;

  TaskType GetTaskType() const override { return TaskType::kNormalForward; }
  bool IsReadyForBuild() override;

 private:
  void VirtualConsumeRegstOnInEdge(TaskEdge* edge) override;
<<<<<<< HEAD
  void VirtualProduceRegstOnOutEdge(TaskEdge* edge) override;
=======
>>>>>>> 3ad03bdf
  void VirtualBuildExecGphStructAndBindInRegst() override;
  void VirtualBuildOutRegst() override;
};

}  // namespace oneflow

#endif  // ONEFLOW_CORE_GRAPH_NORMAL_FORWARD_COMPUTE_TASK_NODE_H_<|MERGE_RESOLUTION|>--- conflicted
+++ resolved
@@ -16,12 +16,9 @@
 
  private:
   void VirtualConsumeRegstOnInEdge(TaskEdge* edge) override;
-<<<<<<< HEAD
-  void VirtualProduceRegstOnOutEdge(TaskEdge* edge) override;
-=======
->>>>>>> 3ad03bdf
   void VirtualBuildExecGphStructAndBindInRegst() override;
   void VirtualBuildOutRegst() override;
+  void VirtualBuildExtraRegsts() override;
 };
 
 }  // namespace oneflow
