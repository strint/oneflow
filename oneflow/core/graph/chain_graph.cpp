--- conflicted
+++ resolved
@@ -464,45 +464,13 @@
       }
     }
     BuildMdSaveStruct(fw_chain, model_save_op_conf, md_updt_chain);
-<<<<<<< HEAD
-=======
-  }
-  return md_updt_chain;
-}
-
-NormalizationMdUpdtChainNode*
-ChainGraph::BuildNormalizationMdUpdtAndMdSaveStruct(
-    bool is_train, ForwardChainNode* fw_chain) {
-  NormalizationMdUpdtChainNode* md_updt_chain =
-      NewNode<NormalizationMdUpdtChainNode>();
-  md_updt_chain->mut_parallel_desc() = fw_chain->parallel_desc();
-  OperatorConf md_updt_op_conf;
-  md_updt_op_conf.set_name("norm_md_update_" + NewUniqueId());
-  md_updt_op_conf.mutable_normalization_mdupdt_conf()->set_momentum(
-      fw_chain->SoleOp()->op_conf().normalization_conf().momentum());
-  md_updt_chain->mut_op_vec() = {ConstructOp(md_updt_op_conf)};
-  if (is_train) {
-    OperatorConf model_save_op_conf;
-    model_save_op_conf.set_name("md_save_" + NewUniqueId());
-    std::shared_ptr<const Operator> op = fw_chain->SoleOp();
-    std::vector<std::string> norm_model_bns = {"moving_mean",
-                                               "moving_variance"};
-    for (const std::string& bn : norm_model_bns) {
-      model_save_op_conf.mutable_model_save_conf()->add_lbn(op->Lbn4BnInOp(bn));
-    }
-    BuildMdSaveStruct(fw_chain, model_save_op_conf, md_updt_chain);
->>>>>>> 3ad03bdf
   }
   return md_updt_chain;
 }
 
 MdSaveChainNode* ChainGraph::BuildMdSaveStruct(
     const ForwardChainNode* fw_chain, const OperatorConf model_save_op_conf,
-<<<<<<< HEAD
     ChainNode* need_save_chain) {
-=======
-    ChainNode* md_updt_chain) {
->>>>>>> 3ad03bdf
   auto model_save_op = ConstructOp(model_save_op_conf);
   auto md_save_chain = NewNode<MdSaveChainNode>();
   md_save_chain->mut_op_vec() = {model_save_op};
@@ -512,11 +480,7 @@
   }
   md_save_pr_desc->set_device_type(DeviceType::kCPU);
   md_save_chain->mut_parallel_desc().reset(md_save_pr_desc);
-<<<<<<< HEAD
   Connect<ChainNode>(need_save_chain, NewEdge(), md_save_chain);
-=======
-  Connect<ChainNode>(md_updt_chain, NewEdge(), md_save_chain);
->>>>>>> 3ad03bdf
   return md_save_chain;
 }
 
@@ -544,18 +508,6 @@
       }
     }
     Connect<ChainNode>(md_updt_chain, NewEdge(), fw_chain);
-<<<<<<< HEAD
-=======
-    // Normalization MdUpdt
-    if (fw_chain->HasSoleNormalizationOp()) {
-      NormalizationMdUpdtChainNode* norm_md_updt_chain =
-          BuildNormalizationMdUpdtAndMdSaveStruct(is_train, fw_chain);
-      Connect<ChainNode>(norm_md_updt_chain, NewEdge(), fw_chain);
-      if (is_train) {
-        Connect<ChainNode>(fw_chain, NewEdge(), norm_md_updt_chain);
-      }
-    }
->>>>>>> 3ad03bdf
 
     if (is_train == false) { return; }
     // Model Diff Accumulate Chain
@@ -581,15 +533,16 @@
       }
     }
     if (has_normalization_op) {
-        OperatorConf norm_md_save_op_conf;
-        norm_md_save_op_conf.set_name("norm_md_save_" + NewUniqueId());
-        std::shared_ptr<const Operator> op = fw_chain->SoleOp();
-        std::vector<std::string> norm_model_bns = {"moving_mean",
-                                                   "moving_variance"};
-        for (const std::string& bn : norm_model_bns) {
-          norm_md_save_op_conf.mutable_model_save_conf()->add_lbn(op->Lbn4BnInOp(bn));
-        }
-        BuildMdSaveStruct(fw_chain, norm_md_save_op_conf, fw_chain);
+      OperatorConf norm_md_save_op_conf;
+      norm_md_save_op_conf.set_name("norm_md_save_" + NewUniqueId());
+      std::shared_ptr<const Operator> op = fw_chain->SoleOp();
+      std::vector<std::string> norm_model_bns = {"moving_mean",
+                                                 "moving_variance"};
+      for (const std::string& bn : norm_model_bns) {
+        norm_md_save_op_conf.mutable_model_save_conf()->add_lbn(
+            op->Lbn4BnInOp(bn));
+      }
+      BuildMdSaveStruct(fw_chain, norm_md_save_op_conf, fw_chain);
     }
   });
 }
