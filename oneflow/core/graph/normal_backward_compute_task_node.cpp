#include "oneflow/core/graph/normal_backward_compute_task_node.h"
#include "oneflow/core/graph/chain_node.h"

namespace oneflow {

void NormalBackwardCompTaskNode::VirtualBuildExecGphAndBindOutDiffRegst() {
  HashMap<std::string, std::pair<ExecNode*, std::string>> lbn2producer;
  for (std::shared_ptr<const Operator> op : chain_node()->op_vec()) {
    ExecNode* cur_node = mut_exec_gph().NewNode();
    cur_node->mut_op() = op;
    for (const std::string& idbn : op->input_diff_bns()) {
      const std::string& lbn = op->Lbn4BnInOp(idbn);
      CHECK(lbn2producer.insert({lbn, {cur_node, idbn}}).second);
    }
  }
  std::shared_ptr<RegstDesc> out_regst = GetConsumedRegst("out");
  std::shared_ptr<RegstDesc> out_diff_regst = GetConsumedRegst("out_diff");
  mut_exec_gph().ForEachNode([&](ExecNode* cur_node) {
    for (const std::string& odbn : cur_node->op()->output_diff_bns()) {
      const std::string& lbn = cur_node->op()->Lbn4BnInOp(odbn);
      auto producer_it = lbn2producer.find(lbn);
      if (producer_it != lbn2producer.end()) {
        ExecEdge* edge = mut_exec_gph().NewEdge();
        edge->set_lbn(lbn);
        edge->mut_src_bn() = producer_it->second.second;
        edge->mut_dst_bn() = odbn;
        Connect(producer_it->second.first, edge, cur_node);
      } else {
        cur_node->BindBnInOpAndRegst(odbn, out_diff_regst);
        if (!cur_node->op()->IsCloneOp()) {
          cur_node->BindBnInOpAndRegst(GenUnDiffBn(odbn), out_regst);
        }
      }
    }
  });
}

void NormalBackwardCompTaskNode::VirtualBuildActivationDiffRegst() {
  std::shared_ptr<RegstDesc> activation_regst = GetConsumedRegst("activation");
  auto activation_diff_regst = GetProducedRegst("activation_diff");
  mut_exec_gph().ForEachEdge([&](ExecEdge* edge) {
    if (edge->src_node()->op()->NeedExtraInDiffMemWhenBackward()
        || edge->dst_node()->op()->NeedOutWhenBackward()) {
      edge->src_node()->BindBnInOpAndRegst(edge->src_bn(),
                                           activation_diff_regst);
      edge->dst_node()->BindBnInOpAndRegst(edge->dst_bn(),
                                           activation_diff_regst);
      activation_diff_regst->AddLbn(edge->lbn());
    } else {
      edge->src_node()->BindBnInOpAndRegst(edge->src_bn(), activation_regst);
      edge->dst_node()->BindBnInOpAndRegst(edge->dst_bn(), activation_regst);
    }

    if (!edge->src_node()->op()->IsCloneOp()) {
      edge->src_node()->BindBnInOpAndRegst(GenUnDiffBn(edge->src_bn()),
                                           activation_regst);
    }
    if (!edge->dst_node()->op()->IsCloneOp()) {
      edge->dst_node()->BindBnInOpAndRegst(GenUnDiffBn(edge->dst_bn()),
                                           activation_regst);
    }
  });
}

void NormalBackwardCompTaskNode::VirtualBuildInDiffRegst() {
  std::shared_ptr<RegstDesc> in_diff_regst = GetProducedRegst("in_diff");
  std::shared_ptr<RegstDesc> in_regst = GetConsumedRegst("in");
  mut_exec_gph().ForEachNode([&](ExecNode* cur_node) {
    HashSet<std::string> found_lbns;
    for (ExecEdge* out_edge : cur_node->out_edges()) {
      CHECK(found_lbns.insert(out_edge->lbn()).second);
    }
    for (const std::string& idbn : cur_node->op()->input_diff_bns()) {
      const std::string& lbn = cur_node->op()->Lbn4BnInOp(idbn);
      if (found_lbns.find(lbn) != found_lbns.end()) { continue; }
      if (in_diff_regst) {
        in_diff_regst->AddLbn(lbn);
        cur_node->BindBnInOpAndRegst(idbn, in_diff_regst);
      }
      if (!cur_node->op()->IsCloneOp()) {
        cur_node->BindBnInOpAndRegst(GenUnDiffBn(idbn), in_regst);
      }
    }
  });
}

void NormalBackwardCompTaskNode::VirtualConsumeDiffRegst(TaskEdge* edge) {
  ConsumeRegst("out_diff", edge->GetSoleRegst());
}

void NormalBackwardCompTaskNode::VirtualProduceInDiffAndBindEdge(
    TaskEdge* edge) {
  edge->AddRegst("in_diff", ProduceRegst("in_diff"));
}

void NormalBackwardCompTaskNode::VirtualProduceActivationDiff() {
  ProduceRegst("activation_diff", 1, 1);
}

void NormalBackwardCompTaskNode::VirtualConsumeActivation(TaskEdge* edge) {
  ConsumeRegst("activation", edge->GetRegst("activation"));
}

void NormalBackwardCompTaskNode::VirtualInferBlobDescInActivationDiff() {
  auto activation_diff_regst = GetProducedRegst("activation_diff");
  activation_diff_regst->CopyBlobDescWithoutAddLbn(
      GetConsumedRegst("activation").get());
}

void NormalBackwardCompTaskNode::VirtualConsumeInRegst() {
  TaskNode* fw_node = GetRelatedFwTaskNode();
  for (TaskEdge* edge : fw_node->in_edges()) {
    TaskNode* pred_fw_node = edge->src_node();
<<<<<<< HEAD
    if (pred_fw_node->GetTaskType() != TaskType::kMdUpdt
        && pred_fw_node->GetTaskType() != TaskType::kNormalizationMdUpdt) {
=======
    if (!IsMdUpdtTaskType(pred_fw_node->GetTaskType())) {
>>>>>>> b05a1722
      ConsumeRegst("in", edge->GetSoleRegst());
      return;
    }
  }
  UNIMPLEMENTED();
}

}  // namespace oneflow<|MERGE_RESOLUTION|>--- conflicted
+++ resolved
@@ -111,12 +111,7 @@
   TaskNode* fw_node = GetRelatedFwTaskNode();
   for (TaskEdge* edge : fw_node->in_edges()) {
     TaskNode* pred_fw_node = edge->src_node();
-<<<<<<< HEAD
-    if (pred_fw_node->GetTaskType() != TaskType::kMdUpdt
-        && pred_fw_node->GetTaskType() != TaskType::kNormalizationMdUpdt) {
-=======
     if (!IsMdUpdtTaskType(pred_fw_node->GetTaskType())) {
->>>>>>> b05a1722
       ConsumeRegst("in", edge->GetSoleRegst());
       return;
     }
