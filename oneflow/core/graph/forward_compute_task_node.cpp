--- conflicted
+++ resolved
@@ -18,34 +18,20 @@
 }
 
 void ForwardCompTaskNode::VirtualProduceRegstOnOutEdge(TaskEdge* edge) {
-<<<<<<< HEAD
-  bool has_succ_mdsave = false;
-  const TaskNode* dst_task_node = edge->dst_node();
-  if (dst_task_node->GetTaskType() == TaskType::kMdSave) {
-    has_succ_mdsave = true;
-=======
   bool is_succ_mdsave = false;
   const TaskNode* dst_task_node = edge->dst_node();
   if (dst_task_node->GetTaskType() == TaskType::kMdSave) {
     is_succ_mdsave = true;
->>>>>>> e013f008
   } else if (dst_task_node->GetTaskType() == TaskType::kCopyHd
              && dst_task_node->out_edges().size() == 1) {
     if (dst_task_node->SoleOutEdge()->dst_node()->GetTaskType()
         == TaskType::kMdSave) {
-<<<<<<< HEAD
-      has_succ_mdsave = true;
-    }
-  }
-  if (has_succ_mdsave) {
-=======
       is_succ_mdsave = true;
     }
   } else {
     // do nothing
   }
   if (is_succ_mdsave) {
->>>>>>> e013f008
     edge->AddRegst("other_model", GetProducedRegst("other_model"));
   } else {
     edge->AddRegst("out", GetProducedRegst("out"));
