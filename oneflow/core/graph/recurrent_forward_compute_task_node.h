#ifndef ONEFLOW_CORE_GRAPH_RECURRENT_FORWARD_COMPUTE_TASK_NODE_H_
#define ONEFLOW_CORE_GRAPH_RECURRENT_FORWARD_COMPUTE_TASK_NODE_H_

#include "oneflow/core/graph/forward_compute_task_node.h"

namespace oneflow {

class RecurrentForwardCompTaskNode final : public ForwardCompTaskNode {
 public:
  OF_DISALLOW_COPY_AND_MOVE(RecurrentForwardCompTaskNode);
  RecurrentForwardCompTaskNode() = default;
  ~RecurrentForwardCompTaskNode() = default;

  TaskType GetTaskType() const override { return TaskType::kRecurrentForward; }
  bool IsReadyForBuild() override;

 private:
  void VirtualAddRegstOnRecurrentOutEdge(TaskEdge* edge) override;
  void VirtualConsumeRegstOnInEdge(TaskEdge* edge) override;
<<<<<<< HEAD
  void VirtualProduceRegstOnOutEdge(TaskEdge* edge) override;
=======
>>>>>>> 3d334d2b
  void VirtualBuildExecGphStructAndBindInRegst() override;
  void VirtualBuildOutRegst() override;
};

}  // namespace oneflow

#endif  // ONEFLOW_CORE_GRAPH_RECURRENT_FORWARD_COMPUTE_TASK_NODE_H_<|MERGE_RESOLUTION|>--- conflicted
+++ resolved
@@ -17,10 +17,6 @@
  private:
   void VirtualAddRegstOnRecurrentOutEdge(TaskEdge* edge) override;
   void VirtualConsumeRegstOnInEdge(TaskEdge* edge) override;
-<<<<<<< HEAD
-  void VirtualProduceRegstOnOutEdge(TaskEdge* edge) override;
-=======
->>>>>>> 3d334d2b
   void VirtualBuildExecGphStructAndBindInRegst() override;
   void VirtualBuildOutRegst() override;
 };
