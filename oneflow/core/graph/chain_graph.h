--- conflicted
+++ resolved
@@ -37,16 +37,10 @@
   void BuildLossPrintStruct();
   NormalMdUpdtChainNode* BuildNormalMdUpdtAndMdSaveStruct(bool is_train,
                                                           ForwardChainNode*);
-<<<<<<< HEAD
-  MdSaveChainNode* BuildMdSaveStruct(const ForwardChainNode*,
-                                     const OperatorConf model_save_op_conf,
-                                     ChainNode* md_updt_chain);
-=======
   void BuildNormalizationStruct(ForwardChainNode*);
   MdSaveChainNode* BuildMdSaveStruct(const ForwardChainNode*,
                                      const OperatorConf model_save_op_conf,
                                      ChainNode* need_save_chain);
->>>>>>> e013f008
   void BuildModelStruct(
       bool is_train,
       const HashMap<ChainNode*, const LogicalNode*>& chain2first_shared);
