--- conflicted
+++ resolved
@@ -13,12 +13,8 @@
     {kLoss, "4"},
     {kLossAcc, "5"},
     {kLossPrint, "1"},
-<<<<<<< HEAD
-    {kMdUpdt, "6"},
+    {kNormalMdUpdt, "6"},
     {kNormalizationMdUpdt, "6"},
-=======
-    {kNormalMdUpdt, "6"},
->>>>>>> b05a1722
     {kMdSave, "1"},
     {kMdDiffAcc, "7"},
     {kCopyHd, "8"},
@@ -35,7 +31,9 @@
   return tt == TaskType::kNormalBackward || tt == TaskType::kRecurrentBackward;
 }
 
-bool IsMdUpdtTaskType(TaskType tt) { return tt == TaskType::kNormalMdUpdt; }
+bool IsMdUpdtTaskType(TaskType tt) {
+  return tt == TaskType::kNormalMdUpdt || tt == TaskType::kNormalizationMdUpdt;
+}
 
 TaskNode::TaskNode() : machine_id_(-1), thrd_id_(-1), task_id_(-1) {}
 
