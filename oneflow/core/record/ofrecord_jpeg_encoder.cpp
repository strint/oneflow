#include "oneflow/core/record/ofrecord_jpeg_encoder.h"
#include <opencv2/opencv.hpp>

namespace oneflow {

template<typename T>
void OFRecordEncoderImpl<EncodeCase::kJpeg, T>::EncodeOneCol(DeviceCtx* ctx, const Blob* in_blob,
                                                             int64_t in_offset, Feature& feature,
                                                             const std::string& field_name,
                                                             int64_t one_col_elem_num) const {
  const T* in_dptr = in_blob->dptr<T>() + in_offset;
  DataType data_type = GetDataType<T>();
  // shape must be N * H * W * C
<<<<<<< HEAD
  const auto& shape = in_blob->shape();
=======
  const ShapeView& shape = in_blob->shape();
>>>>>>> 69c90566
  CHECK(shape.NumAxes() == 4);
  int type = -1;
  if (data_type == DataType::kInt8 && shape.At(3) == 1) {
    type = CV_8SC1;
  } else if (data_type == DataType::kInt8 && shape.At(3) == 3) {
    type = CV_8SC3;
  } else if (data_type == DataType::kInt32 && shape.At(3) == 1) {
    type = CV_32SC1;
  } else if (data_type == DataType::kInt32 && shape.At(3) == 3) {
    type = CV_32SC3;
  } else if (data_type == DataType::kFloat && shape.At(3) == 1) {
    type = CV_32FC1;
  } else if (data_type == DataType::kFloat && shape.At(3) == 3) {
    type = CV_32FC3;
  } else if (data_type == DataType::kDouble && shape.At(3) == 1) {
    type = CV_64FC1;
  } else if (data_type == DataType::kDouble && shape.At(3) == 3) {
    type = CV_64FC3;
  } else {
    UNIMPLEMENTED();
  }
  std::vector<unsigned char> buf;
  cv::Mat img = cv::Mat(shape.At(1), shape.At(2), type, const_cast<T*>(in_dptr)).clone();
  cv::imencode(".jpg", img, buf, {});
  feature.mutable_bytes_list()->add_value(reinterpret_cast<const char*>(buf.data()), buf.size());
}

#define INSTANTIATE_OFRECORD_JPEG_ENCODER(type_cpp, type_proto) \
  template class OFRecordEncoderImpl<EncodeCase::kJpeg, type_cpp>;

OF_PP_FOR_EACH_TUPLE(INSTANTIATE_OFRECORD_JPEG_ENCODER, ARITHMETIC_DATA_TYPE_SEQ)

}  // namespace oneflow<|MERGE_RESOLUTION|>--- conflicted
+++ resolved
@@ -11,11 +11,7 @@
   const T* in_dptr = in_blob->dptr<T>() + in_offset;
   DataType data_type = GetDataType<T>();
   // shape must be N * H * W * C
-<<<<<<< HEAD
-  const auto& shape = in_blob->shape();
-=======
   const ShapeView& shape = in_blob->shape();
->>>>>>> 69c90566
   CHECK(shape.NumAxes() == 4);
   int type = -1;
   if (data_type == DataType::kInt8 && shape.At(3) == 1) {
