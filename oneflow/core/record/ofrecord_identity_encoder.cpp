--- conflicted
+++ resolved
@@ -5,31 +5,8 @@
 
 namespace {
 
-<<<<<<< HEAD
 template<typename T>
 decltype(std::declval<T>().mutable_value()) GetMutFeatureDataList(Feature& feature);
-
-#define SPECIALIZE_GET_MUT_FEATURE_DATA_LIST(T, type_proto, data_list)                      \
-  template<>                                                                                \
-  decltype(std::declval<T>().mutable_value()) GetMutFeatureDataList<T>(Feature & feature) { \
-    return feature.mutable_##data_list();                                                   \
-  }
-OF_PP_FOR_EACH_TUPLE(SPECIALIZE_GET_MUT_FEATURE_DATA_LIST, FEATURE_DATA_TYPE_FEATURE_FIELD_SEQ);
-
-}  // namespace
-
-template<typename T>
-void OFRecordEncoderImpl<EncodeCase::kIdentity, T>::EncodeOneCol(
-    DeviceCtx* ctx, const Blob* in_blob, int64_t in_offset, Feature& feature,
-    const std::string& field_name, int64_t one_col_elem_num) const {
-  const T& data = in_blob->dptr<T>()[in_offset];
-  CheckRecordValue<T>(data);
-  *GetMutFeatureDataList<T>(feature) = data.value();
-}
-=======
-template<typename T>
-decltype(std::declval<T>().mutable_value()) GetMutFeatureDataList(Feature& feature);
->>>>>>> e63bb904
 
 #define SPECIALIZE_GET_MUT_FEATURE_DATA_LIST(T, type_proto, data_list)                      \
   template<>                                                                                \
