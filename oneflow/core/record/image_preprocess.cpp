#include "oneflow/core/record/image_preprocess.h"

namespace oneflow {

namespace {

float GetRandomFloatValue(float min, float max, std::function<int32_t(void)> NextRandomInt) {
  float ratio = static_cast<float>(NextRandomInt()) / static_cast<float>(GetMaxVal<int32_t>());
  return (max - min) * ratio + min;
}

}  // namespace

void ImagePreprocessImpl<PreprocessCase::kResize>::DoPreprocess(
    cv::Mat* image, const ImagePreprocess& preprocess_conf,
    std::function<int32_t(void)> NextRandomInt) const {
  CHECK(preprocess_conf.has_resize());
  const ImageResize& conf = preprocess_conf.resize();
  cv::Mat dst;
  cv::resize(*image, dst, cv::Size(conf.width(), conf.height()), 0, 0, cv::INTER_LINEAR);
  *image = dst;
}

void ImagePreprocessImpl<PreprocessCase::kCrop>::DoPreprocess(
    cv::Mat* image, const ImagePreprocess& preprocess_conf,
    std::function<int32_t(void)> NextRandomInt) const {
  CHECK(preprocess_conf.has_crop());
  const ImageCrop& crop = preprocess_conf.crop();
  int32_t x = crop.x();
  int32_t y = crop.y();
  int32_t width = crop.width();
  int32_t height = crop.height();
  CHECK_LE(width, image->cols);
  CHECK_LE(height, image->rows);
  if (crop.random_xy()) {
    int32_t x_max = (image->cols - width);
    int32_t y_max = (image->rows - height);
    x = x_max > 0 ? (NextRandomInt() % x_max) : x_max;
    y = y_max > 0 ? (NextRandomInt() % y_max) : y_max;
  } else {
    CHECK_LE(x, image->cols - width);
    CHECK_LE(y, image->rows - height);
  }
  *image = (*image)(cv::Rect(x, y, width, height));
}

void ImagePreprocessImpl<PreprocessCase::kCenterCrop>::DoPreprocess(
    cv::Mat* image, const ImagePreprocess& preprocess_conf,
    std::function<int32_t(void)> NextRandomInt) const {
  CHECK(preprocess_conf.has_center_crop());
  const ImageCenterCrop& conf = preprocess_conf.center_crop();
  int32_t width = conf.width();
  int32_t height = conf.height();
  int32_t middle_width = -1;
  int32_t middle_height = -1;
  float crop_aspect_ratio = width * 1.0 / height;
  CHECK_GT(crop_aspect_ratio, 0);
  if ((image->cols * 1.0 / image->rows) >= crop_aspect_ratio) {
    middle_height = image->rows;
    middle_width = static_cast<int32_t>(middle_height * crop_aspect_ratio);
  } else {
    middle_width = image->cols;
    middle_height = static_cast<int32_t>(middle_width / crop_aspect_ratio);
  }
  CHECK_GT(middle_width, 0);
  CHECK_GT(middle_height, 0);
  int32_t x = (image->cols - middle_width) / 2;
  int32_t y = (image->rows - middle_height) / 2;
  CHECK_GE(x, 0);
  CHECK_GE(y, 0);
  *image = (*image)(cv::Rect(x, y, middle_width, middle_height));
  cv::Mat dst;
  cv::resize(*image, dst, cv::Size(width, height), 0, 0, cv::INTER_LINEAR);
  *image = dst;
}

void ImagePreprocessImpl<PreprocessCase::kCropWithRandomSize>::DoPreprocess(
    cv::Mat* image, const ImagePreprocess& preprocess_conf,
    std::function<int32_t(void)> NextRandomInt) const {
  CHECK(preprocess_conf.has_crop_with_random_size());
  const ImageCropWithRandomSize& conf = preprocess_conf.crop_with_random_size();
  int32_t max_attempts = conf.max_attempts();
  float area_min = conf.area_range().min();
  float area_max = conf.area_range().max();
  float ratio_min = conf.aspect_ratio_range().min();
  float ratio_max = conf.aspect_ratio_range().max();
  CHECK_LE(area_min, area_max);
  CHECK_GT(area_min, 0.0);
  CHECK_LE(area_max, 1.0);
  CHECK_LE(ratio_min, ratio_max);
  CHECK_GT(ratio_min, 0.0);
  while (max_attempts--) {
    float area_size = GetRandomFloatValue(area_min, area_max, NextRandomInt) * image->total();
    float aspect_ratio = GetRandomFloatValue(ratio_min, ratio_max, NextRandomInt);
    float height_float = sqrt(area_size / aspect_ratio);
    int32_t height = static_cast<int32_t>(height_float);
    int32_t width = static_cast<int32_t>(height_float * aspect_ratio);
    if (width <= image->cols && height <= image->rows) {
      int32_t x_max = (image->cols - width);
      int32_t y_max = (image->rows - height);
      int32_t x = x_max > 0 ? (NextRandomInt() % x_max) : x_max;
      int32_t y = y_max > 0 ? (NextRandomInt() % y_max) : y_max;
      *image = (*image)(cv::Rect(x, y, width, height));
      return;
    }
  }
}

void ImagePreprocessImpl<PreprocessCase::kMirror>::DoPreprocess(
    cv::Mat* image, const ImagePreprocess& preprocess_conf,
    std::function<int32_t(void)> NextRandomInt) const {
  CHECK(preprocess_conf.has_mirror());
  if (NextRandomInt() % 2 == 0) {
    // %50 mirror probability
    return;
  }
  cv::Mat dst;
  cv::flip(*image, dst, 1);
  *image = dst;
}

<<<<<<< HEAD
void ImagePreprocessImpl<PreprocessCase::kTargetResize>::DoPreprocess(
    cv::Mat* image, const ImagePreprocess& preprocess_conf,
    std::function<int32_t(void)> NextRandomInt) const {
  CHECK(preprocess_conf.has_target_resize());
  const int32_t target_size = preprocess_conf.target_resize().target_size();
  const int32_t max_size = preprocess_conf.target_resize().max_size();
  CHECK_GT(target_size, 0);
  CHECK_GE(max_size, target_size);
  const int32_t im_size_min = std::min(image->rows, image->cols);
  const int32_t im_size_max = std::max(image->rows, image->cols);
  float im_scale = static_cast<float>(target_size) / static_cast<float>(im_size_min);
  if (std::round(im_scale * im_size_max) > max_size) {
    im_scale = static_cast<float>(max_size) / static_cast<float>(im_size_max);
  }
  cv::resize(*image, *image, cv::Size(), im_scale, im_scale, cv::INTER_LINEAR);
  CHECK_LE(std::max(image->rows, image->cols), max_size);
  CHECK(std::max(image->rows, image->cols) == max_size
        || std::min(image->rows, image->cols) == target_size);
=======
void ImagePreprocessImpl<PreprocessCase::kBgr2Rgb>::DoPreprocess(
    cv::Mat* image, const ImagePreprocess& preprocess_conf,
    std::function<int32_t(void)> NextRandomInt) const {
  CHECK(preprocess_conf.has_bgr2rgb());
  cv::cvtColor(*image, *image, cv::COLOR_BGR2RGB);
>>>>>>> 22af5265
}

ImagePreprocessIf* GetImagePreprocess(PreprocessCase preprocess_case) {
  static const HashMap<int, ImagePreprocessIf*> obj = {

#define MAKE_ENTRY(preprocess_case) {preprocess_case, new ImagePreprocessImpl<preprocess_case>},
      OF_PP_FOR_EACH_TUPLE(MAKE_ENTRY, PREPROCESS_CASE_SEQ)};
  return obj.at(preprocess_case);
}

}  // namespace oneflow<|MERGE_RESOLUTION|>--- conflicted
+++ resolved
@@ -119,7 +119,13 @@
   *image = dst;
 }
 
-<<<<<<< HEAD
+void ImagePreprocessImpl<PreprocessCase::kBgr2Rgb>::DoPreprocess(
+    cv::Mat* image, const ImagePreprocess& preprocess_conf,
+    std::function<int32_t(void)> NextRandomInt) const {
+  CHECK(preprocess_conf.has_bgr2rgb());
+  cv::cvtColor(*image, *image, cv::COLOR_BGR2RGB);
+}
+
 void ImagePreprocessImpl<PreprocessCase::kTargetResize>::DoPreprocess(
     cv::Mat* image, const ImagePreprocess& preprocess_conf,
     std::function<int32_t(void)> NextRandomInt) const {
@@ -138,13 +144,6 @@
   CHECK_LE(std::max(image->rows, image->cols), max_size);
   CHECK(std::max(image->rows, image->cols) == max_size
         || std::min(image->rows, image->cols) == target_size);
-=======
-void ImagePreprocessImpl<PreprocessCase::kBgr2Rgb>::DoPreprocess(
-    cv::Mat* image, const ImagePreprocess& preprocess_conf,
-    std::function<int32_t(void)> NextRandomInt) const {
-  CHECK(preprocess_conf.has_bgr2rgb());
-  cv::cvtColor(*image, *image, cv::COLOR_BGR2RGB);
->>>>>>> 22af5265
 }
 
 ImagePreprocessIf* GetImagePreprocess(PreprocessCase preprocess_case) {
