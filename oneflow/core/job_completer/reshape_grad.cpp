#include "oneflow/core/job_completer/autograd.h"

namespace oneflow {

namespace {

void GenerateBackwardOpConf(
<<<<<<< HEAD
    const Operator& op, std::vector<OperatorConf>* op_confs,
    const std::function<LogicalBlobId*(const std::string&)>& DiffLbi4BnInOp,
    const std::function<const BlobDesc&(const std::string&)>& LogicalBlobDesc4BnInOp) {
  CHECK(op.op_conf().has_reshape_conf());
  if (DiffLbi4BnInOp("in") != nullptr) {
    OperatorConf reverse_reshape_op;
    reverse_reshape_op.set_name(op.op_name() + "_grad");
    const BlobDesc& in_logical_blob_desc = LogicalBlobDesc4BnInOp("in");
    std::string in_diff_blob_name;
    if (in_logical_blob_desc.has_dim0_valid_num_field()) {
=======
    bool is_dynamic_reshape, const Operator& op, std::vector<OperatorConf>* op_confs,
    const std::function<LogicalBlobId*(const std::string&)>& DiffLbi4BnInOp) {
  if (is_dynamic_reshape) {
    UNIMPLEMENTED();
  } else {
    CHECK(op.op_conf().has_reshape_conf());
  }
  if (DiffLbi4BnInOp("in") != nullptr) {
    OperatorConf reverse_reshape_op;
    reverse_reshape_op.set_name(op.op_name() + "_grad");
    if (is_dynamic_reshape) {
      UNIMPLEMENTED();
    } else {
>>>>>>> f04c7fe1
      ReshapeLikeOpConf* reshape_like_op_conf = reverse_reshape_op.mutable_reshape_like_conf();
      reshape_like_op_conf->set_x(GenLogicalBlobName(*DiffLbi4BnInOp("out")));
      reshape_like_op_conf->set_like(GenLogicalBlobName(op.BnInOp2Lbi("in")));
      reshape_like_op_conf->set_y("y");
<<<<<<< HEAD
      in_diff_blob_name = "y";
    } else {
      ReshapeOpConf* reshape_conf = reverse_reshape_op.mutable_reshape_conf();
      reshape_conf->set_in(GenLogicalBlobName(*DiffLbi4BnInOp("out")));
      reshape_conf->set_out("out");
      in_logical_blob_desc.shape().ToProto(reshape_conf->mutable_shape());
      in_diff_blob_name = "out";
=======
>>>>>>> f04c7fe1
    }
    op_confs->push_back(reverse_reshape_op);
    DiffLbi4BnInOp("in")->set_op_name(reverse_reshape_op.name());
    DiffLbi4BnInOp("in")->set_blob_name(in_diff_blob_name);
  }
}

void GenerateBackwardOpConf4Reshape(
    const Operator& op, std::vector<OperatorConf>* op_confs,
    const std::function<LogicalBlobId*(const std::string&)>& DiffLbi4BnInOp) {
  GenerateBackwardOpConf(false, op, op_confs, DiffLbi4BnInOp);
}

}  // namespace

REGISTER_OP_GRAD(OperatorConf::kReshapeConf, GenerateBackwardOpConf4Reshape);

}  // namespace oneflow<|MERGE_RESOLUTION|>--- conflicted
+++ resolved
@@ -5,18 +5,6 @@
 namespace {
 
 void GenerateBackwardOpConf(
-<<<<<<< HEAD
-    const Operator& op, std::vector<OperatorConf>* op_confs,
-    const std::function<LogicalBlobId*(const std::string&)>& DiffLbi4BnInOp,
-    const std::function<const BlobDesc&(const std::string&)>& LogicalBlobDesc4BnInOp) {
-  CHECK(op.op_conf().has_reshape_conf());
-  if (DiffLbi4BnInOp("in") != nullptr) {
-    OperatorConf reverse_reshape_op;
-    reverse_reshape_op.set_name(op.op_name() + "_grad");
-    const BlobDesc& in_logical_blob_desc = LogicalBlobDesc4BnInOp("in");
-    std::string in_diff_blob_name;
-    if (in_logical_blob_desc.has_dim0_valid_num_field()) {
-=======
     bool is_dynamic_reshape, const Operator& op, std::vector<OperatorConf>* op_confs,
     const std::function<LogicalBlobId*(const std::string&)>& DiffLbi4BnInOp) {
   if (is_dynamic_reshape) {
@@ -30,25 +18,14 @@
     if (is_dynamic_reshape) {
       UNIMPLEMENTED();
     } else {
->>>>>>> f04c7fe1
       ReshapeLikeOpConf* reshape_like_op_conf = reverse_reshape_op.mutable_reshape_like_conf();
       reshape_like_op_conf->set_x(GenLogicalBlobName(*DiffLbi4BnInOp("out")));
       reshape_like_op_conf->set_like(GenLogicalBlobName(op.BnInOp2Lbi("in")));
       reshape_like_op_conf->set_y("y");
-<<<<<<< HEAD
-      in_diff_blob_name = "y";
-    } else {
-      ReshapeOpConf* reshape_conf = reverse_reshape_op.mutable_reshape_conf();
-      reshape_conf->set_in(GenLogicalBlobName(*DiffLbi4BnInOp("out")));
-      reshape_conf->set_out("out");
-      in_logical_blob_desc.shape().ToProto(reshape_conf->mutable_shape());
-      in_diff_blob_name = "out";
-=======
->>>>>>> f04c7fe1
     }
     op_confs->push_back(reverse_reshape_op);
     DiffLbi4BnInOp("in")->set_op_name(reverse_reshape_op.name());
-    DiffLbi4BnInOp("in")->set_blob_name(in_diff_blob_name);
+    DiffLbi4BnInOp("in")->set_blob_name("y");
   }
 }
 
