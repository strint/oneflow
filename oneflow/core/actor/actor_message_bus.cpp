#include "oneflow/core/actor/actor_message_bus.h"
#include "oneflow/core/job/id_manager.h"
#include "oneflow/core/job/machine_context.h"
#include "oneflow/core/thread/thread_manager.h"
#include "oneflow/core/comm_network/comm_network.h"

namespace oneflow {

void ActorMsgBus::SendMsg(const ActorMsg& msg) {
  int64_t dst_machine_id = Global<IDMgr>::Get()->MachineId4ActorId(msg.dst_actor_id());
  if (dst_machine_id == Global<MachineCtx>::Get()->this_machine_id()) {
    SendMsgWithoutCommNet(msg);
  } else {
    Global<CommNet>::Get()->SendActorMsg(dst_machine_id, msg);
  }
}

void ActorMsgBus::SendMsgWithoutCommNet(const ActorMsg& msg) {
  CHECK_EQ(Global<IDMgr>::Get()->MachineId4ActorId(msg.dst_actor_id()),
           Global<MachineCtx>::Get()->this_machine_id());
  int64_t thrd_id = Global<IDMgr>::Get()->ThrdId4ActorId(msg.dst_actor_id());
<<<<<<< HEAD
  Thread* thread = Global<ThreadMgr>::Get()->GetThrd(thrd_id);
  if (std::this_thread::get_id() == thread->actor_thread_id()) {
    thread->SendDirectMsg(msg);
  } else {
    thread->GetMsgChannelPtr()->Send(msg);
  }
=======
  Global<ThreadMgr>::Get()->GetThrd(thrd_id)->EnqueueActorMsg(msg);
>>>>>>> 7d5da3ad
}

}  // namespace oneflow<|MERGE_RESOLUTION|>--- conflicted
+++ resolved
@@ -19,16 +19,7 @@
   CHECK_EQ(Global<IDMgr>::Get()->MachineId4ActorId(msg.dst_actor_id()),
            Global<MachineCtx>::Get()->this_machine_id());
   int64_t thrd_id = Global<IDMgr>::Get()->ThrdId4ActorId(msg.dst_actor_id());
-<<<<<<< HEAD
-  Thread* thread = Global<ThreadMgr>::Get()->GetThrd(thrd_id);
-  if (std::this_thread::get_id() == thread->actor_thread_id()) {
-    thread->SendDirectMsg(msg);
-  } else {
-    thread->GetMsgChannelPtr()->Send(msg);
-  }
-=======
   Global<ThreadMgr>::Get()->GetThrd(thrd_id)->EnqueueActorMsg(msg);
->>>>>>> 7d5da3ad
 }
 
 }  // namespace oneflow