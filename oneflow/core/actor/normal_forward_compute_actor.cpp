#include "oneflow/core/actor/normal_forward_compute_actor.h"

namespace oneflow {

void NormalForwardCompActor::VirtualCompActorInit(const TaskProto& task_proto) {
  cur_piece_id_ = -1;
  const_buf_regst_desc_id_ = Name2SoleRegstDescId("const_buf");
  const_buf_regst_ = nullptr;
  if (const_buf_regst_desc_id_ != -1) {
    const_buf_regst_ = GetSoleProducedRegst4RegstDescId(const_buf_regst_desc_id_);
    AsyncInitModelAndConstBuf();
  }
<<<<<<< HEAD
  send_const_buf_regst_ = false;
  if (const_buf_regst_desc_id_ != -1) { SendConstBufInitMsgToBwActor(); }
  OF_SET_MSG_HANDLER(&NormalForwardCompActor::HandlerNormal);
}

bool NormalForwardCompActor::IsCustomizedWriteReady() const {
  if (const_buf_regst_desc_id_ != -1) { CHECK(send_const_buf_regst_); }
  return true;
}

void NormalForwardCompActor::UpdtStateAsCustomizedProducedRegst(Regst* regst) {
  CHECK_EQ(const_buf_regst_, regst);
  const_buf_regst_ = nullptr;
  send_const_buf_regst_ = false;
}

bool NormalForwardCompActor::CheckOutputActId(int64_t regst_desc_id) const { return true; }

void NormalForwardCompActor::ForEachCurCustomizedReadableRegst(
    std::function<void(const Regst*)> handler) const {}
=======
  OF_SET_MSG_HANDLER(&NormalForwardCompActor::HandlerNormal);
}
>>>>>>> 7af5bab0

void NormalForwardCompActor::Act() {
  KernelCtx kernel_ctx = GenDefaultKernelCtx();
  cur_piece_id_ = GetPieceId4NaiveOrInplaceCurReadableDataRegst();
  AsyncLaunchKernel(kernel_ctx, [&](int64_t regst_desc_id) -> Regst* {
    if (regst_desc_id == const_buf_regst_desc_id_) {
      return const_buf_regst_;
    } else {
      return nullptr;
    }
  });
}

void NormalForwardCompActor::VirtualAsyncSendNaiveProducedRegstMsgToConsumer() {
  HandleProducedNaiveDataRegstToConsumer([&](Regst* regst) {
    regst->set_piece_id(cur_piece_id_);
    return true;
  });
}

void NormalForwardCompActor::VirtualAsyncSendInplaceProducedRegstMsgToConsumer() {
  HandleProducedInplaceDataRegstToConsumer([&](Regst* regst) {
    regst->set_piece_id(cur_piece_id_);
    return true;
  });
}

<<<<<<< HEAD
void NormalForwardCompActor::AsyncSendCustomizedConsumedRegstMsgToProducer() { cur_piece_id_ = -1; }

void NormalForwardCompActor::SendConstBufInitMsgToBwActor() {
  CHECK_EQ(0, ReadingCnt4ProducedRegst(const_buf_regst_));
  const_buf_regst_->set_act_id(act_id());
  for (int64_t consumer : const_buf_regst_->consumers_actor_id()) {
    EnqueueAsyncMsg(ActorMsg::BuildRegstMsgToConsumer(actor_id(), consumer, const_buf_regst_));
  }
  IncreaseReadingCnt4ProducedRegst(const_buf_regst_, const_buf_regst_->consumers_actor_id().size());
  IncreaseTotalReadingCnt(const_buf_regst_->consumers_actor_id().size());
  send_const_buf_regst_ = true;
=======
void NormalForwardCompActor::AsyncInitModelAndConstBuf() {
  for (const ExecKernel& exec_kernel : exec_kernel_vec()) {
    KernelCtx kernel_ctx = GenDefaultKernelCtx();
    exec_kernel.kernel->InitModelAndConstBuf(kernel_ctx, [&](const std::string& bn_in_op) {
      const LogicalBlobId& lbi = exec_kernel.kernel->BnInOp2Lbi(bn_in_op);
      Blob* blob = nullptr;
      if (const_buf_regst_) { blob = const_buf_regst_->GetBlobByLbi(lbi); }
      return blob;
    });
  }
>>>>>>> 7af5bab0
}

REGISTER_ACTOR(TaskType::kNormalForward, NormalForwardCompActor);
REGISTER_ACTOR(TaskType::kLoss, NormalForwardCompActor);
REGISTER_ACTOR(TaskType::kAccuracy, NormalForwardCompActor);
REGISTER_ACTOR(TaskType::kOptimizer, NormalForwardCompActor);
REGISTER_ACTOR(TaskType::kPrint, NormalForwardCompActor);
REGISTER_ACTOR(TaskType::kForeignInput, NormalForwardCompActor);
REGISTER_ACTOR(TaskType::kForeignOutput, NormalForwardCompActor);
REGISTER_ACTOR(TaskType::kDistributeConcat, NormalForwardCompActor);
REGISTER_ACTOR(TaskType::kDistributeSplit, NormalForwardCompActor);

}  // namespace oneflow<|MERGE_RESOLUTION|>--- conflicted
+++ resolved
@@ -10,31 +10,8 @@
     const_buf_regst_ = GetSoleProducedRegst4RegstDescId(const_buf_regst_desc_id_);
     AsyncInitModelAndConstBuf();
   }
-<<<<<<< HEAD
-  send_const_buf_regst_ = false;
-  if (const_buf_regst_desc_id_ != -1) { SendConstBufInitMsgToBwActor(); }
   OF_SET_MSG_HANDLER(&NormalForwardCompActor::HandlerNormal);
 }
-
-bool NormalForwardCompActor::IsCustomizedWriteReady() const {
-  if (const_buf_regst_desc_id_ != -1) { CHECK(send_const_buf_regst_); }
-  return true;
-}
-
-void NormalForwardCompActor::UpdtStateAsCustomizedProducedRegst(Regst* regst) {
-  CHECK_EQ(const_buf_regst_, regst);
-  const_buf_regst_ = nullptr;
-  send_const_buf_regst_ = false;
-}
-
-bool NormalForwardCompActor::CheckOutputActId(int64_t regst_desc_id) const { return true; }
-
-void NormalForwardCompActor::ForEachCurCustomizedReadableRegst(
-    std::function<void(const Regst*)> handler) const {}
-=======
-  OF_SET_MSG_HANDLER(&NormalForwardCompActor::HandlerNormal);
-}
->>>>>>> 7af5bab0
 
 void NormalForwardCompActor::Act() {
   KernelCtx kernel_ctx = GenDefaultKernelCtx();
@@ -62,19 +39,6 @@
   });
 }
 
-<<<<<<< HEAD
-void NormalForwardCompActor::AsyncSendCustomizedConsumedRegstMsgToProducer() { cur_piece_id_ = -1; }
-
-void NormalForwardCompActor::SendConstBufInitMsgToBwActor() {
-  CHECK_EQ(0, ReadingCnt4ProducedRegst(const_buf_regst_));
-  const_buf_regst_->set_act_id(act_id());
-  for (int64_t consumer : const_buf_regst_->consumers_actor_id()) {
-    EnqueueAsyncMsg(ActorMsg::BuildRegstMsgToConsumer(actor_id(), consumer, const_buf_regst_));
-  }
-  IncreaseReadingCnt4ProducedRegst(const_buf_regst_, const_buf_regst_->consumers_actor_id().size());
-  IncreaseTotalReadingCnt(const_buf_regst_->consumers_actor_id().size());
-  send_const_buf_regst_ = true;
-=======
 void NormalForwardCompActor::AsyncInitModelAndConstBuf() {
   for (const ExecKernel& exec_kernel : exec_kernel_vec()) {
     KernelCtx kernel_ctx = GenDefaultKernelCtx();
@@ -85,7 +49,6 @@
       return blob;
     });
   }
->>>>>>> 7af5bab0
 }
 
 REGISTER_ACTOR(TaskType::kNormalForward, NormalForwardCompActor);
