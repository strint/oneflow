--- conflicted
+++ resolved
@@ -103,10 +103,6 @@
     regst->set_model_version_id(model_version_id);
     return regst->regst_desc_id() != forward_model_regst_desc_id_;
   });
-<<<<<<< HEAD
-  if (job_desc().IsTrain()) { TrySendMsgToForwardModelSaveActor(cur_piece_id_); }
-=======
->>>>>>> 8f9d8763
 }
 
 void NormalForwardCompActor::VirtualAsyncSendInplaceProducedRegstMsgToConsumer() {
@@ -116,19 +112,7 @@
   });
 }
 
-<<<<<<< HEAD
-void NormalForwardCompActor::AsyncSendCustomizedConsumedRegstMsgToProducer() {
-  if (job_desc().IsTrain() && model_regst_) {
-    int64_t last_piece_id = GetLastPieceIdForModelVersionId(model_regst_->model_version_id(),
-                                                            actual_num_of_piece_in_batch_);
-    CHECK_LE(cur_piece_id_, last_piece_id);
-    if (cur_piece_id_ == last_piece_id) { AsyncReturnModelRegst(); }
-  }
-  cur_piece_id_ = -1;
-}
-=======
 void NormalForwardCompActor::AsyncSendCustomizedConsumedRegstMsgToProducer() { cur_piece_id_ = -1; }
->>>>>>> 8f9d8763
 
 bool NormalForwardCompActor::IsCustomizedReadReady() const {
   if (model_regst_desc_id_ != -1 && model_regst_ == nullptr) { return false; }
