--- conflicted
+++ resolved
@@ -124,8 +124,7 @@
     regst->set_model_version_id(model_version_id);
     return regst->regst_desc_id() != other_model_regst_desc_id_;
   });
-<<<<<<< HEAD
-  if (JobDesc::Singleton()->IsTrain()) {
+  if (Global<JobDesc>::Get()->IsTrain()) {
     if (model_regst_) {
       int64_t last_piece_id = GetLastPieceIdForModelVersionId(model_version_id);
       CHECK_LE(in_regst->piece_id(), last_piece_id);
@@ -134,12 +133,12 @@
     if (other_model_regst_desc_id_ != -1) {
       bool is_last_piece_in_batch =
           (in_regst->piece_id() + 1)
-              % JobDesc::Singleton()->NumOfPiecesInBatch()
+              % Global<JobDesc>::Get()->NumOfPiecesInBatch()
           == 0;
       bool is_need_save =
-          model_version_id + 1 == JobDesc::Singleton()->TotalBatchNum()
+          model_version_id + 1 == Global<JobDesc>::Get()->TotalBatchNum()
           || (model_version_id + 1)
-                     % JobDesc::Singleton()->NumOfBatchesInSnapshot()
+                     % Global<JobDesc>::Get()->NumOfBatchesInSnapshot()
                  == 0;
       if (is_last_piece_in_batch && is_need_save) {
         AsyncSendRegstMsgToConsumer([&](Regst* regst) {
@@ -149,12 +148,6 @@
         });
       }
     }
-=======
-  if (Global<JobDesc>::Get()->IsTrain() && model_regst_) {
-    int64_t last_piece_id = GetLastPieceIdForModelVersionId(model_version_id);
-    CHECK_LE(in_regst->piece_id(), last_piece_id);
-    if (in_regst->piece_id() == last_piece_id) { AsyncReturnModelRegst(); }
->>>>>>> 1f4a851d
   }
   AsyncSendRegstMsgToProducer(in_regst);
 }
