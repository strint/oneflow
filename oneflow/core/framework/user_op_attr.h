#ifndef ONEFLOW_CORE_FRAMEWORK_USER_OP_ATTR_H_
#define ONEFLOW_CORE_FRAMEWORK_USER_OP_ATTR_H_

#include "oneflow/core/framework/user_op_attr.pb.h"
#include "oneflow/core/common/util.h"
#include "oneflow/core/common/shape.h"
#include "oneflow/core/common/data_type.h"

namespace oneflow {

namespace user_op {

// SEQ
#define BASIC_ATTR_SEQ                                               \
  OF_PP_MAKE_TUPLE_SEQ(at_int32, int32_t, UserOpAttrType::kAtInt32)  \
  OF_PP_MAKE_TUPLE_SEQ(at_int64, int64_t, UserOpAttrType::kAtInt64)  \
  OF_PP_MAKE_TUPLE_SEQ(at_bool, bool, UserOpAttrType::kAtBool)       \
  OF_PP_MAKE_TUPLE_SEQ(at_float, float, UserOpAttrType::kAtFloat)    \
  OF_PP_MAKE_TUPLE_SEQ(at_double, double, UserOpAttrType::kAtDouble) \
  OF_PP_MAKE_TUPLE_SEQ(at_string, std::string, UserOpAttrType::kAtString)

#define ENUM_ATTR_SEQ OF_PP_MAKE_TUPLE_SEQ(at_data_type, DataType, UserOpAttrType::kAtDataType)

#define MESSAGE_ATTR_SEQ OF_PP_MAKE_TUPLE_SEQ(at_shape, Shape, UserOpAttrType::kAtShape)

#define LIST_BASIC_ATTR_SEQ                                                               \
  OF_PP_MAKE_TUPLE_SEQ(at_list_int32, std::vector<int32_t>, UserOpAttrType::kAtListInt32) \
  OF_PP_MAKE_TUPLE_SEQ(at_list_int64, std::vector<int64_t>, UserOpAttrType::kAtListInt64) \
  OF_PP_MAKE_TUPLE_SEQ(at_list_float, std::vector<float>, UserOpAttrType::kAtListFloat)

#define LIST_ENUM_ATTR_SEQ \
  OF_PP_MAKE_TUPLE_SEQ(at_list_data_type, std::vector<DataType>, UserOpAttrType::kAtListDataType)

#define LIST_MESSAGE_ATTR_SEQ \
  OF_PP_MAKE_TUPLE_SEQ(at_list_shape, std::vector<Shape>, UserOpAttrType::kAtListShape)

#define LIST_STRING_ATTR_SEQ \
  OF_PP_MAKE_TUPLE_SEQ(at_list_string, std::vector<std::string>, UserOpAttrType::kAtListString)
<<<<<<< HEAD

#define ATTR_SEQ        \
  BASIC_ATTR_SEQ        \
  ENUM_ATTR_SEQ         \
  MESSAGE_ATTR_SEQ      \
  LIST_BASIC_ATTR_SEQ   \
  LIST_ENUM_ATTR_SEQ    \
  LIST_MESSAGE_ATTR_SEQ \
  LIST_STRING_ATTR_SEQ
=======
>>>>>>> ff8e89ff

#define ATTR_SEQ        \
  BASIC_ATTR_SEQ        \
  ENUM_ATTR_SEQ         \
  MESSAGE_ATTR_SEQ      \
  LIST_BASIC_ATTR_SEQ   \
  LIST_ENUM_ATTR_SEQ    \
  LIST_MESSAGE_ATTR_SEQ \
  LIST_STRING_ATTR_SEQ

// Type Trait: GetAttrType, GetCppType

template<typename T>
struct GetAttrType;

template<UserOpAttrType AttrT>
struct GetCppType;

#define SPECIALIZE_GET_ATTR_TYPE(field, type_cpp, type_proto)                           \
  template<>                                                                            \
  struct GetAttrType<type_cpp> : std::integral_constant<UserOpAttrType, type_proto> {}; \
  template<>                                                                            \
  struct GetCppType<type_proto> {                                                       \
    typedef type_cpp type;                                                              \
  };
OF_PP_FOR_EACH_TUPLE(SPECIALIZE_GET_ATTR_TYPE, ATTR_SEQ);
#undef SPECIALIZE_GET_ATTR_TYPE

}  // namespace user_op

}  // namespace oneflow

#endif  // ONEFLOW_CORE_FRAMEWORK_USER_OP_ATTR_H_<|MERGE_RESOLUTION|>--- conflicted
+++ resolved
@@ -36,18 +36,6 @@
 
 #define LIST_STRING_ATTR_SEQ \
   OF_PP_MAKE_TUPLE_SEQ(at_list_string, std::vector<std::string>, UserOpAttrType::kAtListString)
-<<<<<<< HEAD
-
-#define ATTR_SEQ        \
-  BASIC_ATTR_SEQ        \
-  ENUM_ATTR_SEQ         \
-  MESSAGE_ATTR_SEQ      \
-  LIST_BASIC_ATTR_SEQ   \
-  LIST_ENUM_ATTR_SEQ    \
-  LIST_MESSAGE_ATTR_SEQ \
-  LIST_STRING_ATTR_SEQ
-=======
->>>>>>> ff8e89ff
 
 #define ATTR_SEQ        \
   BASIC_ATTR_SEQ        \
