--- conflicted
+++ resolved
@@ -142,30 +142,13 @@
     return std::shared_ptr<OpKernelState>();
   }
 
-<<<<<<< HEAD
-  void Run(KernelComputeContext* ctx, OpKernelState* state) const {
-    if (is_stateless()) {
-      CHECK(state == nullptr);
-      Compute(ctx);
-    } else {
-      Compute(ctx, state);
-    }
-  }
-
-=======
   virtual void Compute(KernelComputeContext* ctx, OpKernelState*) const { Compute(ctx); }
   virtual void Compute(KernelComputeContext*) const { LOG(INFO) << "UNIMPLEMENTED"; }
   virtual void InferShape(KernelInferContext* ctx) const;
->>>>>>> bdac1aab
   virtual bool AlwaysComputeWhenAllOutputsEmpty() const = 0;
 
  protected:
   OpKernel() : statefullness_(kInvalidOpKernelStatefulness) {}
-
-  virtual void Compute(KernelComputeContext* ctx, OpKernelState*) const {
-    LOG(INFO) << "UNIMPLEMENTED";
-  }
-  virtual void Compute(KernelComputeContext*) const { LOG(INFO) << "UNIMPLEMENTED"; }
 
  private:
   template<typename T>
