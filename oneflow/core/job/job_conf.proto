syntax = "proto2";
package oneflow;

import "oneflow/core/common/data_type.proto";
import "oneflow/core/operator/op_conf.proto";
import "oneflow/core/job/dlnet_conf.proto";
import "oneflow/core/job/resource.proto";
import "oneflow/core/job/placement.proto";

message TrainConf {
  required int64 batch_size = 1; // batch_size % piece_size = 0
  required NormalModelUpdateOpUserConf model_update_conf = 3;
  required string model_save_snapshots_path = 4;
  required int32 num_of_batches_in_snapshot = 5;

  optional InitializerConf default_initializer_conf = 100;
  required float primary_lr = 101;
  optional float secondary_lr = 102 [default = -1];
  optional float weight_l1 = 103 [default = 0];
  optional float bias_l1 = 104 [default = 0];
  optional float weight_l2 = 105 [default = 0];
  optional float bias_l2 = 106 [default = 0];
  optional int64 piece_num_of_print_loss = 107 [default = -1];
  optional int64 piece_num_of_print_accuracy = 108 [default = -1];
}

message PredictConf {
}

message LocalFsConf {
}

message NetworkFsConf {
}

message HdfsConf {
  required string namenode = 1;
}

message FileSystemConf {
  oneof fs_type {
    LocalFsConf localfs_conf = 1;
    NetworkFsConf networkfs_conf = 2;
    HdfsConf hdfs_conf = 3;
  }
}

message ExperimentalRunConf {
  optional int64 piece_num_of_experiment_phase = 1 [default = -1];
  optional bool enable_experiment_run = 2 [default = false];
}

message OtherConf {
  required int64 piece_size = 2;
  required int32 data_part_num = 3; // piece_size % data_part_num = 0
  required int64 total_batch_num = 4;

  optional bool use_rdma = 100 [default = false];
  optional string model_load_snapshot_path = 101 [default = ""];
  optional int32 max_data_id_length = 102 [default = 0];
  optional bool enable_cudnn = 103 [default = true];
  optional DataType default_data_type = 104 [default = kFloat]; // kFloat or kDouble
  optional ExperimentalRunConf exp_run_conf = 105;
  optional uint64 persistence_buf_mbyte = 106 [default = 64];
  optional uint64 reserved_host_mem_mbyte = 107 [default = 500];
  optional uint64 reserved_device_mem_mbyte = 108 [default = 500];
  optional bool save_downloaded_file_to_local_fs = 109 [default = false];
  optional uint64 rdma_mem_block_mbyte = 110 [default = 8];
  optional uint64 rdma_recv_msg_buf_mbyte = 111 [default = 6];
  required FileSystemConf data_fs_conf = 112;
  required FileSystemConf snapshot_fs_conf = 113;

<<<<<<< HEAD
  optional bool collect_act_event = 113 [default = false];
  optional bool enable_mem_sharing = 114 [default = true];
=======
  optional bool collect_act_event = 125 [default = false];
  optional bool enable_mem_sharing = 126 [default = true];
>>>>>>> a7480782
  optional bool enable_write_snapshot = 130 [default = true];
  optional bool enable_blob_mem_sharing = 140 [default = true];
  optional bool enable_nccl = 142 [default = true];
  optional bool use_nccl_inter_node_communication = 143 [default = false];
  optional int64 cudnn_buf_limit_mbyte = 144 [default = 1024];  // 1GByte
<<<<<<< HEAD
  optional int64 reduce_group_size = 112 [default = 20];
  optional float lazy_reduce_ratio = 145 [default = 0.0];

  required FileSystemConf data_fs_conf = 121;
  required FileSystemConf snapshot_fs_conf = 122;
=======
  optional int64 all_reduce_group_num = 145 [default = 8];
  // example:
  //   all_reduce_lazy_ratio = 0.5
  // It means that half of all_reduce nodes overlap with the forward pass of next batch
  optional float all_reduce_lazy_ratio = 146 [default = 0.5];
  optional int64 all_reduce_group_min_mbyte = 147 [default = 16];
  // example:
  //   total weight bytes is 1024M
  //   all_reduce_group_num = 8
  //   all_reduce_group_min_mbyte = 16
  //   all_reduce_group_size_warmup = 2
  // Each nodes' weight size are [16, 32, 64, 128, 128, 128, 128, 128, 128, 128, 16].
  // You can see the actual number of reduce group is slightly bigger than all_reduce_group_num.
  optional float all_reduce_group_size_warmup = 148 [default = 2];
>>>>>>> a7480782

  oneof JobType {
    TrainConf train_conf = 200;
    PredictConf predict_conf = 201;
  }
}

message JobConf1 {
  required DLNetConf net = 1;
  required Resource resource = 2;
  required Placement placement = 3;
  required OtherConf other = 4;
}

message JobConf2 {
  required string net = 1;
  required string resource = 2;
  required string placement = 3;
  required string other = 4;
}<|MERGE_RESOLUTION|>--- conflicted
+++ resolved
@@ -70,25 +70,13 @@
   required FileSystemConf data_fs_conf = 112;
   required FileSystemConf snapshot_fs_conf = 113;
 
-<<<<<<< HEAD
-  optional bool collect_act_event = 113 [default = false];
-  optional bool enable_mem_sharing = 114 [default = true];
-=======
   optional bool collect_act_event = 125 [default = false];
   optional bool enable_mem_sharing = 126 [default = true];
->>>>>>> a7480782
   optional bool enable_write_snapshot = 130 [default = true];
   optional bool enable_blob_mem_sharing = 140 [default = true];
   optional bool enable_nccl = 142 [default = true];
   optional bool use_nccl_inter_node_communication = 143 [default = false];
   optional int64 cudnn_buf_limit_mbyte = 144 [default = 1024];  // 1GByte
-<<<<<<< HEAD
-  optional int64 reduce_group_size = 112 [default = 20];
-  optional float lazy_reduce_ratio = 145 [default = 0.0];
-
-  required FileSystemConf data_fs_conf = 121;
-  required FileSystemConf snapshot_fs_conf = 122;
-=======
   optional int64 all_reduce_group_num = 145 [default = 8];
   // example:
   //   all_reduce_lazy_ratio = 0.5
@@ -103,7 +91,6 @@
   // Each nodes' weight size are [16, 32, 64, 128, 128, 128, 128, 128, 128, 128, 16].
   // You can see the actual number of reduce group is slightly bigger than all_reduce_group_num.
   optional float all_reduce_group_size_warmup = 148 [default = 2];
->>>>>>> a7480782
 
   oneof JobType {
     TrainConf train_conf = 200;
