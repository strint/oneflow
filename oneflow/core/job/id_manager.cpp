--- conflicted
+++ resolved
@@ -79,11 +79,7 @@
   return GlobalWorkStreamId4TaskId(actor_id);
 }
 
-<<<<<<< HEAD
-int64_t IDMgr::GlobalDeviceId4TaskId(int64_t task_id) const {
-=======
 int64_t IDMgr::GlobalThrdId4TaskId(int64_t task_id) const {
->>>>>>> a7480782
   int shift = local_work_stream_id_bit_num_ + task_id_bit_num_;
   return (task_id >> shift) << shift;
 }
