--- conflicted
+++ resolved
@@ -37,12 +37,7 @@
     if (task.machine_id() != MachineCtx::Singleton()->this_machine_id()) {
       continue;
     }
-<<<<<<< HEAD
-    if (task.task_type() == TaskType::kMdUpdt
-        || task.task_type() == TaskType::kNormalizationMdUpdt) {
-=======
     if (IsMdUpdtTaskType(task.task_type())) {
->>>>>>> b05a1722
       mdupdt_tasks.push_back(&task);
     } else if (task.task_type() == TaskType::kRecordLoad) {
       source_tasks.push_back(&task);
