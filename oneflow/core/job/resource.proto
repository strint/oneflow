syntax = "proto2";
package oneflow;

message Machine {
  required string addr = 1; // domain name or ip
  required int32 port = 2;
<<<<<<< HEAD
  optional int32 port_map = 3 [default = 0];
  optional int32 epoll_port = 4 [default = 0];
  optional int32 epoll_port_map = 5 [default = 0];
  required string name = 6;
=======
  required int64 id = 3;
>>>>>>> 9518970b
}

enum DeviceType {
  kInvalidDevice = 0;
  kCPU = 1;
  kGPU = 2;
}

message Resource {
  repeated Machine machine = 1;
  optional int32 gpu_device_num = 2 [default = 0];
  optional int32 cpu_device_num = 3 [default = 0];
  optional int32 comm_net_worker_num = 4 [default = 4];
  optional int32 max_mdsave_worker_num = 5 [default = 64];
}

// Usage:
//   machine_name:gpu:gpu_dev_phy_id
//   machine_name:gpu:gpu_dev_phy_id_first-gpu_dev_phy_id_last
//   machine_name:cpu:parallel_num<|MERGE_RESOLUTION|>--- conflicted
+++ resolved
@@ -4,14 +4,10 @@
 message Machine {
   required string addr = 1; // domain name or ip
   required int32 port = 2;
-<<<<<<< HEAD
-  optional int32 port_map = 3 [default = 0];
-  optional int32 epoll_port = 4 [default = 0];
-  optional int32 epoll_port_map = 5 [default = 0];
-  required string name = 6;
-=======
   required int64 id = 3;
->>>>>>> 9518970b
+  optional int32 port_map = 4 [default = 0];
+  optional int32 epoll_port = 5 [default = 0];
+  optional int32 epoll_port_map = 6 [default = 0];
 }
 
 enum DeviceType {
