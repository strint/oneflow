--- conflicted
+++ resolved
@@ -60,13 +60,9 @@
 
 bool NcclCommMgr::IsNcclTaskType(const TaskType& tt) const {
   return tt == TaskType::kNcclAllGather || tt == TaskType::kNcclAllReduce
-<<<<<<< HEAD
-=======
          || tt == TaskType::kNcclReduceScatter || tt == TaskType::kNcclBoxingAllGather
          || tt == TaskType::kNcclBoxingAllReduce || tt == TaskType::kNcclBoxingReduceScatter
->>>>>>> 3e951b0b
-         || tt == TaskType::kNcclReduceScatter || tt == TaskType::kNcclTupleBroadcast
-         || tt == TaskType::kNcclTupleReduce;
+         || tt == TaskType::kNcclTupleBroadcast || tt == TaskType::kNcclTupleReduce;
 }
 
 int32_t NcclCommMgr::GetDeviceId4Task(const TaskProto& task) {
