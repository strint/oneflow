/*
Copyright 2020 The OneFlow Authors. All rights reserved.

Licensed under the Apache License, Version 2.0 (the "License");
you may not use this file except in compliance with the License.
You may obtain a copy of the License at

    http://www.apache.org/licenses/LICENSE-2.0

Unless required by applicable law or agreed to in writing, software
distributed under the License is distributed on an "AS IS" BASIS,
WITHOUT WARRANTIES OR CONDITIONS OF ANY KIND, either express or implied.
See the License for the specific language governing permissions and
limitations under the License.
*/
#include "oneflow/core/job/compiler.h"
#include "oneflow/core/job/global_for.h"
#include "oneflow/core/job/intra_job_mem_sharing_util.h"
#include "oneflow/core/job/plan_util.h"
#include "oneflow/core/persistence/tee_persistent_log_stream.h"
#include "oneflow/core/graph/op_graph.h"
#include "oneflow/core/job_rewriter/job_completer.h"
#include "oneflow/core/thread/thread_pool.h"
#include "oneflow/core/common/blocking_counter.h"

namespace oneflow {

void Compiler::GenNetTopo(Plan* plan) const {
  HashMap<int64_t, int64_t> rid2mid;
  HashMap<int64_t, int64_t> tid2mid;
  std::map<int64_t, std::set<int64_t>> net_topo;

  for (const TaskProto& task_proto : plan->task()) {
    for (const auto& regst_desc_it : task_proto.produced_regst_desc()) {
      rid2mid.emplace(regst_desc_it.second.regst_desc_id(), task_proto.machine_id());
    }
    CHECK(tid2mid.emplace(task_proto.task_id(), task_proto.machine_id()).second);
  }

  for (const TaskProto& task_proto : plan->task()) {
    for (const auto& regst_desc_it : task_proto.produced_regst_desc()) {
      int64_t rid = regst_desc_it.second.regst_desc_id();
      auto rid2mid_it = rid2mid.find(rid);
      CHECK(rid2mid_it != rid2mid.end());
      int64_t producer_mid = rid2mid_it->second;
      for (int64_t consumer_task_id : regst_desc_it.second.consumer_task_id()) {
        auto tid2mid_it = tid2mid.find(consumer_task_id);
        CHECK(tid2mid_it != tid2mid.end());
        int64_t consumer_mid = tid2mid_it->second;
        net_topo[producer_mid].insert(consumer_mid);
        net_topo[consumer_mid].insert(producer_mid);
      }
    }
  }

  HashMap<int64_t, MachineIds> std_net_topo;
  NetTopo& pb_net_topo = *(plan->mutable_net_topo());
  for (auto& pair : net_topo) {
    int64_t src_mid = pair.first;
    if (pair.second.count(src_mid)) { pair.second.erase(src_mid); }
    std::vector<int64_t> peer_mids(pair.second.begin(), pair.second.end());
    MachineIds pb_mids;
    *(pb_mids.mutable_machine_id()) = StdVec2PbRf<int64_t>(peer_mids);
    CHECK(std_net_topo.emplace(src_mid, pb_mids).second);
  }
  *(pb_net_topo.mutable_peer_machine_ids()) = HashMap2PbMap(std_net_topo);
}

void CreateOpAttributeRef(Plan* plan, int64_t job_id, TaskProto* task_proto) {
  auto* job_id2op_attribute_ref_table = plan->mutable_job_id2op_attribute_ref_table();
  CHECK(task_proto->exec_sequence().exec_node_size() == 1);
  auto* exec_node = task_proto->mutable_exec_sequence()->mutable_exec_node(0);
  CHECK(exec_node->kernel_conf().has_op_attribute());
  const std::string op_name = exec_node->kernel_conf().op_attribute().op_conf().name();
  auto* op_name2op_attribute =
      (*job_id2op_attribute_ref_table)[job_id].mutable_op_name2op_attribute();
  auto find_it = op_name2op_attribute->find(op_name);
  if (find_it == op_name2op_attribute->end()) {
    op_name2op_attribute->insert(
        {op_name, task_proto->exec_sequence().exec_node(0).kernel_conf().op_attribute()});
  }
  auto* kernel_conf =
      task_proto->mutable_exec_sequence()->mutable_exec_node(0)->mutable_kernel_conf();
  kernel_conf->set_op_attribute_ref(op_name);
  // NOTE(levi): memory of op_attribute_ is released here.
  kernel_conf->set_allocated_op_attribute(nullptr);
}

void Compiler::Compile(Job* job, Plan* plan, bool need_job_complete) const {
<<<<<<< HEAD
  const JobDesc& job_desc = GlobalJobDesc();
  // note(strint): 生成plan的第一步，先做job补全
  if (need_job_complete) { JobCompleter().Complete(job); }
  // note(strint): 注册了一个Global的OpGraph
=======
  // Step1: ensure job is completed.
  if (need_job_complete) { JobCompleter().Complete(job); }

  // Step2: new Global<OpGraph> and set log configs.
>>>>>>> 7b5eb78c
  Global<OpGraph>::New(*job);
  const JobDesc& job_desc = GlobalJobDesc();
  if (Global<ResourceDesc, ForSession>::Get()->enable_debug_mode()
      || Global<ResourceDesc, ForSession>::Get()->enable_dry_run()) {
    TeePersistentLogStream::Create(StrCat("optimized_job", job_desc.job_id()))->Write(*job);
    Global<OpGraph>::Get()->ToDotWithFilePath("optimized_dlnet_" + std::to_string(job_desc.job_id())
                                              + "_op_graph.dot");
  }
<<<<<<< HEAD
  // note(strint): 创建TaskGraph
=======

  // Step3: build task_gph.
  // TODO(levi): we can rewrite this part of code in visitor pattern.
>>>>>>> 7b5eb78c
  auto task_gph = std::make_unique<TaskGraph>();
  using std::placeholders::_1;
  task_gph->ForEachNode(std::bind(&TaskNode::ProduceAllRegstsAndBindEdges, _1));
  task_gph->ForEachNode(std::bind(&TaskNode::ConsumeAllRegsts, _1));
  task_gph->ForEachNode(std::bind(&TaskNode::PinConsumedRegst, _1));
  task_gph->TopoForEachNode(&TaskNode::Build);
  task_gph->RemoveEmptyRegsts();
  task_gph->MergeChainAndAddOrderingCtrlEdgeInSameChain();
<<<<<<< HEAD
  if (job_desc.enable_inplace()) {
    auto IsReachable = Global<OpGraph>::Get()->MakePredicatorIsOpNameDataOrCtrlReachable();
    // note(strint): 传入了op是否可达的判断函数
    task_gph->EnableInplaceMemSharing(IsReachable);
  }
=======
  auto IsReachable = Global<OpGraph>::Get()->MakePredicatorIsOpNameDataOrCtrlReachable();
  if (job_desc.enable_inplace()) { task_gph->EnableInplaceMemSharing(IsReachable); }
>>>>>>> 7b5eb78c
  task_gph->TopoForEachNode(&TaskNode::InferTimeShapeIfMeaningful);
  task_gph->ForEachEdge([&](TaskEdge* task_edge) { task_edge->CheckRegstLbiValid(); });

<<<<<<< HEAD
  // note(strint): 把task的task node加入plan中
  task_gph->ForEachNode([&](TaskNode* task_node) {
    if (task_node->IsMeaningLess()) { return; }
    task_node->ToProto(plan->mutable_task()->Add());
  });
  // note(strint): 把job_conf加入plan中
  {
    auto* job_id2job_conf = plan->mutable_job_confs()->mutable_job_id2job_conf();
    (*job_id2job_conf)[GlobalJobDesc().job_id()] = GlobalJobDesc().job_conf();
  }
  {
    // NOTE(chengcheng): infer mem blob id & set inplace & add ctrl
    auto IsReachable = Global<OpGraph>::Get()->MakePredicatorIsOpNameDataOrCtrlReachable();
    IntraJobMemSharingUtil::InferMemBlockId4MemReusedRegst(plan, IsReachable);
    PlanUtil::SetUniqueMemBlockId4UnreusedMemRegst(plan);
    PlanUtil::GenMemBlockAndChunk4Plan(plan);
  }
=======
  // Step4: put infomation from task_gph into plan.
  const int64_t node_num = task_gph->node_num();
  const int64_t cpu_num = std::thread::hardware_concurrency();
  const int64_t thread_pool_size = std::min(node_num, cpu_num);
  BlockingCounter counter(node_num);
  std::mutex mtx;
  ThreadPool thread_pool(thread_pool_size);
  task_gph->ForEachNode([&](TaskNode* task_node) {
    thread_pool.AddWork([task_node, plan, &job_desc, &counter, &mtx]() {
      if (!task_node->IsMeaningLess()) {
        TaskProto task_proto;
        task_node->ToProto(&task_proto);
        {
          std::unique_lock<std::mutex> guard(mtx);
          if (task_node->GetTaskType() == kNormalForward || task_node->GetTaskType() == kRepeat
              || task_node->GetTaskType() == kAcc) {
            CreateOpAttributeRef(plan, job_desc.job_id(), &task_proto);
          }
          plan->mutable_task()->Add(std::move(task_proto));
        }  // guard(mtx)
      }
      counter.Decrease();
    } /* thread_pool.AddWork */);
  } /* task_gph->ForEachNode */);
  counter.WaitUntilCntEqualZero();
  // NOTE(levi): release task_gph here to decrise memory peak.
  task_gph.reset();

  // Step5: post-process for plan and delete Global<OpGraph>.
  auto* job_id2job_conf = plan->mutable_job_confs()->mutable_job_id2job_conf();
  (*job_id2job_conf)[GlobalJobDesc().job_id()] = GlobalJobDesc().job_conf();
  // NOTE(chengcheng): infer mem blob id & set inplace & add ctrl
  IntraJobMemSharingUtil::InferMemBlockId4MemReusedRegst(plan, IsReachable);
  PlanUtil::SetUniqueMemBlockId4UnreusedMemRegst(plan);
  PlanUtil::GenMemBlockAndChunk4Plan(plan);
>>>>>>> 7b5eb78c
  Global<OpGraph>::Delete();
}

}  // namespace oneflow<|MERGE_RESOLUTION|>--- conflicted
+++ resolved
@@ -87,17 +87,12 @@
 }
 
 void Compiler::Compile(Job* job, Plan* plan, bool need_job_complete) const {
-<<<<<<< HEAD
-  const JobDesc& job_desc = GlobalJobDesc();
+  // Step1: ensure job is completed.
   // note(strint): 生成plan的第一步，先做job补全
-  if (need_job_complete) { JobCompleter().Complete(job); }
-  // note(strint): 注册了一个Global的OpGraph
-=======
-  // Step1: ensure job is completed.
   if (need_job_complete) { JobCompleter().Complete(job); }
 
   // Step2: new Global<OpGraph> and set log configs.
->>>>>>> 7b5eb78c
+  // note(strint): 注册了一个Global的OpGraph
   Global<OpGraph>::New(*job);
   const JobDesc& job_desc = GlobalJobDesc();
   if (Global<ResourceDesc, ForSession>::Get()->enable_debug_mode()
@@ -106,13 +101,9 @@
     Global<OpGraph>::Get()->ToDotWithFilePath("optimized_dlnet_" + std::to_string(job_desc.job_id())
                                               + "_op_graph.dot");
   }
-<<<<<<< HEAD
   // note(strint): 创建TaskGraph
-=======
-
   // Step3: build task_gph.
   // TODO(levi): we can rewrite this part of code in visitor pattern.
->>>>>>> 7b5eb78c
   auto task_gph = std::make_unique<TaskGraph>();
   using std::placeholders::_1;
   task_gph->ForEachNode(std::bind(&TaskNode::ProduceAllRegstsAndBindEdges, _1));
@@ -121,38 +112,13 @@
   task_gph->TopoForEachNode(&TaskNode::Build);
   task_gph->RemoveEmptyRegsts();
   task_gph->MergeChainAndAddOrderingCtrlEdgeInSameChain();
-<<<<<<< HEAD
-  if (job_desc.enable_inplace()) {
-    auto IsReachable = Global<OpGraph>::Get()->MakePredicatorIsOpNameDataOrCtrlReachable();
-    // note(strint): 传入了op是否可达的判断函数
-    task_gph->EnableInplaceMemSharing(IsReachable);
-  }
-=======
   auto IsReachable = Global<OpGraph>::Get()->MakePredicatorIsOpNameDataOrCtrlReachable();
+  // note(strint): 传入了op是否可达的判断函数
   if (job_desc.enable_inplace()) { task_gph->EnableInplaceMemSharing(IsReachable); }
->>>>>>> 7b5eb78c
   task_gph->TopoForEachNode(&TaskNode::InferTimeShapeIfMeaningful);
   task_gph->ForEachEdge([&](TaskEdge* task_edge) { task_edge->CheckRegstLbiValid(); });
 
-<<<<<<< HEAD
   // note(strint): 把task的task node加入plan中
-  task_gph->ForEachNode([&](TaskNode* task_node) {
-    if (task_node->IsMeaningLess()) { return; }
-    task_node->ToProto(plan->mutable_task()->Add());
-  });
-  // note(strint): 把job_conf加入plan中
-  {
-    auto* job_id2job_conf = plan->mutable_job_confs()->mutable_job_id2job_conf();
-    (*job_id2job_conf)[GlobalJobDesc().job_id()] = GlobalJobDesc().job_conf();
-  }
-  {
-    // NOTE(chengcheng): infer mem blob id & set inplace & add ctrl
-    auto IsReachable = Global<OpGraph>::Get()->MakePredicatorIsOpNameDataOrCtrlReachable();
-    IntraJobMemSharingUtil::InferMemBlockId4MemReusedRegst(plan, IsReachable);
-    PlanUtil::SetUniqueMemBlockId4UnreusedMemRegst(plan);
-    PlanUtil::GenMemBlockAndChunk4Plan(plan);
-  }
-=======
   // Step4: put infomation from task_gph into plan.
   const int64_t node_num = task_gph->node_num();
   const int64_t cpu_num = std::thread::hardware_concurrency();
@@ -182,13 +148,13 @@
   task_gph.reset();
 
   // Step5: post-process for plan and delete Global<OpGraph>.
+  // note(strint): 把job_conf加入plan中
   auto* job_id2job_conf = plan->mutable_job_confs()->mutable_job_id2job_conf();
   (*job_id2job_conf)[GlobalJobDesc().job_id()] = GlobalJobDesc().job_conf();
   // NOTE(chengcheng): infer mem blob id & set inplace & add ctrl
   IntraJobMemSharingUtil::InferMemBlockId4MemReusedRegst(plan, IsReachable);
   PlanUtil::SetUniqueMemBlockId4UnreusedMemRegst(plan);
   PlanUtil::GenMemBlockAndChunk4Plan(plan);
->>>>>>> 7b5eb78c
   Global<OpGraph>::Delete();
 }
 
