--- conflicted
+++ resolved
@@ -716,15 +716,6 @@
                   pull_job.get());
       jobs.emplace_back(pull_job);
     }
-<<<<<<< HEAD
-    if (Global<const IOConf>::Get()->enable_model_io_v2()) {
-      MakeModelIoV2Jobs(jobs, var_op_name2parallel_blob_conf,
-                        [&](Job* job) { CompileHelperJob(job); });
-    } else {
-      MakeModelIoJobs(jobs, var_op_name2parallel_blob_conf,
-                      [&](Job* job) { CompileHelperJob(job); });
-    }
-=======
   }
   std::vector<Plan> sub_plans(jobs.size());
   FOR_RANGE(int64_t, i, 0, jobs.size()) {
@@ -733,7 +724,6 @@
     CompileCurJobOnMaster(jobs.at(i).get(), &sub_plans.at(i), true);
   }
   if (Global<MachineCtx>::Get()->IsThisMachineMaster()) {
->>>>>>> dedac1a6
     MergeSubPlanWithoutGenNetTopo(plan, sub_plans);
     InterJobMemSharingUtil::MergeMemReusedChunkBetweenUserJobs(function_jobs, plan);
     InterJobMemSharingUtil::MergeMemSharedInterfaceMemBlockBetweenJobs(jobs, plan);
