--- conflicted
+++ resolved
@@ -34,8 +34,8 @@
   for (auto &pair : *(sbp_conf->mutable_op_name2sbp_signature_conf())) {
     op_name2sbp_signature_conf_.emplace(pair.first, &pair.second);
   }
-  for (const auto &lbi : job->helper().batch_dim_lbis()) {
-    batch_dim_lbis_.insert(lbi);
+  for (auto &pair : *(job->mutable_helper()->mutable_lbn2batch_axis())) {
+    lbn2batch_axis_.emplace(pair.first, &pair.second);
   }
   auto *helper_conf = job->mutable_helper();
   for (auto &pair : *(helper_conf->mutable_op_name2op_time_shape())) {
@@ -66,7 +66,6 @@
   }
 }
 
-<<<<<<< HEAD
 void JobBuilder::RemoveOp(const std::string &op_name) {
   // Update placement
   auto placement_group = job_->placement().placement_group();
@@ -88,24 +87,6 @@
   // Update net
   DLNetConf net = job_->net();
   job_->mutable_net()->clear_op();
-  job_->mutable_net()->clear_shared_model_group();
-  for (const OperatorConf &op_conf : net.op()) {
-    if (op_conf.name() != op_name) {
-      *(job_->mutable_net()->add_op()) = op_conf;
-    }
-  }
-  // Update shared model group
-  for (const OpNameSet &op_set : net.shared_model_group()) {
-    OpNameSet s;
-    for (const std::string &name : op_set.op_name()) {
-      if (name != op_name) {
-        s.add_op_name(name);
-      }
-    }
-    if (s.op_name().size() >= 2) {
-      *(job_->mutable_net()->add_shared_model_group()) = s;
-    }
-  }
   // Update Sbp
   auto *sbp_conf = job_->mutable_sbp_conf()
                        ->mutable_op_name2sbp_signature_conf();
@@ -124,12 +105,9 @@
   op_name2op_conf_.swap(builder.op_name2op_conf_);
   op_name2parallel_conf_.swap(builder.op_name2parallel_conf_);
   op_name2sbp_signature_conf_.swap(builder.op_name2sbp_signature_conf_); 
-  batch_dim_lbis_.swap(builder.batch_dim_lbis_);
-}
-
-void JobBuilder::MutOps(const std::vector<OperatorConf>& op_confs) const {
-  for (const auto& op_conf : op_confs) { op_name2op_conf_.at(op_conf.name())->CopyFrom(op_conf); }
-=======
+  lbn2batch_axis_.swap(builder.lbn2batch_axis_);
+}
+
 PlacementGroup* JobBuilder::FindPlacementGroup(const std::string& op_name) const {
   FOR_RANGE(int32_t, i, 0, job_->mutable_placement()->placement_group_size()) {
     PlacementGroup* const cur_pg = job_->mutable_placement()->mutable_placement_group(i);
@@ -159,7 +137,6 @@
     CHECK(modified_op_conf_op_names_.emplace(op_conf.name()).second);
     op_name2op_conf_.at(op_conf.name())->CopyFrom(op_conf);
   }
->>>>>>> 9e66e996
 }
 
 void JobBuilder::AddOrMutOpsOnlyOnce(const ParallelConf& parallel_conf,
@@ -249,17 +226,14 @@
 
 void JobBuilder::AddParallelConf(const std::string &op_name,
                                  const ParallelConf &parallel_conf) {
-  const auto &it = op_name2parallel_conf_.find(op_name);
-  if (it != op_name2parallel_conf_.end()) {
-    *(it->second) = parallel_conf;
-    return;
-  }
-
-  PlacementGroup *group = job_->mutable_placement()->add_placement_group();
-  group->mutable_op_set()->add_op_name(op_name);
-  *(group->mutable_parallel_conf()) = parallel_conf;
-  // update `op_name2parallel_conf_`
-  op_name2parallel_conf_.emplace(op_name, group->mutable_parallel_conf());
+  bool update = (op_name2parallel_conf_.count(op_name) == 0);
+  if (update) {
+    // update `op_name2parallel_conf_`
+    PlacementGroup *group = job_->mutable_placement()->add_placement_group();
+    group->mutable_op_set()->add_op_name(op_name);
+    *(group->mutable_parallel_conf()) = parallel_conf;
+    op_name2parallel_conf_[op_name] = group->mutable_parallel_conf();
+  }
 }
 
 OpTimeShape *JobBuilder::MutableTimeShape(const std::string &op_name) {
@@ -276,24 +250,34 @@
 
 void JobBuilder::AddTimeShape(const std::string &op_name,
                               const OpTimeShape &time_shape) {
-  const auto &it = op_name2time_shapes_.find(op_name);
-  if (it != op_name2time_shapes_.end()) {
-    *(it->second) = time_shape;
-    return;
-  }
-
-  auto *time_shape_conf = job_->mutable_helper()
-                              ->mutable_op_name2op_time_shape();
-  (*time_shape_conf)[op_name] = time_shape;
-  op_name2time_shapes_.emplace(op_name, &((*time_shape_conf)[op_name]));
-}
-
-void JobBuilder::AddBatchDimLbi(const LogicalBlobId &lbi) {
-  if (batch_dim_lbis_.count(lbi) == 0) {
-    batch_dim_lbis_.insert(lbi);
-
-    auto *helper_conf = job_->mutable_helper();
-    *(helper_conf->mutable_batch_dim_lbis()->Add()) = lbi;
+  bool update = (op_name2time_shapes_.count(op_name) == 0);
+  if (update) {
+    auto *time_shape_conf = job_->mutable_helper()
+                                ->mutable_op_name2op_time_shape();
+    (*time_shape_conf)[op_name] = time_shape;
+    op_name2time_shapes_[op_name] = &((*time_shape_conf)[op_name]);
+  }
+}
+
+OptInt64 *JobBuilder::MutableBatchAxis(const std::string &lbn) {
+  const auto &it = lbn2batch_axis_.find(lbn);
+  CHECK(it != lbn2batch_axis_.end());
+  return it->second;
+}
+
+const OptInt64 &JobBuilder::GetBatchAxis(const std::string &lbn) const {
+  const auto &it = lbn2batch_axis_.find(lbn);
+  CHECK(it != lbn2batch_axis_.end());
+  return *(it->second);
+}
+
+void JobBuilder::AddBatchAxis(const std::string &lbn, const OptInt64 &axis) {
+  bool update = (lbn2batch_axis_.count(lbn) == 0) ||
+                (lbn2batch_axis_[lbn]->value() != axis.value());
+  if (update) {
+    auto *batch_axis = job_->mutable_helper()->mutable_lbn2batch_axis();
+    (*batch_axis)[lbn] = axis;
+    lbn2batch_axis_[lbn] = &((*batch_axis)[lbn]);
   }
 }
 
