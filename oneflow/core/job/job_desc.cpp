--- conflicted
+++ resolved
@@ -8,11 +8,6 @@
 
 namespace oneflow {
 
-<<<<<<< HEAD
-namespace {
-
-std::function<ParallelConf*(const std::string&)> MakeGetterParallelConf4OpName(
-=======
 std::function<const ParallelConf*(const std::string&)> MakeGetterParallelConf4OpName(
     const Placement& placement) {
   auto op_name2parallel_conf = std::make_shared<HashMap<std::string, const ParallelConf*>>();
@@ -28,7 +23,6 @@
 }
 
 std::function<ParallelConf*(const std::string&)> MakeGetterMutParallelConf4OpName(
->>>>>>> a7480782
     Placement* placement) {
   auto op_name2parallel_conf = std::make_shared<HashMap<std::string, ParallelConf*>>();
   FOR_RANGE(int, idx, 0, placement->placement_group_size()) {
@@ -43,41 +37,6 @@
   };
 }
 
-<<<<<<< HEAD
-std::shared_ptr<Operator> ConstructOp(const OperatorConf& op_conf, DeviceType device_type) {
-  OperatorConf dev_op_conf = op_conf;
-  dev_op_conf.set_device_type(device_type);
-  return ConstructOp(dev_op_conf);
-}
-
-void GroupOpConfByProducerOpNameAndConsumerParallelDesc(
-    HashMap<std::pair<std::string, ParallelDesc>, HashSet<OperatorConf*>>* grouped,
-    DLNetConf* dlnet_conf,
-    const std::function<const ParallelConf*(const std::string&)>& ParallelConf2OpName) {
-  CHECK(grouped->empty());
-  FOR_RANGE(int, idx, 0, dlnet_conf->op_size()) {
-    OperatorConf* op_conf = dlnet_conf->mutable_op(idx);
-    ParallelDesc pr(*ParallelConf2OpName(op_conf->name()));
-    std::shared_ptr<Operator> op = ConstructOp(*op_conf, pr.device_type());
-    for (const auto& ibn : op->input_bns()) {
-      (*grouped)[std::make_pair(op->BnInOp2Lbi(ibn).op_name(), pr)].insert(op_conf);
-    }
-  }
-}
-
-HashSet<LogicalBlobId> CollectInputLbiByProducerOpName(const HashSet<OperatorConf*>& op_confs,
-                                                       DeviceType device_type,
-                                                       const std::string& producer_op_name) {
-  HashSet<LogicalBlobId> ret;
-  for (const auto* op_conf : op_confs) {
-    std::shared_ptr<Operator> op = ConstructOp(*op_conf, device_type);
-    for (const auto& ibn : op->input_bns()) {
-      LogicalBlobId lbi = op->BnInOp2Lbi(ibn);
-      if (lbi.op_name() == producer_op_name) { ret.insert(lbi); }
-    }
-  }
-  return ret;
-=======
 namespace {
 
 std::function<OperatorConf*(const std::string&)> MakeMutableOperatorConf4OpName(
@@ -153,15 +112,10 @@
       }
     }
   }
->>>>>>> a7480782
 }
 
 }  // namespace
 
-<<<<<<< HEAD
-float JobDesc::lazy_reduce_ratio() const {
-  float ratio = job_conf_.other().lazy_reduce_ratio();
-=======
 int64_t JobDesc::all_reduce_group_min_byte() const {
   int64_t ret = job_conf_.other().all_reduce_group_min_mbyte() * 1024 * 1024;
   CHECK_GT(ret, 0);
@@ -182,7 +136,6 @@
 
 float JobDesc::all_reduce_lazy_ratio() const {
   float ratio = job_conf_.other().all_reduce_lazy_ratio();
->>>>>>> a7480782
   CHECK_GE(ratio, 0.0);
   CHECK_LE(ratio, 1.0);
   return ratio;
@@ -462,52 +415,6 @@
 
 void JobDesc::FixAndOptimizeDLNet() {
   FixTickOpIfExists();
-<<<<<<< HEAD
-  AddIdentityOpIfNeed();
-}
-
-void JobDesc::AddIdentityOpIfNeed() {
-  auto ParallelConf4OpName = MakeGetterParallelConf4OpName(job_conf_.mutable_placement());
-  HashMap<std::pair<std::string, ParallelDesc>, HashSet<OperatorConf*>> grouped;
-  GroupOpConfByProducerOpNameAndConsumerParallelDesc(&grouped, job_conf_.mutable_net(),
-                                                     ParallelConf4OpName);
-  for (auto& pair : grouped) {
-    if (pair.second.size() == 1) { continue; }
-    const auto& producer_op_name = pair.first.first;
-    ParallelDesc producer_pr(*ParallelConf4OpName(producer_op_name));
-    if (producer_pr.parallel_num() == pair.first.second.parallel_num()) { continue; }
-    const auto& lbis = CollectInputLbiByProducerOpName(pair.second, pair.first.second.device_type(),
-                                                       producer_op_name);
-    // add identity op
-    OperatorConf* identity_op = job_conf_.mutable_net()->add_op();
-    identity_op->set_name("clone_identity_" + NewUniqueId());
-    IdentityOpConf* identity_op_conf = identity_op->mutable_identity_conf();
-    for (const LogicalBlobId& lbi : lbis) {
-      CHECK_EQ(lbi.op_name(), producer_op_name);
-      identity_op_conf->add_in(GenLogicalBlobName(lbi));
-      identity_op_conf->add_out(lbi.blob_name());
-    }
-    // add placement of identity op
-    PlacementGroup* p_group = job_conf_.mutable_placement()->add_placement_group();
-    *(p_group->mutable_op_set()->add_op_name()) = identity_op->name();
-    *(p_group->mutable_parallel_conf()) = *ParallelConf4OpName((*pair.second.cbegin())->name());
-    // reconnect to identity op
-    for (auto* op_conf : pair.second) {
-      PbMessage* op_type_conf = MutableMessageInPbMessage(op_conf, op_conf->op_type_case());
-      std::shared_ptr<Operator> op = ConstructOp(*op_conf, pair.first.second.device_type());
-      for (const auto& ibn : op->input_bns()) {
-        const LogicalBlobId& lbi = op->BnInOp2Lbi(ibn);
-        if (lbi.op_name() != producer_op_name) { continue; }
-        std::string identity_out_lbn = identity_op->name() + "/" + lbi.blob_name();
-        SetValInPbMessage<std::string>(op_type_conf, ibn, identity_out_lbn);
-      }
-    }
-  }
-}
-
-void JobDesc::FixTickOpIfExists() {
-  auto ParallelConf4OpName = MakeGetterParallelConf4OpName(job_conf_.mutable_placement());
-=======
   ConvertPseudoChainToChain();
   if (IsTrain()) { AddIdentityOpForAllReduceOverlapingUntrainble(); }
 }
@@ -584,7 +491,6 @@
 
 void JobDesc::FixTickOpIfExists() {
   auto MutParallelConf4OpName = MakeGetterMutParallelConf4OpName(job_conf_.mutable_placement());
->>>>>>> a7480782
   OperatorConf* tick_op_conf = nullptr;
   FOR_RANGE(int, idx, 0, job_conf_.mutable_net()->op_size()) {
     OperatorConf* op_conf = job_conf_.mutable_net()->mutable_op(idx);
@@ -598,11 +504,7 @@
   FOR_RANGE(int, idx, 0, job_conf_.mutable_net()->op_size()) {
     OperatorConf* op_conf = job_conf_.mutable_net()->mutable_op(idx);
     if (op_conf == tick_op_conf) { continue; }
-<<<<<<< HEAD
-    DeviceType device_type = ParallelDesc(*ParallelConf4OpName(op_conf->name())).device_type();
-=======
     DeviceType device_type = ParallelDesc(*MutParallelConf4OpName(op_conf->name())).device_type();
->>>>>>> a7480782
     if (ConstructOp(*op_conf, device_type)->input_bns().size() == 0) {
       op_type_case2source_op_confs[op_conf->op_type_case()].push_back(op_conf);
     }
@@ -613,11 +515,7 @@
   }
   // set input of tick op
   OperatorConf* source_op_conf = op_type_case2source_op_confs.cbegin()->second.at(0);
-<<<<<<< HEAD
-  ParallelConf* source_parallel_conf = ParallelConf4OpName(source_op_conf->name());
-=======
   ParallelConf* source_parallel_conf = MutParallelConf4OpName(source_op_conf->name());
->>>>>>> a7480782
   DeviceType device_type = ParallelDesc(*source_parallel_conf).device_type();
   std::shared_ptr<Operator> source_op = ConstructOp(*source_op_conf, device_type);
   CHECK_GE(source_op->output_bns().size(), 1);
@@ -626,11 +524,7 @@
   CHECK_EQ(tick_op_conf->tick_conf().has_in(), false);
   tick_op_conf->mutable_tick_conf()->set_in(source_op_output_lbn);
   // fix tick op placement
-<<<<<<< HEAD
-  *ParallelConf4OpName(tick_op_conf->name()) = *source_parallel_conf;
-=======
   *MutParallelConf4OpName(tick_op_conf->name()) = *source_parallel_conf;
->>>>>>> a7480782
   // add log_counter op connecting to tick op, making tick op always consumed
   OperatorConf* tick_log_counter = job_conf_.mutable_net()->add_op();
   tick_log_counter->set_name("tick_log_counter_" + NewUniqueId());
