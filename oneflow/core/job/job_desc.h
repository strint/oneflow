#ifndef ONEFLOW_CORE_JOB_JOB_DESC_H_
#define ONEFLOW_CORE_JOB_JOB_DESC_H_

#include "oneflow/core/common/protobuf.h"
#include "oneflow/core/job/dlnet_conf.pb.h"
#include "oneflow/core/job/job_conf.pb.h"
#include "oneflow/core/job/placement.pb.h"
#include "oneflow/core/job/resource.pb.h"
#include "oneflow/core/persistence/file_system.h"
#include "oneflow/core/register/logical_blob_id.pb.h"

namespace oneflow {

class JobDesc final {
 public:
  OF_DISALLOW_COPY_AND_MOVE(JobDesc);
  JobDesc() = default;
  ~JobDesc() = default;

  // Common
  const JobConf1& job_conf() const { return job_conf_; }
  const DLNetConf& dlnet_conf() const { return job_conf_.net(); }
  const Resource& resource() const { return job_conf_.resource(); }
  const Placement& placement() const { return job_conf_.placement(); }
  const OtherConf& other_conf() const { return job_conf_.other(); }
  const std::string& MdLoadSnapshotPath() { return job_conf_.other().model_load_snapshot_path(); }
  DataType DefaultDataType() const { return job_conf_.other().default_data_type(); }
  size_t SizeOfOneDataId() const { return job_conf_.other().max_data_id_length() * sizeof(char); }
  bool use_rdma() const { return job_conf_.other().use_rdma(); }
  bool EnableCudnn() const { return job_conf_.other().enable_cudnn(); }
  int64_t TotalMachineNum() const { return job_conf_.resource().machine().size(); }
  int32_t CpuDeviceNum() const { return job_conf_.resource().cpu_device_num(); }
  void SetCpuDeviceNum(int32_t val) { job_conf_.mutable_resource()->set_cpu_device_num(val); }
  int32_t GpuDeviceNum() const { return job_conf_.resource().gpu_device_num(); }
  int32_t MemZoneNum() const { return GpuDeviceNum() + 1; }
  int32_t CommNetWorkerNum() const { return job_conf_.resource().comm_net_worker_num(); }
  int32_t MaxMdSaveWorkerNum() const { return job_conf_.resource().max_mdsave_worker_num(); }
  bool IsTrain() const { return job_conf_.other().has_train_conf(); }
  bool IsPredict() const { return job_conf_.other().has_predict_conf(); }
  int64_t RecordPieceSize() const { return job_conf_.other().piece_size(); }
  int64_t piece_num_of_experiment_phase() const;
  bool enable_experiment_run() const;
  float available_zone_mem_ratio() const;
  size_t persistence_buf_byte() const;
  size_t reserved_host_mem_byte() const;
  size_t reserved_device_mem_byte() const;
  bool save_downloaded_file_to_local_fs() const;
  size_t rdma_mem_block_byte() const;
  size_t rdma_recv_msg_buf_byte() const;
  bool collect_act_event() const { return job_conf_.other().collect_act_event(); }
  bool enable_mem_sharing() const { return job_conf_.other().enable_mem_sharing(); }
  const FileSystemConf& data_fs_conf() const;
  const FileSystemConf& snapshot_fs_conf() const;
  bool enable_write_snapshot() const {
    return IsTrain() && job_conf_.other().enable_write_snapshot();
  }
  bool write_snapshot_to_master() const { return snapshot_fs_conf().has_localfs_conf(); }
  bool enable_blob_mem_sharing() const { return job_conf_.other().enable_blob_mem_sharing(); }
  bool enable_nccl() const { return job_conf_.other().enable_nccl(); }
  bool use_nccl_inter_node_communication() const {
    return job_conf_.other().use_nccl_inter_node_communication();
  }
<<<<<<< HEAD
  int64_t reduce_group_size() const { return job_conf_.other().reduce_group_size(); }
  float lazy_reduce_ratio() const;
=======
  int64_t all_reduce_group_num() const;
  int64_t all_reduce_group_min_byte() const;
  float all_reduce_group_size_warmup() const;
  float all_reduce_lazy_ratio() const;
>>>>>>> a7480782
  int64_t cudnn_buf_limit_mbyte() const { return job_conf_.other().cudnn_buf_limit_mbyte(); }
  int64_t GetMachineId(const std::string& addr) const;

  // Train conf
  const std::string& MdSaveSnapshotsPath() const;
  int32_t NumOfBatchesInSnapshot() const;
  int64_t TotalBatchNum() const;
  const InitializerConf* DefaultInitializerConf() const;
  int32_t PieceNumOfPrintLoss() const;
  int32_t PieceNumOfPrintAccuracy() const;
  int64_t BatchSize() const;
  int64_t NumOfPiecesInBatch() const;
  float primary_lr() const;
  float secondary_lr() const;
  float weight_l1() const;
  float bias_l1() const;
  float weight_l2() const;
  float bias_l2() const;
  int32_t DataPartNum() const;

  // fix and Optimize
  void FixAndOptimizeDLNet();

 private:
  friend class Global<JobDesc>;
  JobDesc(const std::string& job_conf_filepath);
  JobDesc(const JobConf1& job_conf_);
  void Init();
  void SanityCheck();
  void SplitDecodeOps();
  void AddRecordLoadOps();
<<<<<<< HEAD
  void FixTickOpIfExists();
  void AddIdentityOpIfNeed();
=======
  void ConvertPseudoChainToChain();
  void AddIdentityOpForChainMergeOptimization();
  void AddIdentityOpForAllReduceOverlapingUntrainble();
  void FixTickOpIfExists();
>>>>>>> a7480782

  JobConf1 job_conf_;
};

std::function<const ParallelConf*(const std::string&)> MakeGetterParallelConf4OpName(
    const Placement& placement);
std::function<ParallelConf*(const std::string&)> MakeGetterMutParallelConf4OpName(
    Placement* placement);

}  // namespace oneflow

#endif  // ONEFLOW_CORE_JOB_JOB_DESC_H_<|MERGE_RESOLUTION|>--- conflicted
+++ resolved
@@ -60,15 +60,10 @@
   bool use_nccl_inter_node_communication() const {
     return job_conf_.other().use_nccl_inter_node_communication();
   }
-<<<<<<< HEAD
-  int64_t reduce_group_size() const { return job_conf_.other().reduce_group_size(); }
-  float lazy_reduce_ratio() const;
-=======
   int64_t all_reduce_group_num() const;
   int64_t all_reduce_group_min_byte() const;
   float all_reduce_group_size_warmup() const;
   float all_reduce_lazy_ratio() const;
->>>>>>> a7480782
   int64_t cudnn_buf_limit_mbyte() const { return job_conf_.other().cudnn_buf_limit_mbyte(); }
   int64_t GetMachineId(const std::string& addr) const;
 
@@ -100,15 +95,10 @@
   void SanityCheck();
   void SplitDecodeOps();
   void AddRecordLoadOps();
-<<<<<<< HEAD
-  void FixTickOpIfExists();
-  void AddIdentityOpIfNeed();
-=======
   void ConvertPseudoChainToChain();
   void AddIdentityOpForChainMergeOptimization();
   void AddIdentityOpForAllReduceOverlapingUntrainble();
   void FixTickOpIfExists();
->>>>>>> a7480782
 
   JobConf1 job_conf_;
 };
