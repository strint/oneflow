--- conflicted
+++ resolved
@@ -61,15 +61,11 @@
   float all_reduce_group_size_warmup() const;
   float all_reduce_lazy_ratio() const;
   bool all_reduce_fp16() const;
-<<<<<<< HEAD
-  int64_t cudnn_buf_limit_mbyte() const { return job_.job_conf().cudnn_buf_limit_mbyte(); }
-  bool enable_cuda_ring_all_reduce() const { return job_.job_conf().enable_cuda_ring_all_reduce(); }
+  int64_t cudnn_buf_limit_mbyte() const { return job_conf_.cudnn_buf_limit_mbyte(); }
+  bool enable_cuda_ring_all_reduce() const { return job_.job_conf_.enable_cuda_ring_all_reduce(); }
   bool cuda_ring_all_reduce_enable_p2p() const {
-    return job_.job_conf().cuda_ring_all_reduce_enable_p2p();
+    return job_.job_conf_.cuda_ring_all_reduce_enable_p2p();
   }
-=======
-  int64_t cudnn_buf_limit_mbyte() const { return job_conf_.cudnn_buf_limit_mbyte(); }
->>>>>>> 73caeb5c
 
   // Train conf
   int32_t NumOfBatchesInSnapshot() const;
