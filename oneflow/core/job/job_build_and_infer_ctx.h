--- conflicted
+++ resolved
@@ -25,12 +25,9 @@
   bool HasJobConf() const;
   Maybe<Shape> GetStaticShape(const std::string& lbn) const;
   Maybe<DataType> GetDataType(const std::string& lbn) const;
-<<<<<<< HEAD
   Maybe<bool> IsDynamic(const std::string& lbn) const;
   Maybe<long long> GetNumOfLoDLevels(const std::string& lbn) const;
-=======
   Maybe<bool> DisableBoxing(const std::string& lbn) const;
->>>>>>> 8c3d4e48
   Maybe<OptInt64> GetBatchAxis(const std::string& lbn) const;
   Maybe<OptInt64> GetSplitAxisFromProducerView(const std::string& lbn) const;
   Maybe<const ParallelDesc*> GetParallelDescFromProducerView(const std::string& lbn) const;
