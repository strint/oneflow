--- conflicted
+++ resolved
@@ -246,18 +246,6 @@
     BlobDesc* blob_desc = GetBlobDesc4BnInOp(input_diff_bn);
     if (!blob_desc) { continue; }
     blob_desc->set_has_loss_instance_num_field(true);
-<<<<<<< HEAD
-  }
-}
-
-void Operator::FixParallelDesc(ParallelDesc* pr_desc) const {
-  if (model_bns().empty() && const_model_bns().empty()) {
-    pr_desc->set_policy(ParallelPolicy::kDataParallel);
-  }
-  if (pr_desc->policy() == kModelParallel && MaxModelSplitNum() != -1) {
-    pr_desc->RemoveNeedlessDevice(op_name(), MaxModelSplitNum());
-=======
->>>>>>> a7480782
   }
 }
 
