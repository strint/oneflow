--- conflicted
+++ resolved
@@ -107,8 +107,6 @@
   }
 }
 
-<<<<<<< HEAD
-=======
 int32_t MatmulOp::OutputBlobModelSplitAxis(
     const std::function<const SbpInferHint&(const std::string&)>& SbpInferHint4Ibn,
     const std::string& obn) const {
@@ -126,7 +124,6 @@
   return -1;
 }
 
->>>>>>> a7480782
 void MatmulOp::InferBwBufBlobDescs(std::function<BlobDesc*(const std::string&)> GetBlobDesc4BnInOp,
                                    const ParallelContext*) const {
   BlobDesc* out_blob_desc = GetBlobDesc4BnInOp("out");
