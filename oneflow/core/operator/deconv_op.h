#ifndef ONEFLOW_CORE_OPERATOR_DECONV_OP_H_
#define ONEFLOW_CORE_OPERATOR_DECONV_OP_H_

#include "oneflow/core/operator/operator.h"
#include "oneflow/core/operator/operator_util.h"
#include "oneflow/core/register/dense_shape_view.h"
#include "oneflow/core/device/cudnn_util.h"
#include "oneflow/core/device/cudnn_conv_ctx_cache.h"

namespace oneflow {

#ifdef WITH_CUDA

class CudnnDeconvDesc final {
 public:
  OF_DISALLOW_COPY_AND_MOVE(CudnnDeconvDesc);
  CudnnDeconvDesc() = delete;
  ~CudnnDeconvDesc();

<<<<<<< HEAD
  CudnnDeconvDesc(const DataType&, const Shape&, const DeconvOpConf&);
=======
  CudnnDeconvDesc(const DataType&, const DenseShapeView&, const ConvConf&);
>>>>>>> bec306d5

  const cudnnConvolutionDescriptor_t& Get() const { return val_; }

 private:
  cudnnConvolutionDescriptor_t val_;
};
#endif  //  WITH_CUDA

struct DeconvOpCtx : public OpContext {
#ifdef WITH_CUDA
  CudnnConvAlgoCtx cudnn_deconv_algo_ctx;
#endif  //  WITH_CUDA
};

}  //  namespace oneflow

#endif  // ONEFLOW_CORE_OPERATOR_DECONV_OP_H_<|MERGE_RESOLUTION|>--- conflicted
+++ resolved
@@ -17,11 +17,7 @@
   CudnnDeconvDesc() = delete;
   ~CudnnDeconvDesc();
 
-<<<<<<< HEAD
-  CudnnDeconvDesc(const DataType&, const Shape&, const DeconvOpConf&);
-=======
   CudnnDeconvDesc(const DataType&, const DenseShapeView&, const ConvConf&);
->>>>>>> bec306d5
 
   const cudnnConvolutionDescriptor_t& Get() const { return val_; }
 
