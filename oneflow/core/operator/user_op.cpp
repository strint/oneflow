--- conflicted
+++ resolved
@@ -338,27 +338,10 @@
 Maybe<void> UserOp::InferBatchAxis(
     const std::function<const BlobDesc&(const std::string&)>& LogicalBlobDesc4Ibn,
     std::function<OptInt64*(const std::string&)> BatchAxis4BnInOp) const {
-<<<<<<< HEAD
-  // TODO(ChengCheng): default func for infer batch axis, need to DELETE
-  for (const auto& obn : output_bns()) { BatchAxis4BnInOp(obn)->set_value(0); }
-  /*
-  OptInt64* batch_axis = nullptr;
-  for (const std::string& ibn : input_bns()) {
-    if (BatchAxis4BnInOp(ibn)->has_value()) {
-      batch_axis = BatchAxis4BnInOp(ibn);
-      break;
-    }
-  }
-  if (batch_axis) {
-    for (const std::string& obn : output_bns()) { *BatchAxis4BnInOp(obn) = *batch_axis; }
-  }
-  */
-=======
   CHECK_OR_RETURN(val_ != nullptr)
       << "cannot find op_type: " << op_conf().user_conf().op_type_name() << " in op registry!";
   UserOpBatchAxisContext batch_axis_ctx(op_conf(), BatchAxis4BnInOp, LogicalBlobDesc4Ibn);
   JUST(val_->batch_axis_infer_fn(&batch_axis_ctx));
->>>>>>> 677ee4a6
   return Maybe<void>::Ok();
 }
 
