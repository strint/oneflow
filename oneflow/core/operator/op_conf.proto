--- conflicted
+++ resolved
@@ -1666,18 +1666,17 @@
   required LogicalBlobId lbi = 1;
 }
 
-<<<<<<< HEAD
 message ZerosLikeOpConf {
   required string like = 1;
   required string out = 2;
   optional DataType data_type = 3;
-=======
+}
+
 message ParallelCastOpConf {
   required string in = 1;
   required string out = 2;
   optional OptInt64 split_axis = 3;
   optional OptInt64 gradient_split_axis = 4;
->>>>>>> 2b4893a9
 }
 
 message OperatorConf {
@@ -1829,7 +1828,6 @@
     SigmoidCrossEntropyLossGradOpConf sigmoid_cross_entropy_loss_grad_conf = 304; 
     GatherMs0OpConf gather_ms0_conf = 305;
     GatherMs0GradOpConf gather_ms0_grad_conf = 306;
-<<<<<<< HEAD
     WhereOpConf where_conf = 307;
     AdditiveAngularMarginOpConf additive_angular_margin_conf = 310;
     AdditiveAngularMarginGradOpConf additive_angular_margin_grad_conf = 311;
@@ -1845,9 +1843,7 @@
     AdditiveAngularMarginMs1GradOpConf additive_angular_margin_ms1_grad_conf = 321;
     DeviceReduceMaxOpConf device_reduce_max_conf = 322;
     ZerosLikeOpConf zeros_like_conf = 323;
-=======
-    ParallelCastOpConf parallel_cast_conf = 307;
->>>>>>> 2b4893a9
+    ParallelCastOpConf parallel_cast_conf = 324;
 
     // math op
     BroadcastAddOpConf broadcast_add_conf = 500;
