--- conflicted
+++ resolved
@@ -1047,7 +1047,6 @@
   required float epsilon = 10;
 }
 
-<<<<<<< HEAD
 message AdditiveAngularMarginOpConf {
   required string in = 1;
   required string label = 2;
@@ -1082,12 +1081,8 @@
   optional int32 depth = 6;
 }
 
-message DropoutOpConf {
-  required string in = 1;
-=======
 message RandomMaskLikeOpConf {
   required string like = 1;
->>>>>>> d0c3f79f
   required string out = 2;
   required double rate = 3;
   optional ShapeProto noise_shape = 4;
