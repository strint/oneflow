--- conflicted
+++ resolved
@@ -461,17 +461,16 @@
   optional int32 part_name_suffix_length = 4 [default = -1];
 }
 
-<<<<<<< HEAD
 message BlobDumpOpConf {
   repeated PrintRecordConf in = 1;
   required string dump_dir = 2;
   optional string part_name_prefix = 3 [default = "part-"];
   optional int32 part_name_suffix_length = 4 [default = -1];
-=======
+}
+
 message LogCounterOpConf {
   required string in = 1;
   optional int32 interval = 2 [default = 1];
->>>>>>> 17c98c7a
 }
 
 message LossPrintOpConf {
@@ -916,7 +915,6 @@
   optional Norm norm = 7[default = L1];
 }
 
-<<<<<<< HEAD
 message BatchPermutationOpConf {
   required string in = 1;
   required string indices = 2;
@@ -976,7 +974,8 @@
   required int32 num_classes = 6;
   required int32 mask_height = 7;
   required int32 mask_width = 8;
-=======
+}
+
 message PackOpConf {
   required string in = 1;
   required string out = 2;
@@ -994,7 +993,6 @@
   required string in = 1;
   required string out = 2;
   required int64 repeat_num = 3;
->>>>>>> 17c98c7a
 }
 
 message OperatorConf {
@@ -1064,10 +1062,13 @@
     AccuracyPrintOpConf accuracy_print_conf = 234;
     LossPrintOpConf loss_print_conf = 235;
     DefineTestBlobConf define_test_blob_conf = 236;
-<<<<<<< HEAD
-    Deconv2DOpConf deconv_2d_conf = 237;
-    Deconv3DOpConf deconv_3d_conf = 238;
-    BlobDumpOpConf blob_dump_conf = 239;
+    PackOpConf pack_conf = 237;
+    UnpackOpConf unpack_conf = 238;
+    RepeatOpConf repeat_conf = 239;
+    Deconv2DOpConf deconv_2d_conf = 240;
+    Deconv3DOpConf deconv_3d_conf = 241;
+    BlobDumpOpConf blob_dump_conf = 242;
+    LogCounterOpConf log_counter_conf = 243;
     RoIPoolingOpConf roi_pooling_conf = 1000;
     SmoothL1LossOpConf smooth_l1_loss_conf = 1001;
     ProposalOpConf proposal_conf = 1002;
@@ -1088,12 +1089,6 @@
     RleEncodeOpConf rle_encode_conf = 1017;
     MaskTargetOpConf mask_target_conf = 1018;
     BboxTransformOpConf bbox_transform_conf = 1100;
-=======
-    PackOpConf pack_conf = 237;
-    UnpackOpConf unpack_conf = 238;
-    RepeatOpConf repeat_conf = 239;
-    LogCounterOpConf log_counter_conf = 240;
->>>>>>> 17c98c7a
   }
 }
 
