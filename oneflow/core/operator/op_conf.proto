--- conflicted
+++ resolved
@@ -600,13 +600,10 @@
     MaximumOpConf maximum_conf = 302;
     LocalResponseNormalizationOpConf local_response_normalization_conf = 300;
     NormalizationOpConf normalization_conf = 350;
-<<<<<<< HEAD
     MeanSquaredLossOpConf mean_squared_loss_conf = 360;
-=======
     ReduceScatterOpConf reduce_scatter_conf = 400;
     ReduceAddOpConf reduce_add_conf = 401;
     ReduceGatherOpConf reduce_gather_conf = 402;
->>>>>>> 971fb166
   }
 }
 
