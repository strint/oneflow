--- conflicted
+++ resolved
@@ -1446,7 +1446,6 @@
   optional DataType data_type = 3 [default=kInt32];
 }
 
-<<<<<<< HEAD
 message SegmentSumOpConf {
   required string in = 1;
   required string segment_ids = 2;
@@ -1460,14 +1459,11 @@
   required string in_diff = 3;
 }
 
-
-=======
 message PartialTickOpConf {
   required string tick = 1;
   required string out = 2;
 }
 
->>>>>>> 70bec03f
 message OperatorConf {
   required string name = 1;
   optional string model_load_dir = 2;
