syntax = "proto2";
package oneflow;

import "oneflow/core/common/shape.proto";
import "oneflow/core/common/data_type.proto";
import "oneflow/core/record/image.proto";
import "oneflow/core/record/record.proto";
import "oneflow/core/job/resource.proto";
import "oneflow/core/job/sbp_parallel.proto";
import "oneflow/core/register/logical_blob_id.proto";

enum ActivationType {
  kNone = 0;
  kTanH = 1;
  kSigmoid = 2;
  kRelu = 3;
}

message ConstantInitializerConf {
  optional float value = 1 [default = 0];
}

message ConstantIntInitializerConf {
  optional int32 value = 1 [default = 0];
}

message RandomUniformInitializerConf {
  optional float min = 1 [default = 0];
  optional float max = 2 [default = 1];
}

message RandomUniformIntInitializerConf {
  optional int32 min = 1 [default = 0];
  optional int32 max = 2 [default = 1];
}

message RandomNormalInitializerConf {
  optional float mean = 1 [default = 0];
  optional float std = 2 [default = 1];
}

message TruncatedNormalInitializerConf {
  optional float std = 1 [default = 1];
}

enum VarianceNorm {
  kFanIn = 0;
  kFanOut = 1;
  kAverage = 2;
}

message XavierInitializerConf {
  required VarianceNorm variance_norm = 1;
}

message MsraInitializerConf {
  required VarianceNorm variance_norm = 1;
}

//output[D_0 ... D_(axis - 1) i D_(axis + 1) ... D_n] = start + i * stride
message RangeInitializerConf {
  optional double start = 1 [default = 0];
  optional double stride = 2 [default = 1];
  optional int64 axis = 3 [default = -1];
}

message IntRangeInitializerConf {
  optional int64 start = 1 [default = 0];
  optional int64 stride = 2 [default = 1];
  optional int64 axis = 3 [default = -1];
}


message InitializerConf {
  oneof type {
    ConstantInitializerConf constant_conf = 1;
    ConstantIntInitializerConf constant_int_conf = 2;
    RandomUniformInitializerConf random_uniform_conf = 3;
    RandomUniformIntInitializerConf random_uniform_int_conf = 4;
    RandomNormalInitializerConf random_normal_conf = 5;
    TruncatedNormalInitializerConf truncated_normal_conf = 6;
    XavierInitializerConf xavier_conf = 7;
    MsraInitializerConf msra_conf = 8;
    RangeInitializerConf range_conf = 9;
    IntRangeInitializerConf int_range_conf = 10;
  }
}

message Conv1DOpConf {
  required string in = 1;
  required string out = 2;
  required int32 filters = 3;
  optional string padding = 4 [default = "valid"];
  required string data_format = 5;
  repeated int32 kernel_size = 6;
  repeated int32 strides = 7;
  repeated int32 dilation_rate = 8;
  optional ActivationType activation = 9 [default = kNone];
  optional bool use_bias = 10 [default = true];
  optional InitializerConf weight_initializer = 11;
  optional InitializerConf bias_initializer = 12;
}

message Conv2DOpConf {
  required string in = 1;
  required string out = 2;
  required int32 filters = 3;
  optional string padding = 4 [default = "valid"];
  required string data_format = 5;
  repeated int32 kernel_size = 6;
  repeated int32 strides = 7;
  repeated int32 dilation_rate = 8;
  optional ActivationType activation = 9 [default = kNone];
  optional bool use_bias = 10 [default = true];
  optional InitializerConf weight_initializer = 11;
  optional InitializerConf bias_initializer = 12;
}

message Conv3DOpConf {
  required string in = 1;
  required string out = 2;
  required int32 filters = 3;
  optional string padding = 4 [default = "valid"];
  required string data_format = 5;
  repeated int32 kernel_size = 6;
  repeated int32 strides = 7;
  repeated int32 dilation_rate = 8;
  optional ActivationType activation = 9 [default = kNone];
  optional bool use_bias = 10 [default = true];
  optional InitializerConf weight_initializer = 11;
  optional InitializerConf bias_initializer = 12;
}

message FullyConnectedOpConf {
  required string in = 1;
  required string out = 2;
  required int32 units = 3;
  optional ActivationType activation = 4 [default = kNone];
  optional bool use_bias = 5 [default = true];
  optional InitializerConf weight_initializer = 6;
  optional InitializerConf bias_initializer = 7;
}

message AveragePooling1DOpConf {
  required string in = 1;
  required string out = 2;

  optional string padding = 3 [default = "valid"];
  required string data_format = 4;
  repeated int32 pool_size = 5;
  repeated int32 strides = 6;
}

message MaxPooling1DOpConf {
  required string in = 1;
  required string out = 2;

  optional string padding = 3 [default = "valid"];
  required string data_format = 4;
  repeated int32 pool_size = 5;
  repeated int32 strides = 6;
}

message AveragePooling2DOpConf {
  required string in = 1;
  required string out = 2;

  optional string padding = 3 [default = "valid"];
  required string data_format = 4;
  repeated int32 pool_size = 5;
  repeated int32 strides = 6;
}

message MaxPooling2DOpConf {
  required string in = 1;
  required string out = 2;

  optional string padding = 3 [default = "valid"];
  required string data_format = 4;
  repeated int32 pool_size = 5;
  repeated int32 strides = 6;
}

message AveragePooling3DOpConf {
  required string in = 1;
  required string out = 2;

  optional string padding = 3 [default = "valid"];
  required string data_format = 4;
  repeated int32 pool_size = 5;
  repeated int32 strides = 6;
}

message MaxPooling3DOpConf {
  required string in = 1;
  required string out = 2;

  optional string padding = 3 [default = "valid"];
  required string data_format = 4;
  repeated int32 pool_size = 5;
  repeated int32 strides = 6;
}

message ReluOpConf {
  required string in = 1;
  required string out = 2;
}

message LeakyReluOpConf {
  required string in = 1;
  required string out = 2;
  optional float alpha = 5 [default = 0.1];
}

message LogisticOpConf {
  required string in = 1;
  required string out = 2;
}

message PReluOpConf {
  required string in = 1;
  required string out = 2;
  required string data_format = 3;
  optional bool channel_shared = 4 [default = false];
  optional float alpha_init = 5 [default = 0.25];
}

message SigmoidOpConf {
  required string in = 1;
  required string out = 2;
}

message BBoxRegressionWeights {
  required float weight_x = 1 [default = 1.0];
  required float weight_y = 2 [default = 1.0];
  required float weight_w = 3 [default = 1.0];
  required float weight_h = 4 [default = 1.0];
}

message AnchorGeneratorConf {
  required int32 feature_map_stride = 1 [default = 16];
  repeated float aspect_ratios = 2;
  repeated int32 anchor_scales = 3;
  required int32 image_height = 4;
  required int32 image_width = 5;
}

message TanHOpConf {
  required string in = 1;
  required string out = 2;
}

message SoftmaxOpConf {
  required string in = 1;
  required string out = 2;
  optional int32 axis = 3 [default = -1];
}

enum LossReductionType {
  kSumOverOne = 0;
  kSumOverWeight = 1;
  kSumOverN = 2;
  kSumOverNonZeroWeight = 3;
}

message SparseCrossEntropyOpConf {
  required string prediction = 1;
  required string label = 2;
  required string out = 3;
}

message SparseSoftmaxCrossEntropyLossOpConf {
  required string prediction = 1;
  required string label = 2;
  required string loss = 3;
  optional LossReductionType reduction = 4 [default = kSumOverN];
  optional float weight_scalar = 5 [default = 1.0];
  optional string weight = 6;
}

message SparseCrossEntropyLossOpConf {
  required string prediction = 1;
  required string label = 2;
  required string loss = 3;
  optional LossReductionType reduction = 4 [default = kSumOverN];
  optional float weight_scalar = 5 [default = 1.0];
  optional string weight = 6;
}

message SigmoidCrossEntropyLossOpConf {
  required string prediction = 1;
  required string label = 2;
  required string loss = 3;
  optional bool normalize = 4 [default = true];
  optional float scale = 5 [default = 1.0];
  optional LossReductionType reduction = 6 [default = kSumOverN];
  optional float weight_scalar = 7 [default = 1.0];
  optional string weight = 8;
}

message IdentityLossOpConf {
  required string prediction = 1;
  required string loss = 2;
  optional LossReductionType reduction = 3 [default = kSumOverN];
  optional float weight_scalar = 4 [default = 1.0];
  optional string weight = 5;
}

message ConcatOpConf {
  repeated string in = 1;
  required string out = 2;
  required int32 axis = 3;
}

message CopyCommNetOpConf {
}

message CopyHdOpConf {
  enum Type {
    H2D = 0;
    D2H = 1;
  }
  required Type type = 1;
}

message CloneOpConf {
  required int32 out_num = 1;
}

message BoxConcatConf {
  required int32 axis = 1;
}

message BoxAddConf {
}

message BoxSplitConf {
  required int32 axis = 1;
  repeated int32 part_num = 2;
}

message BoxCloneConf {
}

message BoxingOpConf {
  required LogicalBlobId lbi = 1;
  required int32 in_num = 2;
  required int32 out_num = 3;

  oneof in_box {
    BoxConcatConf concat_box = 4;
    BoxAddConf add_box = 5;
  }
  oneof out_box {
    BoxSplitConf split_box = 6;
    BoxCloneConf clone_box = 7;
  }
}

message NaiveModelUpdateConf {
}

message MomentumModelUpdateConf {
  optional float beta = 1 [default = 0.9];
}

message RMSPropModelUpdateConf {
  optional float decay_rate = 1 [default = 0.99];
  optional float epsilon = 2 [default = 1e-8];
}

message LARSModelUpdateConf {
  optional float momentum_beta = 1 [default = 0.9];
  optional float epsilon = 2 [default = 1e-9];
  optional float lars_coefficient = 3 [default = 0.0001];
}

message AdamModelUpdateConf {
  optional float beta1 = 1 [default = 0.9];
  optional float beta2 = 2 [default = 0.999];
  optional float epsilon = 3 [default = 1e-8];
  optional bool do_bias_correction = 4 [default = false];
}

message ExponentialDecayConf {
  required int64 decay_batches = 1;
  required float decay_rate = 2;
  optional bool staircase = 3 [default = false];
}

message InverseTimeDecayConf {
  required int64 decay_batches = 1;
  required float decay_rate = 2;
  optional bool staircase = 3 [default = false];
}

message NaturalExpDecayConf {
  required int64 decay_batches = 1;
  required float decay_rate = 2;
  optional bool staircase = 3 [default = false];
}

message PiecewiseConstantConf {
  repeated int64 boundaries = 1;
  repeated float values = 2;
}

message PolynomialDecayConf {
  required int64 decay_batches = 1;
  optional float end_learning_rate = 2 [default = 0.0001];
  optional float power = 3 [default = 1.0];
  optional bool cycle = 4 [default = false];
}

message CosineDecayConf {
  required int64 decay_batches = 1;
  optional float alpha = 2 [default = 0.0];
}

message LinearCosineDecayConf {
  required int64 decay_batches = 1;
  optional float num_periods = 2 [default = 0.5];
  optional float alpha = 3 [default = 0.0];
  optional float beta = 4 [default = 0.001];
}

message LearningRateDecayConf {
  oneof type {
    ExponentialDecayConf exponential_conf = 2000;
    InverseTimeDecayConf inverse_time_conf = 2001;
    NaturalExpDecayConf natural_exp_conf = 2002;
    PiecewiseConstantConf piecewise_constant_conf = 2003;
    PolynomialDecayConf polynomial_conf = 2004;
    CosineDecayConf cosine_conf = 2005;
    LinearCosineDecayConf linear_cosine_conf = 2006;
  }
}

message ConstantWarmupConf {
  required int64 warmup_batches = 1;
  required float multiplier = 2;
}

message LinearWarmupConf {
  required int64 warmup_batches = 1;
  required float start_multiplier = 2;
}

message PolynomialWarmupConf {
  required int64 warmup_batches = 1;
  required float start_multiplier = 2;
  required float power = 3;
}

message WarmupConf {
  oneof type {
    ConstantWarmupConf constant_conf = 3000;
    LinearWarmupConf linear_conf = 3001;
    PolynomialWarmupConf polynomial_conf = 3002;
  }
}

message ClipByGlobalNormConf {
  required float clip_norm = 1;
  optional float global_norm = 2;
}

message ClipConf {
  oneof type {
    ClipByGlobalNormConf clip_by_global_norm = 1;
  }
}

message NormalModelUpdateOpUserConf {
  optional LearningRateDecayConf learning_rate_decay = 1;
  optional WarmupConf warmup_conf = 2;
  optional ClipConf clip_conf = 3;
  oneof normal_mdupdt {
    NaiveModelUpdateConf naive_conf = 1000;
    MomentumModelUpdateConf momentum_conf = 1001;
    RMSPropModelUpdateConf rmsprop_conf = 1002;
    LARSModelUpdateConf lars_conf = 1003;
    AdamModelUpdateConf adam_conf = 1004;
  }
}

message NormalModelUpdateOpConf {
  required NormalModelUpdateOpUserConf user_conf = 1;
  required string model_diff = 2;
  required string total_instance_num_diff = 3;
  required string model = 4;
  required float learning_rate = 5;
  required float l1 = 6;
  required float l2 = 7;
}

message AccumulateOpConf {
}

message EmbeddingLookupAccumulateOpConf {
}

message ModelSaveOpConf {
}


message PrintRecordConf {
  required string lbn = 1;
  optional string name = 2;
  required EncodeConf encode_case = 3;
}

message PrintOpConf {
  repeated PrintRecordConf in = 1;
  required string print_dir = 2;
  optional string part_name_prefix = 3 [default = "part-"];
  optional int32 part_name_suffix_length = 4 [default = -1];
}

message LogCounterOpConf {
  required string in = 1;
  optional int32 interval = 2 [default = 1];
}

message GeluOpConf {
  required string in = 1;
  required string out = 2;
}

message LossPrintOpConf {
  required LogicalBlobId loss_lbi = 1;
  required LogicalBlobId loss_instance_num_lbi = 2;
  optional LogicalBlobId reduction_lbi = 3;
  optional float weight_scalar = 4 [default = 1.0];
  optional LossReductionType reduction_type = 5 [default = kSumOverN];
}

message AccuracyPrintOpConf {
  required LogicalBlobId accuracy_lbi = 1;
  required LogicalBlobId accuracy_instance_num_lbi = 2;
  optional int32 top_k_print = 3 [default = 1];
}

message ReduceSumOpConf {
  oneof in_conf {
    string in = 1; // For User
    LogicalBlobId in_sys = 2; // For System
  }
  required string out = 3;
  repeated int32 axis = 4;
  optional bool keep_dims = 5 [default = false];
}

message ReduceMeanOpConf {
  required string in = 1;
  required string out = 2;
  repeated int32 axis = 3;
  optional bool keep_dims = 4 [default = false];
}

message BasicRnnOpConf {
  required string in = 1;
  optional string init_hidden = 2;
  required string out = 3;
  required int32 hidden_size = 4;
  optional ActivationType activation = 6 [default = kTanH];

  optional InitializerConf init_hidden_initializer = 7;
  optional InitializerConf bias_initializer = 8;
  optional InitializerConf i2h_weight_initializer = 9;
  optional InitializerConf h2h_weight_initializer = 10;

  optional bool is_init_hidden_trainable = 11 [default = true];
  optional bool use_bias = 12 [default = true];
}

message BasicLstmOpConf {
}

message ReshapeOpConf {
  required string in = 1;
  required string out = 2;
  required ShapeProto shape = 3;
  optional bool has_dim0_in_shape = 4;
}

message EmbeddingLookupOpConf {
  required string ids = 1;
  required string out = 2;
  required int32 units = 3;
  required int32 table_size = 4;
  optional InitializerConf weight_initializer = 5;
}

message AddOpConf {
  repeated string in = 1;
  required string out = 2;
  optional ActivationType activation = 3 [default = kNone];
}

message MaximumOpConf {
  repeated string in = 1;
  required string out = 2;
}

message SharedModelDiffAddOpConf {
  required int32 in_num = 1;
}

message CastOpConf {
  required string in = 1;
  required string out = 2;
  required DataType data_type = 3;
}

message VariableOpConf {
  required string tick = 1;
  required string out = 2;
  required ShapeProto shape = 3;
  optional DataType data_type = 4;
  optional InitializerConf initializer = 5;
  optional string model_name = 6 [default = "weight"];
  optional int32 model_split_axis = 7 [default = 0];
}

message LocalResponseNormalizationOpConf {
  required string in = 1;
  required string out = 2;
  required string data_format = 3;
  optional int32 depth_radius = 4 [default = 5];
  optional double bias = 5 [default = 1];
  optional double alpha = 6 [default = 1];
  optional double beta = 7 [default = 0.5];
}

message EncodeConf {
  oneof encode {
    EncodeRaw raw = 1;
    EncodeJpeg jpeg = 2;
    EncodeBytesList bytes_list = 3;
  }
}

message EncodeBytesList {
}

message EncodeRaw {
  optional bool dim1_varying_length = 1 [default = false];
}

message EncodeJpeg {
  repeated ImagePreprocess preprocess = 1;
}

message SubtractPreprocessConf {
  required float value = 1;
}

message NormByChannelPreprocessConf {
  repeated float mean_value = 1;
  repeated float std_value = 2;
  required string data_format = 3;
}

message ScalePreprocessConf {
  required float value = 1;
}

message PreprocessConf {
  oneof type {
    SubtractPreprocessConf subtract_conf = 1;
    NormByChannelPreprocessConf norm_by_channel_conf = 2;
    ScalePreprocessConf scale_conf = 3;
  }
}

message RandomShuffleConf {
  optional int32 buffer_size = 1 [default = 1024];
}

message RecordLoadOpConf {
  required string out = 1;
  required string data_dir = 2;
  optional string part_name_prefix = 3 [default = "part-"];
  optional int32 part_name_suffix_length = 4 [default = -1];
  optional RandomShuffleConf random_shuffle_conf = 5;
}

message BlobConf {
  required string name = 1;
  required ShapeProto shape = 2;
  required DataType data_type = 3;
  optional int32 max_sequence_size = 4 [default = 1];
  required EncodeConf encode_case = 5;
  repeated PreprocessConf preprocess = 6;
}

message DecodeOFRecordOpConf {
  required string data_dir = 1;
  optional string part_name_prefix = 2 [default = "part-"];
  optional int32 part_name_suffix_length = 3 [default = -1];
  optional string in = 4;
  repeated BlobConf blob = 5;
  optional RandomShuffleConf random_shuffle_conf = 6;
}

message DecodeRandomOpConf {
  required string out = 1;
  required ShapeProto shape = 2;
  required DataType data_type = 3;
  required InitializerConf data_initializer = 4;
}

message DefineTestBlobOpConf {
  required string out = 1;
  required ShapeProto shape = 2;
  required DataType data_type = 3;
  optional ShapeProto dim0_inner_shape = 4;
  optional int64 dim0_valid_num = 5;
  optional int64 dim1_valid_num = 6;
  optional int64 dim2_valid_num = 7;
  repeated int64 record_id_in_device_piece = 8;
  optional bool has_diff = 9 [default = false];
}

message NormalizationOpConf {
  required string in = 1;
  required string out = 2;
  optional int32 axis = 3 [default = -1]; // NCHW = 1, NHWC = 3, TODO: axis list
  optional float momentum = 4 [default = 0.99];
  optional float epsilon = 5 [default = 0.001];
  optional bool center = 6 [default = true];
  optional bool scale = 7 [default = true];
  optional float beta_init = 8 [default = 0.0];
  optional float gamma_init = 9 [default = 1.0];
  optional float mean_init = 10 [default = 0.0];
  optional float variance_init = 11 [default = 1.0];
  optional bool use_first_piece_init_moving = 12 [default = false];
  optional ActivationType activation = 13 [default = kNone];
}

message DropoutOpConf {
  required string in = 1;
  required string out = 2;
  required double rate = 3;
  optional ShapeProto noise_shape = 4;
  optional int64 seed = 5;
}

message TransposeOpConf {
  required string in = 1;
  required string out = 2;
  repeated int32 perm = 3;
}

message ReduceConcatOpConf {
  required int32 in_num = 1;
}

message NcclAllReduceOpConf {
}

message NcclReduceScatterOpConf {
}

message NcclAllGatherOpConf {
}

message ReduceSplitOpConf {
  required int32 out_num = 1;
}

message ReduceScatterOpConf {
  required int32 out_num = 1;
}

message ReduceAddOpConf {
  required int32 in_num = 1;
}

message ReduceGatherOpConf {
  required int32 in_num = 1;
}

message AccuracyOpConf {
  required string prediction = 1;
  required string label = 2;
  optional int32 top_k = 3 [default = 1];
  required string accuracy = 4;
  optional string weight = 5;
}

message MatmulOpConf {
  // input lbn
  required string a = 1;
  required string b = 2;
  // output bn
  required string out = 5;
  optional bool transpose_a = 6 [default = false];
  optional bool transpose_b = 7 [default = false];
}

message DotOpConf {
  required string in = 1;
  required string weight = 2;
  optional string bias = 3;
  required string out = 4;
}

message MultiplyOpConf {
  required string in_0 = 1;
  required string in_1 = 2;
  required string out = 4;
}

enum Norm {
  L1 = 1;
  L2 = 2;
}

message HingeLossOpConf {
  required string prediction = 1;
  required string label = 2;
  required string loss = 3;
  optional LossReductionType reduction = 4 [default = kSumOverN];
  optional float weight_scalar = 5 [default = 1.0];
  optional string weight = 6;
  optional Norm norm = 7[default = L1];
}

message PackOpConf {
  required string in = 1;
  required string out = 2;
  required int32 pack_num = 3;
  required string related_unpack = 4;
}

message UnpackOpConf {
  required string in = 1;
  required string out = 2;
  required int32 unpack_num = 3;
}
message RepeatOpConf {
  required string in = 1;
  required string out = 2;
  required int32 repeat_num = 3;
}

message GatherOpConf {
  required string in = 1;
  required string indices = 2;
  required string out = 3;
  optional int64 axis = 4 [default = 0];
}

message BatchGatherOpConf {
  required string in = 1;
  required string indices = 2;
  required string out = 3;
}

message SqrtOpConf {
  required string in = 1;
  required string out = 2;
}

message RsqrtOpConf {
  required string in = 1;
  required string out = 2;
}

message SquareOpConf {
  required string in = 1;
  required string out = 2;
}

message BroadcastAddOpConf {
  required string a = 1;
  required string b = 2;
  required string out = 3;
  optional bool is_const = 4 [default = false];
}

message BroadcastSubOpConf {
  required string a = 1;
  required string b = 2;
  required string out = 3;
  optional bool is_const = 4 [default = false];
}

message BroadcastMulOpConf {
  required string a = 1;
  required string b = 2;
  required string out = 3;
  optional bool is_const = 4 [default = false];
}

message BroadcastDivOpConf {
  required string a = 1;
  required string b = 2;
  required string out = 3;
  optional bool is_const = 4 [default = false];
}


message BiasAddOpConf {
  // inputs
  required string a = 1;
  required string b = 2;
  // output
  required string out = 3;
}

message MeanOpConf {
  required string in = 1;
  required string out = 2;
  // TODO: axis of mean
}

message DimSliceConf {
  optional int32 start = 1 [default = 0];
  optional int32 end = 2 [default = 0];
  optional int32 stride = 3 [default = 1];
}

message SliceOpConf {
  required string in = 1;
  required string out = 2;
  repeated DimSliceConf dim_slice_conf = 3;
}

message LayerNormOpConf {
  required string in = 1;
  required string out = 2;
  optional bool center = 3 [default = true];
  optional bool scale = 4 [default = true];
  optional ActivationType activation = 5 [default = kNone];
  optional int64 begin_norm_axis = 6 [default = 1];
  optional int64 begin_params_axis = 7 [default = -1];
  optional double epsilon = 8 [default = 1e-5];
}

message ConstantOpConf {
  required string tick = 1;
  required string out = 2;
  optional ShapeProto shape = 3;
  optional DataType data_type = 4;
  optional InitializerConf initializer = 5;
  optional bool use_device_piece_size_as_dim0 = 6 [default = false];
}

message DebugOpConf {
  required string in = 1;
  required string out = 2;
  optional string in_blob_dump_dir = 3;
  optional string out_diff_blob_dump_dir = 4;
  optional string part_name_prefix = 5 [default = "part-"];
  optional int32 part_name_suffix_length = 6 [default = -1];
  oneof const_out {
    string const_out_feature_load_filepath = 7;
    Feature const_out_feature = 8;
  }
  oneof const_in_diff {
    string const_in_diff_feature_load_filepath = 9;
    Feature const_in_diff_feature = 10;
  }
}

message OneHotOpConf {
  required string indices = 1;
  required string out = 2;
  required int64 depth = 3;
  optional DataType data_type = 4;
}

message ScalarAddOpConf {
  required string in = 1;
  required string out = 2;
  oneof scalar_operand {
    int64 int_operand = 3;
    double float_operand = 4;
  }
}

message ScalarMulOpConf {
  required string in = 1;
  required string out = 2;
  oneof scalar_operand {
    int64 int_operand = 3;
    double float_operand = 4;
  }
}

message YoloBoxOpConf {
  required string bbox = 1;
  required string probs = 2;
  required string out_bbox = 3;
  required string out_probs = 4;
  required int32 image_height = 5;
  required int32 image_width = 6;
  required int32 image_origin_height = 7;
  required int32 image_origin_width = 8;
  required int32 layer_height = 9;
  required int32 layer_width = 10;
  optional float prob_thresh = 11 [default = 0.5];
  optional int32 num_classes = 12 [default = 80];
  optional int32 nbox = 13 [default = 3];
  repeated int32 biases = 14;
}

message AnchorBoxesSize {
  required int32 width = 1;
  required int32 height = 2;
}

message YoloBoxLossOpConf {
  required string bbox = 1;
  required string gt_boxes = 2;
  required string gt_labels = 3;
  required string bbox_loc_diff = 4;
  required string pos_inds = 5;
  required string pos_cls_label = 6;
  required string neg_inds = 7;
  required int32 image_height = 8;
  required int32 image_width = 9;
  required int32 layer_height = 10;
  required int32 layer_width = 11;
  optional float ignore_thresh = 12 [default = 0.7];
  optional float truth_thresh = 13 [default = 1];
  repeated AnchorBoxesSize anchor_boxes_size = 14;
  repeated int32 box_mask = 15;
}

message YoloBoxDiffOpConf {
  required string bbox = 1;
  required string gt_boxes = 2;
  required string gt_labels = 3;
  required string bbox_loc_diff = 4;
  required string pos_inds = 5;
  required string pos_cls_label = 6;
  required string neg_inds = 7;
  required int32 image_height = 8;
  required int32 image_width = 9;
  required int32 layer_height = 10;
  required int32 layer_width = 11;
  optional float ignore_thresh = 12 [default = 0.7];
  optional float truth_thresh = 13 [default = 1];
  repeated AnchorBoxesSize anchor_boxes_size = 14;
  repeated int32 box_mask = 15;
  required string valid_num = 16;
}

message YoloProbLossOpConf {
  required string bbox_objness = 1;
  required string bbox_clsprob = 2;
  required string pos_inds = 3;
  required string pos_cls_label = 4;
  required string neg_inds = 5;
  required string bbox_objness_out = 6;
  required string bbox_clsprob_out = 7;
  optional int32 num_classes = 8 [default = 80];
  required string valid_num = 9;
}


message ReduceIdentityOpConf {
}

message TickOpConf {
  optional string in = 1;
  required string out = 2;
}

message IdentityOpConf {
  repeated string in = 1;
  repeated string out = 2;
}

message TupleIdentityOpConf {
  repeated string in = 1;
  repeated string out = 2;
}

message UpsampleNearestOpConf {
  required string in = 1;
  required string out = 2;
  required int32 scale = 3;
  required string data_format = 4;
}

message ResizeNearestNeighborOpConf {
  required string in = 1;
  required string out = 2;
  required string data_format = 3;
  required int64 new_h = 4;
  required int64 new_w = 5;
  optional bool align_corners = 6 [default = false];
}

message TopKOpConf {
  required string in = 1;
  required string out = 2;
  optional int32 k = 3 [default = 1];
  optional bool sorted = 4 [default = true];
}

message ParallelCastOpConf {
  required string in = 1;
  required string out = 2;
  oneof parallel_type {
    SplitParallel split_parallel = 3;
    BroadcastParallel broadcast_parallel = 4;
  }
}

message L2NormalizeOpConf {
  required string in = 1;
  required string out = 2;
  required int32 axis = 3 [default = -1];
  optional float epsilon = 4 [default = 1e-12];
}

message OperatorConf {
  required string name = 1;
  optional string model_load_dir = 2;
  optional bool trainable = 3 [default = true];
  optional DeviceType device_type = 4 [default = kInvalidDevice];
  optional bool enable_cudnn = 5;
  optional int64 cudnn_buf_limit_mbyte = 6;
  oneof op_type {
    // system op
    DecodeOFRecordOpConf decode_ofrecord_conf = 101;
    DecodeRandomOpConf decode_random_conf = 102;
    RecordLoadOpConf record_load_conf = 103;
    CopyHdOpConf copy_hd_conf = 104;
    CloneOpConf clone_conf = 105;
    CopyCommNetOpConf copy_comm_net_conf = 106;
    ConcatOpConf concat_conf = 107;
    BoxingOpConf boxing_conf = 108;
    ReduceScatterOpConf reduce_scatter_conf = 109;
    ReduceAddOpConf reduce_add_conf = 110;
    ReduceGatherOpConf reduce_gather_conf = 111;
    ReduceConcatOpConf reduce_concat_conf = 112;
    ReduceSplitOpConf reduce_split_conf = 113;
    NcclAllReduceOpConf nccl_all_reduce_conf = 114;
    NcclReduceScatterOpConf nccl_reduce_scatter_conf = 115;
    NcclAllGatherOpConf nccl_all_gather_conf = 116;
    AccumulateOpConf accumulate_conf = 117;
    NormalModelUpdateOpConf normal_mdupdt_conf = 118;
    ModelSaveOpConf model_save_conf = 119;
    SharedModelDiffAddOpConf shared_model_diff_add_conf = 120;
    CastOpConf cast_conf = 121;
    VariableOpConf variable_conf = 122;
    ReduceIdentityOpConf reduce_identity_conf = 123;
    TickOpConf tick_conf = 124;

    // domain op
    IdentityOpConf identity_conf = 200;
    TransposeOpConf transpose_conf = 201;
    ReshapeOpConf reshape_conf = 202;
    BasicRnnOpConf basic_rnn_conf = 203;
    FullyConnectedOpConf fully_connected_conf = 204;
    Conv1DOpConf conv_1d_conf = 205;
    Conv2DOpConf conv_2d_conf = 206;
    Conv3DOpConf conv_3d_conf = 207;
    AveragePooling1DOpConf average_pooling_1d_conf = 208;
    MaxPooling1DOpConf max_pooling_1d_conf = 209;
    AveragePooling2DOpConf average_pooling_2d_conf = 210;
    MaxPooling2DOpConf max_pooling_2d_conf = 211;
    AveragePooling3DOpConf average_pooling_3d_conf = 212;
    MaxPooling3DOpConf max_pooling_3d_conf = 213;
    EmbeddingLookupOpConf embedding_lookup_conf = 214;
    EmbeddingLookupAccumulateOpConf embedding_lookup_accumulate_conf = 215;
    LocalResponseNormalizationOpConf local_response_normalization_conf = 216;
    NormalizationOpConf normalization_conf = 217;
    DropoutOpConf dropout_conf = 218;
    ReduceSumOpConf reduce_sum_conf = 219;
    AddOpConf add_conf = 220;
    MatmulOpConf matmul_conf = 221;
    DotOpConf dot_conf = 222;
    MultiplyOpConf multiply_conf = 223;
    MaximumOpConf maximum_conf = 224;
    SigmoidOpConf sigmoid_conf = 225;
    TanHOpConf tanh_conf = 226;
    ReluOpConf relu_conf = 227;
    SoftmaxOpConf softmax_conf = 228;
    SparseCrossEntropyLossOpConf sparse_cross_entropy_loss_conf = 229;
    HingeLossOpConf hinge_loss_conf = 230;
    SparseSoftmaxCrossEntropyLossOpConf sparse_softmax_cross_entropy_loss_conf = 231;
    AccuracyOpConf accuracy_conf = 232;
    PrintOpConf print_conf = 233;
    AccuracyPrintOpConf accuracy_print_conf = 234;
    LossPrintOpConf loss_print_conf = 235;
    DefineTestBlobOpConf define_test_blob_conf = 236;
    PackOpConf pack_conf = 237;
    UnpackOpConf unpack_conf = 238;
    RepeatOpConf repeat_conf = 239;
    LogCounterOpConf log_counter_conf = 240;
    GeluOpConf gelu_conf = 241;
    GatherOpConf gather_conf = 242;
    BatchGatherOpConf batch_gather_conf = 243;
    TupleIdentityOpConf tuple_identity_conf = 244;
    LogisticOpConf logistic_conf = 245;
    MeanOpConf mean_conf = 251;
    SliceOpConf slice_conf = 252;
    BiasAddOpConf bias_add_conf = 253;
    LayerNormOpConf layer_norm_conf = 254;
    ConstantOpConf constant_conf = 255;
    DebugOpConf debug_conf = 256;
    SigmoidCrossEntropyLossOpConf sigmoid_cross_entropy_loss_conf = 257;
    OneHotOpConf one_hot_conf = 258;
    IdentityLossOpConf identity_loss_conf = 259;
    SparseCrossEntropyOpConf sparse_cross_entropy_conf= 260;
    ReduceMeanOpConf reduce_mean_conf = 261;
<<<<<<< HEAD
    TopKOpConf top_k_conf = 262;
    ParallelCastOpConf parallel_cast_conf = 263;
    L2NormalizeOpConf l2_normalize_conf = 264;
    PReluOpConf prelu_conf = 265;
    LeakyReluOpConf leaky_relu_conf = 266;
    YoloBoxOpConf yolo_box_conf = 267;
    YoloBoxLossOpConf yolo_box_loss_conf = 268;
    YoloProbLossOpConf yolo_prob_loss_conf = 269;
    UpsampleNearestOpConf upsample_nearest_conf = 270;
    ResizeNearestNeighborOpConf resize_nearest_neighbor_conf = 271;

=======
    LeakyReluOpConf leaky_relu_conf = 1101;
    YoloBoxOpConf yolo_box_conf = 1102;
    YoloBoxLossOpConf yolo_box_loss_conf = 1103;
    YoloProbLossOpConf yolo_prob_loss_conf = 1104;
    YoloBoxDiffOpConf yolo_box_diff_conf = 1108;
    UpsampleNearestOpConf upsample_nearest_conf = 1009;
    ResizeNearestNeighborOpConf resize_nearest_neighbor_conf = 1010;
>>>>>>> 92850b83
    // math op
    BroadcastAddOpConf broadcast_add_conf = 500;
    BroadcastSubOpConf broadcast_sub_conf = 501;
    BroadcastMulOpConf broadcast_mul_conf = 502;
    BroadcastDivOpConf broadcast_div_conf = 503;
    SquareOpConf square_conf = 504;
    SqrtOpConf sqrt_conf = 505;
    RsqrtOpConf rsqrt_conf = 506;
    ScalarAddOpConf scalar_add_conf = 507;
    ScalarMulOpConf scalar_mul_conf = 508;
  }
}

message OpNameSet {
  repeated string op_name = 1;
}<|MERGE_RESOLUTION|>--- conflicted
+++ resolved
@@ -1212,7 +1212,6 @@
     IdentityLossOpConf identity_loss_conf = 259;
     SparseCrossEntropyOpConf sparse_cross_entropy_conf= 260;
     ReduceMeanOpConf reduce_mean_conf = 261;
-<<<<<<< HEAD
     TopKOpConf top_k_conf = 262;
     ParallelCastOpConf parallel_cast_conf = 263;
     L2NormalizeOpConf l2_normalize_conf = 264;
@@ -1221,18 +1220,9 @@
     YoloBoxOpConf yolo_box_conf = 267;
     YoloBoxLossOpConf yolo_box_loss_conf = 268;
     YoloProbLossOpConf yolo_prob_loss_conf = 269;
-    UpsampleNearestOpConf upsample_nearest_conf = 270;
-    ResizeNearestNeighborOpConf resize_nearest_neighbor_conf = 271;
-
-=======
-    LeakyReluOpConf leaky_relu_conf = 1101;
-    YoloBoxOpConf yolo_box_conf = 1102;
-    YoloBoxLossOpConf yolo_box_loss_conf = 1103;
-    YoloProbLossOpConf yolo_prob_loss_conf = 1104;
-    YoloBoxDiffOpConf yolo_box_diff_conf = 1108;
-    UpsampleNearestOpConf upsample_nearest_conf = 1009;
-    ResizeNearestNeighborOpConf resize_nearest_neighbor_conf = 1010;
->>>>>>> 92850b83
+    YoloBoxDiffOpConf yolo_box_diff_conf = 270;
+    UpsampleNearestOpConf upsample_nearest_conf = 271;
+    ResizeNearestNeighborOpConf resize_nearest_neighbor_conf = 272;
     // math op
     BroadcastAddOpConf broadcast_add_conf = 500;
     BroadcastSubOpConf broadcast_sub_conf = 501;
