--- conflicted
+++ resolved
@@ -1572,7 +1572,6 @@
   optional OptInt64 gradient_split_axis = 4;
 }
 
-<<<<<<< HEAD
 message ModelInitV2OpConf {
   required string ref = 1;
   required string variable_op_name = 2;
@@ -1682,7 +1681,8 @@
   required string prediction_diff = 3;
   required string loss_diff = 4;
   required DataType label_type = 5;
-=======
+}
+
 message UniqueWithCountsOpConf {
   required string x = 1;
   required string y = 2;
@@ -1690,7 +1690,6 @@
   required string count = 4;
   required string num_unique = 5;
   optional DataType out_idx = 6 [default = kInt32];
->>>>>>> dedac1a6
 }
 
 message OperatorConf {
@@ -1843,7 +1842,6 @@
     PReluDataGradOpConf prelu_data_grad_conf = 299;
     PReluAlphaGradOpConf prelu_alpha_grad_conf = 300;
     ModelLoadOpConf model_load_conf = 301;
-<<<<<<< HEAD
     SigmoidCrossEntropyLossGradOpConf sigmoid_cross_entropy_loss_grad_conf = 304; 
     GatherMs0OpConf gather_ms0_conf = 305;
     GatherMs0GradOpConf gather_ms0_grad_conf = 306;
@@ -1860,13 +1858,7 @@
     AdamLRTOpConf adam_lrt_conf = 317;
     SigmoidCrossEntropyOpConf sigmoid_cross_entropy_conf = 318;
     SigmoidCrossEntropyGradOpConf sigmoid_cross_entropy_grad_conf = 319;
-=======
-    GatherMs0OpConf gather_ms0_conf = 302;
-    GatherMs0GradOpConf gather_ms0_grad_conf = 303;
-    SigmoidCrossEntropyGradOpConf sigmoid_cross_entropy_grad_conf = 317;
-    ParallelCastOpConf parallel_cast_conf = 336;
     UniqueWithCountsOpConf unique_with_counts_conf = 337;
->>>>>>> dedac1a6
 
     XrtLaunchOpConf xrt_launch_conf = 410;
 
