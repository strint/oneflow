syntax = "proto2";
package oneflow;

import "oneflow/core/common/shape.proto";
import "oneflow/core/common/data_type.proto";
import "oneflow/core/record/image.proto";
import "oneflow/core/record/record.proto";
import "oneflow/core/job/resource.proto";
import "oneflow/core/register/logical_blob_id.proto";
import "oneflow/core/framework/user_op_conf.proto";
import "oneflow/core/job/sbp_parallel.proto";

enum ActivationType {
  kNone = 0;
  kTanH = 1;
  kSigmoid = 2;
  kRelu = 3;
}

message ConstantInitializerConf {
  optional float value = 1 [default = 0];
}

message ConstantIntInitializerConf {
  optional int64 value = 1 [default = 0];
}

message RandomUniformInitializerConf {
  optional float min = 1 [default = 0];
  optional float max = 2 [default = 1];
}

message RandomUniformIntInitializerConf {
  optional int32 min = 1 [default = 0];
  optional int32 max = 2 [default = 1];
}

message RandomNormalInitializerConf {
  optional float mean = 1 [default = 0];
  optional float std = 2 [default = 1];
}

message TruncatedNormalInitializerConf {
  optional float mean = 1 [default = 0.0];
  optional float std = 2 [default = 0.05];
}

enum VarianceNorm {
  kFanIn = 0;
  kFanOut = 1;
  kAverage = 2;
}

enum RandomDistribution {
  kRandomUniform = 0;
  kRandomNormal = 1;
  kTruncatedNormal = 2;
}

message XavierInitializerConf {
  required VarianceNorm variance_norm = 1;
  required string data_format = 2;
}

message MsraInitializerConf {
  required VarianceNorm variance_norm = 1;
  required string data_format = 2;
}

//output[D_0 ... D_(axis - 1) i D_(axis + 1) ... D_n] = start + i * stride
message RangeInitializerConf {
  optional double start = 1 [default = 0];
  optional double stride = 2 [default = 1];
  optional int64 axis = 3 [default = -1];
}

message IntRangeInitializerConf {
  optional int64 start = 1 [default = 0];
  optional int64 stride = 2 [default = 1];
  optional int64 axis = 3 [default = -1];
}

message VarianceScalingInitializerConf {
  required float scale = 1;
  required VarianceNorm variance_norm = 2;
  required RandomDistribution distribution = 3;
  required string data_format = 4;
}

message InitializerConf {
  oneof type {
    ConstantInitializerConf constant_conf = 1;
    ConstantIntInitializerConf constant_int_conf = 2;
    RandomUniformInitializerConf random_uniform_conf = 3;
    RandomUniformIntInitializerConf random_uniform_int_conf = 4;
    RandomNormalInitializerConf random_normal_conf = 5;
    TruncatedNormalInitializerConf truncated_normal_conf = 6;
    XavierInitializerConf xavier_conf = 7;
    MsraInitializerConf msra_conf = 8;
    RangeInitializerConf range_conf = 9;
    IntRangeInitializerConf int_range_conf = 10;
    VarianceScalingInitializerConf variance_scaling_conf = 11;
  }
}

message L1L2RegularizerConf {
  optional float l1 = 1 [default = 0.0];
  optional float l2 = 2 [default = 0.0];
}

message RegularizerConf {
  oneof type {
    L1L2RegularizerConf l1_l2_conf = 1;
  }
}

message Conv1DOpConf {
  required string in = 1;
  required string out = 2;
  required int32 filters = 3;
  optional string padding = 4 [default = "valid"];
  required string data_format = 5;
  repeated int32 kernel_size = 6;
  repeated int32 strides = 7;
  repeated int32 dilation_rate = 8;
  optional bool use_bias = 10 [default = true];
  required string weight = 13;
  optional string bias = 14;
}

message Conv2DOpConf {
  required string in = 1;
  required string out = 2;
  required int32 filters = 3;
  optional string padding = 4 [default = "valid"];
  required string data_format = 5;
  repeated int32 kernel_size = 6;
  repeated int32 strides = 7;
  repeated int32 dilation_rate = 8;
  optional bool use_bias = 10 [default = true];
  required string weight = 13;
  optional string bias = 14;
}

message Conv3DOpConf {
  required string in = 1;
  required string out = 2;
  required int32 filters = 3;
  optional string padding = 4 [default = "valid"];
  required string data_format = 5;
  repeated int32 kernel_size = 6;
  repeated int32 strides = 7;
  repeated int32 dilation_rate = 8;
  optional bool use_bias = 10 [default = true];
  required string weight = 13;
  optional string bias = 14;
}

message ConvConf {
  required int32 num_spatial_dims = 1;
  required string padding = 2;
  required string data_format = 3;
  repeated int32 kernel_size = 4;
  repeated int32 strides = 5;
  repeated int32 dilation_rate = 6;
}

message ConvDataGradOpConf {
  required string dy = 1;
  required string filter = 2;
  required string x_like = 3;
  required string dx = 4;
  required ConvConf conv_conf = 5;
}

message ConvFilterGradOpConf {
  required string dy = 1;
  required string x = 2;
  required string filter_diff = 3;
  required ConvConf conv_conf = 4;
}

message ConvBiasGradOpConf {
  required string dy = 1;
  required string bias_diff = 2;
  required string data_format = 3;
  required int64 num_spatial_dims = 4;
}

message AveragePooling1DOpConf {
  required string in = 1;
  required string out = 2;

  optional string padding = 3 [default = "valid"];
  required string data_format = 4;
  repeated int32 pool_size = 5;
  repeated int32 strides = 6;
}

message MaxPooling1DOpConf {
  required string in = 1;
  required string out = 2;

  optional string padding = 3 [default = "valid"];
  required string data_format = 4;
  repeated int32 pool_size = 5;
  repeated int32 strides = 6;
}

message AveragePooling2DOpConf {
  required string in = 1;
  required string out = 2;

  optional string padding = 3 [default = "valid"];
  required string data_format = 4;
  repeated int32 pool_size = 5;
  repeated int32 strides = 6;
}

message MaxPooling2DOpConf {
  required string in = 1;
  required string out = 2;

  optional string padding = 3 [default = "valid"];
  required string data_format = 4;
  repeated int32 pool_size = 5;
  repeated int32 strides = 6;
}

message AveragePooling3DOpConf {
  required string in = 1;
  required string out = 2;

  optional string padding = 3 [default = "valid"];
  required string data_format = 4;
  repeated int32 pool_size = 5;
  repeated int32 strides = 6;
}

message MaxPooling3DOpConf {
  required string in = 1;
  required string out = 2;

  optional string padding = 3 [default = "valid"];
  required string data_format = 4;
  repeated int32 pool_size = 5;
  repeated int32 strides = 6;
}

message PoolingConf {
  required int32 num_spatial_dims = 1;
  // "avg" or "max"
  required string pool_mode = 2;
  required string data_format = 3;
  repeated int32 pool_size = 4;
  repeated int32 strides = 5;
  optional string padding = 6 [default = "valid"];
}

message PoolingGradOpConf {
  // input
  required string x = 1;
  required string y = 2;
  required string dy = 3;
  // output
  required string dx = 4;
  required PoolingConf pooling_conf = 5;
}

message ReluOpConf {
  required string in = 1;
  required string out = 2;
}

message ReluGradOpConf {
  required string y = 1;
  required string dy = 2;
  required string dx = 3;
}

message PReluOpConf {
  required string in = 1;
  required string out = 2;
  required string data_format = 3;
  optional bool channel_shared = 4 [default = false];
  optional float alpha_init = 5 [default = 0.25];
  required string alpha = 6;
}

message PReluDataGradOpConf {
  required string dy = 1;
  required string x = 2;
  required string alpha = 3;
  required string dx = 4;
  required string data_format = 5;
  required bool channel_shared = 6;
}

message PReluAlphaGradOpConf {
  required string dy = 1;
  required string x = 2;
  required string alpha_grad = 3;
  required string data_format = 4;
  required bool channel_shared = 5;
}

message SigmoidOpConf {
  required string in = 1;
  required string out = 2;
}

message SigmoidGradOpConf {
  required string y = 1;
  required string dy = 2;
  required string dx = 3;
}

message TanHOpConf {
  required string in = 1;
  required string out = 2;
}

message TanHGradOpConf {
  required string y = 1;
  required string dy = 2;
  required string dx = 3;
}

message SoftmaxOpConf {
  required string in = 1;
  required string out = 2;
  optional int32 axis = 3 [default = -1];
  optional string transpose_in = 4 [default = "transpose_in"];
  optional string transpose_out = 5 [default = "transpose_out"];
}

message SoftmaxGradOpConf {
  required string y = 1;
  required string dy = 2;
  required string dx = 3;
  optional string transpose_x = 4;
  optional string transpose_y = 5;
  optional int32 axis = 6 [default = -1];
}

enum ScalarReductionType {
  kSumOverOne = 0;
  kSumOverWeight = 1;
  kSumOverN = 2;
  kSumOverNonZeroWeight = 3;
}

message SparseCrossEntropyOpConf {
  required string prediction = 1;
  required string label = 2;
  required string out = 3;
}

message SparseCrossEntropyGradOpConf {
  required string prediction = 1;
  required string label = 2;
  required string dy = 3;
  required string prediction_diff = 4;
}

message SparseSoftmaxCrossEntropyLossOpConf {
  required string prediction = 1;
  required string label = 2;
  required string loss = 3;
  optional ScalarReductionType reduction = 4 [default = kSumOverN];
  optional float weight_scalar = 5 [default = 1.0];
  optional string weight = 6;
}

message SparseCrossEntropyLossOpConf {
  required string prediction = 1;
  required string label = 2;
  required string loss = 3;
  optional ScalarReductionType reduction = 4 [default = kSumOverN];
  optional float weight_scalar = 5 [default = 1.0];
  optional string weight = 6;
}

message SigmoidCrossEntropyOpConf {
  required string prediction = 1;
  required string label = 2;
  required string loss = 3;
  required DataType label_type = 4;
}

message SigmoidCrossEntropyGradOpConf {
  required string prediction = 1;
  required string label = 2;
  required string prediction_diff = 3;
  required string loss_diff = 4;
  required DataType label_type = 5;
}

message IdentityLossOpConf {
  required string prediction = 1;
  required string loss = 2;
  optional ScalarReductionType reduction = 3 [default = kSumOverN];
  optional float weight_scalar = 4 [default = 1.0];
  optional string weight = 5;
}

message DistributeConcatOpConf {
  repeated string in = 1;
  required string out = 2;
  required int32 axis = 3;
}

message DistributeSplitOpConf {
  required string in = 1;
  repeated string out = 2;
  required int32 axis = 3;
}

message DistributeCloneOpConf {
  required string in = 1;
  repeated string out = 2;
}

message DistributeAddOpConf {
  repeated string in = 1;
  required string out = 2;
}

message ConcatOpConf {
  repeated string in = 1;
  required string out = 2;
  required int32 axis = 3;
}

message SplitLikeOpConf {
  required string in = 1;
  repeated string like = 2;
  repeated string out = 3;
  required int32 axis = 4;
}

message CopyCommNetOpConf {
}

message CopyHdOpConf {
  enum Type {
    H2D = 0;
    D2H = 1;
  }
  required Type type = 1;
  optional LogicalBlobId lbi = 2;
}

message BoxConcatConf {
  required int32 axis = 1;
}

message BoxAddConf {
}

message BoxSplitConf {
  required int32 axis = 1;
  repeated int32 part_num = 2;
}

message BoxCloneConf {
}

message BoxingOpConf {
  required LogicalBlobId lbi = 1;
  required int32 in_num = 2;
  required int32 out_num = 3;

  oneof in_box {
    BoxConcatConf concat_box = 4;
    BoxAddConf add_box = 5;
  }
  oneof out_box {
    BoxSplitConf split_box = 6;
    BoxCloneConf clone_box = 7;
  }
}

message NaiveModelUpdateConf {
}

message MomentumModelUpdateConf {
  optional float beta = 1 [default = 0.9];
}

message RMSPropModelUpdateConf {
  optional float decay_rate = 1 [default = 0.99];
  optional float epsilon = 2 [default = 1e-8];
}

message LARSModelUpdateConf {
  optional float momentum_beta = 1 [default = 0.9];
  optional float epsilon = 2 [default = 1e-9];
  optional float lars_coefficient = 3 [default = 0.0001];
}

message AdamModelUpdateConf {
  optional float beta1 = 1 [default = 0.9];
  optional float beta2 = 2 [default = 0.999];
  optional float epsilon = 3 [default = 1e-8];
  optional bool do_bias_correction = 4 [default = false];
}

message LazyAdamModelUpdateConf {
  optional float beta1 = 1 [default = 0.9];
  optional float beta2 = 2 [default = 0.999];
  optional float epsilon = 3 [default = 1e-8];
}

message ExponentialDecayConf {
  required int64 decay_batches = 1;
  required double decay_rate = 2;
  optional bool staircase = 3 [default = false];
}

message InverseTimeDecayConf {
  required int64 decay_batches = 1;
  required double decay_rate = 2;
  optional bool staircase = 3 [default = false];
}

message NaturalExpDecayConf {
  required int64 decay_batches = 1;
  required double decay_rate = 2;
  optional bool staircase = 3 [default = false];
}

message PiecewiseConstantConf {
  repeated int64 boundaries = 1;
  repeated double values = 2;
}

message PolynomialDecayConf {
  required int64 decay_batches = 1;
  optional double end_learning_rate = 2 [default = 0.0001];
  optional double power = 3 [default = 1.0];
  optional bool cycle = 4 [default = false];
}

message CosineDecayConf {
  required int64 decay_batches = 1;
  optional double alpha = 2 [default = 0.0];
}

message LinearCosineDecayConf {
  required int64 decay_batches = 1;
  optional double num_periods = 2 [default = 0.5];
  optional double alpha = 3 [default = 0.0];
  optional double beta = 4 [default = 0.001];
}

message PiecewiseScalingConf {
  repeated int64 boundaries = 1;
  repeated double scales = 2;
}

message LearningRateDecayConf {
  oneof type {
    ExponentialDecayConf exponential_conf = 2000;
    InverseTimeDecayConf inverse_time_conf = 2001;
    NaturalExpDecayConf natural_exp_conf = 2002;
    PiecewiseConstantConf piecewise_constant_conf = 2003;
    PolynomialDecayConf polynomial_conf = 2004;
    CosineDecayConf cosine_conf = 2005;
    LinearCosineDecayConf linear_cosine_conf = 2006;
    PiecewiseScalingConf piecewise_scaling_conf = 2007;
  }
}

message ConstantWarmupConf {
  required int64 warmup_batches = 1;
  required double multiplier = 2;
}

message LinearWarmupConf {
  required int64 warmup_batches = 1;
  required double start_multiplier = 2;
}

message WarmupConf {
  oneof type {
    ConstantWarmupConf constant_conf = 3000;
    LinearWarmupConf linear_conf = 3001;
  }
}

message ClipByGlobalNormConf {
  required float clip_norm = 1;
  optional float global_norm = 2;
}

message ClipConf {
  oneof type {
    ClipByGlobalNormConf clip_by_global_norm = 1;
  }
}

message WeightDecayFilterPatternSet {
  repeated string pattern = 1;
}

message WeightDecayConf {
  required float weight_decay_rate = 1;
  oneof weight_decay_filter_type {
    WeightDecayFilterPatternSet includes = 2;
    WeightDecayFilterPatternSet excludes = 3;
  }
}

message NormalModelUpdateOpUserConf {
  optional LearningRateDecayConf learning_rate_decay = 1;
  optional WarmupConf warmup_conf = 2;
  optional ClipConf clip_conf = 3;
  optional WeightDecayConf weight_decay_conf = 4;
  oneof normal_mdupdt {
    NaiveModelUpdateConf naive_conf = 1000;
    MomentumModelUpdateConf momentum_conf = 1001;
    RMSPropModelUpdateConf rmsprop_conf = 1002;
    LARSModelUpdateConf lars_conf = 1003;
    AdamModelUpdateConf adam_conf = 1004;
    LazyAdamModelUpdateConf lazy_adam_conf = 1005;
  }
}

message NormalModelUpdateOpConf {
  required NormalModelUpdateOpUserConf user_conf = 1;
  required string model_diff = 2;
  required string model = 4;
  required string train_step = 5;
  required string learning_rate = 6;
  optional float weight_decay = 7 [default = 0.0];
}

message NaiveModelUpdateOpConf {
  required NormalModelUpdateOpUserConf user_conf = 1;
  required string model_diff = 2;
  required string model = 4;
  required string train_step = 5;
  required string learning_rate = 6;
  optional float weight_decay = 7 [default = 0.0];
}

message MomentumModelUpdateOpConf {
  required NormalModelUpdateOpUserConf user_conf = 1;
  required string momentum = 2;
  required string model_diff = 3;
  required string model = 5;
  required string train_step = 6;
  required string learning_rate = 7;
  optional float weight_decay = 8 [default = 0.0];
}

message RMSPropModelUpdateOpConf {
  required NormalModelUpdateOpUserConf user_conf = 1;
  required string model_diff = 2;
  required string model = 4;
  required string train_step = 5;
  required string learning_rate = 6;
  optional float weight_decay = 7 [default = 0.0];
}

message LARSModelUpdateOpConf {
  required NormalModelUpdateOpUserConf user_conf = 1;
  required string momentum = 2;
  required string model_diff = 3;
  required string model = 5;
  required string train_step = 6;
  required string learning_rate = 7;
  optional float weight_decay = 8 [default = 0.0];
}

message AdamModelUpdateOpConf {
  required NormalModelUpdateOpUserConf user_conf = 1;
  required string m = 2;
  required string v = 3;
  optional string beta1_t = 4;
  optional string beta2_t = 5;
  required string model_diff = 6;
  required string model = 8;
  required string train_step = 9;
  required string learning_rate = 10;
  optional float weight_decay = 11 [default = 0.0];
}

message LazyAdamModelUpdateOpConf {
  required NormalModelUpdateOpUserConf user_conf = 1;
  required string m = 2;
  required string v = 3;
  optional string beta1_t = 4;
  optional string beta2_t = 5;
  required string model_diff = 6;
  required string model = 8;
  required string train_step = 9;
  required string learning_rate = 10;
  optional float weight_decay = 11 [default = 0.0];
}

message AccumulateOpConf {
}

message PrintRecordConf {
  required string lbn = 1;
  optional string name = 2;
  required EncodeConf encode_case = 3;
}

message PrintOpConf {
  repeated PrintRecordConf in = 1;
  required string print_dir = 2;
  optional string part_name_prefix = 3 [default = "part-"];
  optional int32 part_name_suffix_length = 4 [default = -1];
}

message GeluOpConf {
  required string in = 1;
  required string out = 2;
}

message GeluGradOpConf {
  required string x = 1;
  required string dy = 2;
  required string dx = 3;
}

message ReduceSumOpConf {
  oneof in_conf {
    string in = 1; // For User
    LogicalBlobId in_sys = 2; // For System
  }
  required string out = 3;
  repeated int32 axis = 4;
  optional bool keep_dims = 5 [default = false];
}

message ReduceSumLikeOpConf {
  required string x = 1;
  required string like = 2;
  required string y = 3;
  repeated int32 axis = 4;
  optional string temp_storage = 5 [default = "temp_storage"];
}

message ReduceMeanOpConf {
  required string in = 1;
  required string out = 2;
  repeated int32 axis = 3;
  optional bool keep_dims = 4 [default = false];
}

message ReduceMeanGradOpConf {
  required string dy = 1;
  required string x = 2; // like
  required string dx = 3;
  repeated int32 reduced_axis = 4;
  optional string temp_storage = 5 [default = "temp_storage"];
}

message ReshapeOpConf {
  required string in = 1;
  required string out = 2;
  required ShapeProto shape = 3;
}

message ReshapeLikeOpConf {
  required string x = 1;
  required string y = 2;
  required string like = 3;
}

message DynamicReshapeOpConf {
  required string in = 1;
  required string out = 2;
  required ShapeProto shape = 3;
}

message DynamicReshapeLikeOpConf {
  required string x = 1;
  required string y = 2;
  required string like = 3;
}

message AddOpConf {
  repeated string in = 1;
  required string out = 2;
}

message MaximumOpConf {
  repeated string in = 1;
  required string out = 2;
}

message CastOpConf {
  required string in = 1;
  required string out = 2;
  required DataType data_type = 3;
}

message InterfaceBlobConf {
  required ShapeProto shape = 1;
  required DataType data_type = 2;
  optional OptInt64 split_axis = 3;
  required OptInt64 batch_axis = 4;
  optional bool is_dynamic = 5;
  optional bool is_tensor_list = 6 [default = false];
}

message InputOpConf {
  optional string tick = 1;
  required string out = 2;
  required InterfaceBlobConf blob_conf = 3;
}

message ForeignInputOpConf {
  optional string tick = 1;
  required string out = 2;
  required InterfaceBlobConf blob_conf = 3;
  required string ofblob_buffer_name = 4;
}

message ReturnOpConf {
  required string in = 1;
  required string out = 2;
}

message OutputOpConf {
  required string in = 1;
  required string out = 2;
  required InterfaceBlobConf blob_conf = 3;
}

message ForeignOutputOpConf {
  required string in = 1;
  required string ofblob_buffer_name = 3;
}

message ForeignWatchOpConf {
  required string in = 1;
  required string handler_uuid = 2;
}

message InitializeWithSnapshotConf {
  required string path = 1;
  optional string key = 2;
}

message VariableOpConf {
  optional string tick = 1;
  required string out = 2;
  required ShapeProto shape = 3;
  optional DataType data_type = 4;
  oneof initialize {
    InitializerConf initializer = 5;
    InitializeWithSnapshotConf initialize_with_snapshot = 6;
  }
  optional string model_name = 7 [default = "weight"];
  required OptInt64 split_axis = 8;
  optional int64 random_seed = 9;
  optional RegularizerConf regularizer = 10;
}

message LocalResponseNormalizationOpConf {
  required string in = 1;
  required string out = 2;
  required string data_format = 3;
  optional int32 depth_radius = 4 [default = 5];
  optional double bias = 5 [default = 1];
  optional double alpha = 6 [default = 1];
  optional double beta = 7 [default = 0.5];
}

message EncodeConf {
  oneof encode {
    EncodeRaw raw = 1;
    EncodeJpeg jpeg = 2;
    EncodeBytesList bytes_list = 3;
  }
}

message EncodeBytesList {
}

message EncodeRaw {
  optional bool dim1_varying_length = 1 [default = false];
  optional bool auto_zero_padding = 2 [default = false];
}

message EncodeJpeg {
  repeated ImagePreprocess preprocess = 1;
}

message SubtractPreprocessConf {
  required float value = 1;
}

message NormByChannelPreprocessConf {
  repeated float mean_value = 1;
  repeated float std_value = 2;
  required string data_format = 3;
}

message ScalePreprocessConf {
  required float value = 1;
}

message PreprocessConf {
  oneof type {
    SubtractPreprocessConf subtract_conf = 1;
    NormByChannelPreprocessConf norm_by_channel_conf = 2;
    ScalePreprocessConf scale_conf = 3;
  }
}

message RandomShuffleConf {
  optional int32 buffer_size = 1 [default = 1024];
}

message RecordLoadOpConf {
  optional string tick  = 1;
  required string out = 2;
  required string data_dir = 3;
  required int32 data_part_num = 4;
  optional string part_name_prefix = 5 [default = "part-"];
  optional int32 part_name_suffix_length = 6 [default = -1];
  optional RandomShuffleConf random_shuffle_conf = 7;
  required int64 batch_size = 8;
}

message BlobConf {
  required string name = 1;
  required ShapeProto shape = 2;
  required DataType data_type = 3;
  optional int32 max_sequence_size = 4 [default = 1];
  required EncodeConf encode_case = 5;
  repeated PreprocessConf preprocess = 6;
  optional int32 tensor_list_variable_axis = 7 [default = -1];
  optional bool is_dynamic = 9 [default = false];
}

message DecodeOFRecordOpConf {
  required string data_dir = 1;
  required int32 data_part_num = 2; // piece_size % data_part_num = 0
  optional string part_name_prefix = 3 [default = "part-"];
  optional int32 part_name_suffix_length = 4 [default = -1];
  optional string in = 5;
  repeated BlobConf blob = 6;
  optional RandomShuffleConf random_shuffle_conf = 7;
  required int64 batch_size = 8;
}

message DecodeRandomOpConf {
  optional string tick = 1;
  required string out = 2;
  required ShapeProto shape = 3;
  required DataType data_type = 4;
  required InitializerConf data_initializer = 5;
  required int64 batch_size = 8;
}

message NormalizationOpConf {
  required string in = 1;
  required string out = 2;
  optional int32 axis = 3 [default = -1]; // NCHW = 1, NHWC = 3, TODO: axis list
  optional float momentum = 4 [default = 0.99];
  optional float epsilon = 5 [default = 0.001];
  optional bool center = 6 [default = true];
  optional bool scale = 7 [default = true];
  optional float beta_init = 8 [default = 0.0];
  optional float gamma_init = 9 [default = 1.0];
  optional float mean_init = 10 [default = 0.0];
  optional float variance_init = 11 [default = 1.0];
  required string moving_mean = 14;
  required string moving_variance = 15;
  optional string beta = 16;
  optional string gamma = 17;
  optional string mean = 18 [default = "mean"];
  optional string inv_variance = 19 [default = "inv_variance"];
  optional bool is_training = 20 [default = true];
}

message NormalizationGradOpConf {
  //in
  required string dy = 1;
  required string x = 2;
  optional string mean = 3;
  optional string inv_variance = 4;
  optional string gamma = 5;
  //out
  optional string dx = 6 [default = "dx"];
  optional string beta_diff = 7 [default = "beta_diff"];
  optional string gamma_diff = 8 [default = "gamma_diff"];

  required int32 axis = 9;
  required float epsilon = 10;
}

message RandomMaskLikeOpConf {
  required string like = 1;
  required string out = 2;
  required double rate = 3;
  optional ShapeProto noise_shape = 4;
  optional int64 seed = 5;
}

message DropoutOpConf {
  required string mask = 1;
  required string in = 2;
  required string out = 3;
  required float scale = 4;
}

message DropoutGradOpConf {
  required string mask = 1;
  required string dy = 2;
  required string dx = 3;
  required float scale = 4;
}

message TransposeOpConf {
  required string in = 1;
  required string out = 2;
  repeated int32 perm = 3;
}

message ReduceConcatOpConf {
  repeated string in = 1;
  required string out = 2;
  repeated int64 data_offset = 3;
  required int64 out_size = 4;
}

message NcclAllReduceOpConf {
  optional string in = 1;
  optional string out = 2;
}

message NcclReduceScatterOpConf {
}

message NcclAllGatherOpConf {
}

message NcclTupleBroadcastOpConf {
  optional string tick = 1;
  repeated string in = 2;
  repeated string out = 3;
  repeated int64 root = 4;
  repeated DataType data_type = 5;
  repeated ShapeProto shape = 6;
  optional int64 nccl_order_hint = 7 [default = 0];
}

message NcclTupleReduceOpConf {
  repeated string in = 1;
  repeated string out = 2;
  repeated int64 root = 3;
  optional int64 nccl_order_hint = 4 [default = 0];
}

message ReduceSplitOpConf {
  required string in = 1;
  repeated string out = 2;
  repeated ShapeProto out_shape = 3;
  repeated int64 data_offset = 4;
  optional int32 order_in_graph = 5;
}

message ReduceScatterOpConf {
  optional int32 out_num = 1 [default = 0];
}

message ReduceAddOpConf {
  optional int32 in_num = 1 [default = 0];
}

message ReduceGatherOpConf {
  optional int32 in_num = 1 [default = 0];
}

message AccuracyOpConf {
  required string prediction = 1;
  required string label = 2;
  optional int32 top_k = 3 [default = 1];
  required string accuracy = 4;
  optional string weight = 5;
}

message MatmulOpConf {
  // input lbn
  required string a = 1;
  required string b = 2;
  // output bn
  required string out = 5;
  optional bool transpose_a = 6 [default = false];
  optional bool transpose_b = 7 [default = false];
}

message DotOpConf {
  required string in = 1;
  required string weight = 2;
  optional string bias = 3;
  required string out = 4;
}

message MultiplyOpConf {
  required string in_0 = 1;
  required string in_1 = 2;
  required string out = 4;
}

enum Norm {
  L1 = 1;
  L2 = 2;
}

message HingeLossOpConf {
  required string prediction = 1;
  required string label = 2;
  required string loss = 3;
  optional ScalarReductionType reduction = 4 [default = kSumOverN];
  optional float weight_scalar = 5 [default = 1.0];
  optional string weight = 6;
  optional Norm norm = 7[default = L1];
}

message PackOpConf {
  required string in = 1;
  required string out = 2;
  required int32 pack_num = 3;
}

message UnpackOpConf {
  required string in = 1;
  required string out = 2;
  required int32 unpack_num = 3;
}

message RepeatOpConf {
  required string in = 1;
  required string out = 2;
  required int32 repeat_num = 3;
}

message GatherOpConf {
  required string in = 1;
  required string indices = 2;
  required string out = 3;
  optional int64 axis = 4 [default = 0];
}

message GatherMs0OpConf {
  required string in = 1;
  required string indices = 2;
  required string out = 3;
}

message UnsortedSegmentSumOpConf {
  required string data = 1;
  required string segment_ids = 2;
  required string out = 3;
  required int64 axis = 4;
  required int64 num_segments = 5;
}

message GatherMs0GradOpConf {
  required string out_diff = 1;
  required string indices = 2;
  required string in_diff = 3;
  required int64 gather_dim_size = 4;
}

message BatchGatherOpConf {
  required string in = 1;
  required string indices = 2;
  required string out = 3;
}

message SqrtOpConf {
  required string in = 1;
  required string out = 2;
}

message RsqrtOpConf {
  required string in = 1;
  required string out = 2;
}

message SquareOpConf {
  required string in = 1;
  required string out = 2;
}

message BroadcastAddOpConf {
  required string a = 1;
  required string b = 2;
  required string out = 3;
  optional bool is_const = 4 [default = false];
}

message BroadcastSubOpConf {
  required string a = 1;
  required string b = 2;
  required string out = 3;
  optional bool is_const = 4 [default = false];
}

message BroadcastMulOpConf {
  required string a = 1;
  required string b = 2;
  required string out = 3;
  optional bool is_const = 4 [default = false];
}

message BroadcastDivOpConf {
  required string a = 1;
  required string b = 2;
  required string out = 3;
  optional bool is_const = 4 [default = false];
}

message BroadcastEqualOpConf {
  required string a = 1;
  required string b = 2;
  required string out = 3;
  optional bool is_const = 4 [default = false];
}

message BroadcastNotEqualOpConf {
  required string a = 1;
  required string b = 2;
  required string out = 3;
  optional bool is_const = 4 [default = false];
}

message BroadcastLessThanOpConf {
  required string a = 1;
  required string b = 2;
  required string out = 3;
  optional bool is_const = 4 [default = false];
}

message BroadcastLessEqualOpConf {
  required string a = 1;
  required string b = 2;
  required string out = 3;
  optional bool is_const = 4 [default = false];
}

message BroadcastGreaterThanOpConf {
  required string a = 1;
  required string b = 2;
  required string out = 3;
  optional bool is_const = 4 [default = false];
}

message BroadcastGreaterEqualOpConf {
  required string a = 1;
  required string b = 2;
  required string out = 3;
  optional bool is_const = 4 [default = false];
}

message BroadcastLogicalAndOpConf {
  required string a = 1;
  required string b = 2;
  required string out = 3;
  optional bool is_const = 4 [default = false];
}

message BroadcastFloorModOpConf {
  required string a = 1;
  required string b = 2;
  required string out = 3;
  optional bool is_const = 4 [default = false];
}

message BroadcastLikeOpConf {
  required string x = 1;
  required string like = 2;
  required string y = 3;
  repeated int32 reduced_axis = 4;
}

message BroadcastDivGradOpConf {
  //  input
  required string b = 1; // denominator in fw
  required string y = 2;
  required string dy = 3;
  //  output
  required string db = 4;
  optional string temp_storage = 5 [default = "temp_storage"];
}

message BiasAddOpConf {
  // inputs
  required string a = 1;
  required string b = 2;
  // output
  required string out = 3;
  // conf
  required int32 axis = 4;
}

message DimSliceConf {
  optional int32 start = 1 [default = 0];
  optional int32 end = 2 [default = 0];
  optional int32 stride = 3 [default = 1];
}

message SliceOpConf {
  required string in = 1;
  required string out = 2;
  repeated DimSliceConf dim_slice_conf = 3;
}

message SliceGradOpConf {
  required string dy = 1;
  required string dx = 2;
  required string like = 3;
  repeated DimSliceConf dim_slice_conf = 4;
}

message LayerNormOpConf {
  // in
  required string in = 1;
  optional string beta = 2;
  optional string gamma = 3;

  // out
  required string out = 4;
  optional string normalized = 5 [default = "normalized"];
  optional string mean = 6 [default = "mean"];
  optional string inv_variance = 7 [default = "inv_variance"];

  optional bool center = 8 [default = true];
  optional bool scale = 9 [default = true];
  optional int64 begin_norm_axis = 11 [default = 1];
  optional int64 begin_params_axis = 12 [default = -1];
  optional double epsilon = 13 [default = 1e-5];
}

message LayerNormGradOpConf {
  // in
  required string dy = 1;
  required string x = 2;
  optional string mean = 3;
  optional string inv_variance = 4;
  // out
  required string dx = 5;

  required int64 begin_norm_axis = 6;
  required double epsilon = 7;
}

message LayerNormParamGradOpConf {
  // in
  required string dy = 1;
  optional string normalized = 2;
  optional string gamma = 3;
  // out
  optional string normalized_diff = 4;
  optional string beta_diff = 5;
  optional string gamma_diff = 6;

  required int64 begin_params_axis = 7;
}

message ConstantOpConf {
  optional string tick = 1;
  required string out = 2;
  optional ShapeProto shape = 3;
  optional DataType data_type = 4;
  optional InitializerConf initializer = 5;
}

message OneHotOpConf {
  required string indices = 1;
  required string out = 2;
  required int64 depth = 3;
  optional DataType data_type = 4;
}

message ScalarAddOpConf {
  required string in = 1;
  required string out = 2;
  oneof scalar_operand {
    int64 int_operand = 3;
    double float_operand = 4;
  }
}

message ScalarMulOpConf {
  required string in = 1;
  required string out = 2;
  oneof scalar_operand {
    int64 int_operand = 3;
    double float_operand = 4;
  }
}

message ReduceIdentityOpConf {
  optional string in = 1;
  optional string out = 2;
  optional int32 order_in_graph = 3;
}

message TickOpConf {
  repeated string tick = 1;
  required string out = 2;
}

message DeviceTickOpConf {
  repeated string tick = 1;
  required string out = 2;
}

message WaitAndSendIdsOpConf {
  required string out = 1;
  required string wait_buffer_name = 2;
  repeated Int64List id_list = 3;
  required DataType data_type = 4 [default = kInt32];
}

message CallbackNotifyOpConf {
  required string in = 1;
  repeated string callback_buffer_name = 2;
}

message ReentrantLockOpConf {
  required string start = 1;
  optional string end = 2;
  required string out = 3;
  repeated Int64List lock_id2intersecting_lock_ids = 4;
}

message SourceTickOpConf {
  required string out = 1;
}

message SinkTickOpConf {
  repeated string tick = 1;
  required string out = 2;
}

message TupleIdentityOpConf {
  repeated string in = 1;
  repeated string out = 2;
}

message TopKOpConf {
  required string in = 1;
  required string out = 2;
  optional int32 k = 3 [default = 1];
  optional bool sorted = 4 [default = true];
}

message L2NormalizeOpConf {
  required string in = 1;
  required string out = 2;
  required int32 axis = 3 [default = -1];
  optional float epsilon = 4 [default = 1e-12];
}

message KeepHeaderOnlyOpConf {
  repeated string in = 1;
  repeated string out = 2;
}

message AxpyOpConf {
  required string x = 1;
  required string y = 2;
  required double alpha = 3;
}

message TotalLossInstanceNumOpConf {
  repeated string in = 1;
  required string out = 2;
}

message UnsortedBatchSegmentSumOpConf {
  required string data = 1;
  required string segment_ids = 2;
  required string out = 3;
  required int64 num_segments = 4;
}

message ShapeElemCntAxisConf {
  repeated int32 axis = 1;
}

message ShapeElemCntRangeAxisConf {
  // closed interval: [begin_axis, end_axis]
  optional int32 begin_axis = 1 [default = 0];
  optional int32 end_axis = 2 [default = -1];
}

message ShapeElemCntOpConf {
  required string x = 1;
  required string y = 2;
  optional DataType data_type = 3 [default = kInt32];
  oneof axis_conf {
    ShapeElemCntAxisConf exclude_axis_conf = 4;
    ShapeElemCntAxisConf include_axis_conf = 5;
    ShapeElemCntRangeAxisConf range_axis_conf = 6;
  }
}

message AccOpConf {
  // in
  required string one = 1;
  // out
  required string acc = 2;
  optional int32 max_acc_num = 3 [default = 1];   
}

message AccTickOpConf {
  // in
  required string one = 1;
  // out
  required string acc = 2;
  optional int32 max_acc_num = 3 [default = 1];   
}

message ModelInitOpConf {
  required string tick = 1;
  repeated string out = 2;
  repeated string variable_op_name = 3;
  repeated VariableOpConf original_variable_conf = 4;
}

message ModelLoadOpConf {
  required string path = 1;
  repeated string out = 2;
  repeated string variable_op_name = 3;
  repeated VariableOpConf original_variable_conf = 4;
}

message AllReduceFacadeOpConf {
  required string in = 1;
  required string out = 2;
}

message IdentityOpConf {
  required string in = 1;
  required string out = 2;
}

message CaseOpConf {
  required string in = 1;
  repeated string out = 2;
}

message EsacOpConf {
  repeated string in = 1;
  required string out = 2;
  optional DataType data_type = 3 [default=kInt32];
}

message PartialTickOpConf {
  required string tick = 1;
  required string out = 2;
}

message AssignOpConf {
  required string ref = 1;
  required string value = 2;
}

message ModelSaveOpConf {
  required string path = 1;
  repeated string in = 2;
  repeated string key = 3;
}

message LearningRateScheduleOpConf {
  required string train_step = 1;
  required string out = 2;
  required float learning_rate = 3;
  optional LearningRateDecayConf learning_rate_decay = 4;
  optional WarmupConf warmup_conf = 5;
}

message XrtLaunchOpConf {
  message Argument {
    required string name = 1;
    required string value = 2;
    required DeviceType device_type = 3;
  }
  message Function {
    repeated Argument argument = 1;
    repeated OperatorConf node = 2;
  }
  repeated string in = 1;
  repeated string out = 2;
  required Function function = 3;
  // Function executing engine.
  // Only "XLA" and "TensorRT" are supported currently.
  required string engine = 4;
  // Input mutability.
  map<string, bool> input_mutability = 5;
  // Mapping launch op's input and output names into function.
  map<string, string> input_output_mapping = 6;
  map<string, OptInt64> batch_axis = 7;
  // Sbp signatures of each function node.
  map<string, SbpSignature> sbp_signatures = 8;
  optional bool model_update = 9 [default = false];
}

message NcclBoxingReduceScatterOpConf {
  required LogicalBlobId lbi = 1;
}

message NcclBoxingAllGatherOpConf {
  required LogicalBlobId lbi = 1;
}

message NcclBoxingAllReduceOpConf {
  required LogicalBlobId lbi = 1;
}

message ParallelCastOpConf {
  required string in = 1;
  required string out = 2;
  optional OptInt64 split_axis = 3;
  optional OptInt64 gradient_split_axis = 4;
}

message DynamicBinarySplitOpConf {
  required string in = 1;
  repeated string out = 2;
  required int32 base_shift = 3;
}

message DynamicBinaryConcatOpConf {
  repeated string in = 1;
  required string out = 2;
  required DataType out_data_type = 3;
  required ShapeProto out_shape = 4;
  required OptInt64 out_batch_axis = 5;
  required SbpParallel out_sbp = 6;
}

message UniqueWithCountsOpConf {
  required string x = 1;
  required string y = 2;
  required string idx = 3;
  required string count = 4;
  required string num_unique = 5;
  optional DataType out_idx = 6 [default = kInt32];
}

message IndexedSlicesReduceSumOpConf {
  required string x_indices = 1;
  required string x_values = 2;
  required string y_indices = 3;
  required string y_values = 4;
  required string num_unique = 5;
}

message L1L2RegularizeGradientOpConf {
  required string model = 1;
  required string model_diff = 2;
  required string out = 3;
  required float l1 = 4;
  required float l2 = 5;
}

message SquareSumOpConf {
  required string x = 1;
  required string y = 2;
}

message BroadcastMaximumOpConf {
  required string a = 1;
  required string b = 2;
  required string out = 3;
  optional bool is_const = 4 [default = false];
}

message BroadcastMinimumOpConf {
  required string a = 1;
  required string b = 2;
  required string out = 3;
  optional bool is_const = 4 [default = false];
}

message ConstantLikeOpConf {
  required string like = 1;
  required string out = 2;
  optional DataType data_type = 3;
  oneof scalar_operand {
    int64 int_operand = 4;
    double float_operand = 5;
  }
}

message ScalarAddByTensorOpConf {
  required string in = 1;
  required string scalar = 2;
  required string out = 3;
}

message ScalarMulByTensorOpConf {
  required string in = 1;
  required string scalar = 2;
  required string out = 3;
}

message ScalarSubByTensorOpConf {
  required string in = 1;
  required string scalar = 2;
  required string out = 3;
}

message ScalarDivByTensorOpConf {
  required string in = 1;
  required string scalar = 2;
  required string out = 3;
}

<<<<<<< HEAD
message LocalGatherNdOpConf {
  required string in = 1;
  required string indices = 2;
  required string out = 3;
}

message NcclBoxingReduceScatterOpConf {
  required LogicalBlobId lbi = 1;
=======
message IndexedSlicesNaiveModelUpdateOpConf {
  required string model_diff_indices = 1;
  required string model_diff_values = 2;
  required string model = 3;
  required string learning_rate = 4;
>>>>>>> 38387bf3
}

message IndexedSlicesMomentumModelUpdateOpConf {
  required string momentum = 1;
  required string model_diff_indices = 2;
  required string model_diff_values = 3;
  required string model = 4;
  required string train_step = 5;
  required string learning_rate = 6;
  optional float beta = 7 [default = 0.9];
}

message IndexedSlicesLazyAdamModelUpdateOpConf {
  required string m = 1;
  required string v = 2;
  required string model_diff_indices = 3;
  required string model_diff_values = 4;
  required string model = 5;
  required string train_step = 6;
  required string learning_rate = 7;
  optional float beta1 = 8 [default = 0.9];
  optional float beta2 = 9 [default = 0.999];
  optional float epsilon = 10 [default = 1e-8];
}

message SyncDynamicResizeOpConf {
  required string in = 1;
  required string size = 2;
  required string out = 3;
  required int64 axis = 4;
}

message OperatorConf {
  required string name = 1;
  optional bool trainable = 3 [default = true];
  optional DeviceType device_type = 4 [default = kInvalidDevice];
  optional bool enable_cudnn = 5;
  optional int64 cudnn_buf_limit_mbyte = 6;
  repeated string ctrl_in_op_name = 7;
  oneof op_type {
    // system op
    DecodeOFRecordOpConf decode_ofrecord_conf = 101;
    DecodeRandomOpConf decode_random_conf = 102;
    RecordLoadOpConf record_load_conf = 103;
    CopyHdOpConf copy_hd_conf = 105;
    CopyCommNetOpConf copy_comm_net_conf = 106;
    ConcatOpConf concat_conf = 107;
    BoxingOpConf boxing_conf = 108;
    ReduceScatterOpConf reduce_scatter_conf = 109;
    ReduceAddOpConf reduce_add_conf = 110;
    ReduceGatherOpConf reduce_gather_conf = 111;
    ReduceConcatOpConf reduce_concat_conf = 112;
    ReduceSplitOpConf reduce_split_conf = 113;
    NcclAllReduceOpConf nccl_all_reduce_conf = 114;
    NcclReduceScatterOpConf nccl_reduce_scatter_conf = 115;
    NcclAllGatherOpConf nccl_all_gather_conf = 116;
    AccumulateOpConf accumulate_conf = 117;
    NormalModelUpdateOpConf normal_mdupdt_conf = 118;
    CastOpConf cast_conf = 121;
    VariableOpConf variable_conf = 122;
    ReduceIdentityOpConf reduce_identity_conf = 123;
    TickOpConf tick_conf = 124;
    KeepHeaderOnlyOpConf keep_header_only_conf = 125;
    TotalLossInstanceNumOpConf total_loss_instance_num_conf = 126;
    NaiveModelUpdateOpConf naive_model_update_conf = 127;
    MomentumModelUpdateOpConf momentum_model_update_conf = 128;
    RMSPropModelUpdateOpConf rmsprop_model_update_conf = 129;
    LARSModelUpdateOpConf lars_model_update_conf = 130;
    AdamModelUpdateOpConf adam_model_update_conf = 131;
    ShapeElemCntOpConf shape_elem_cnt_conf = 132;
    AccOpConf acc_conf = 133;
    AllReduceFacadeOpConf all_reduce_facade_conf = 134;
    SourceTickOpConf source_tick_conf = 135;
    SinkTickOpConf sink_tick_conf = 136;
    InputOpConf input_conf = 137;
    OutputOpConf output_conf = 138;
    WaitAndSendIdsOpConf wait_and_send_ids_conf = 139;
    ReentrantLockOpConf reentrant_lock_conf = 140;
    CallbackNotifyOpConf callback_notify_conf = 141;
    ForeignInputOpConf foreign_input_conf = 142;
    ForeignOutputOpConf foreign_output_conf = 143;
    AccTickOpConf acc_tick_conf = 144;
    ReturnOpConf return_conf = 146;
    NcclTupleBroadcastOpConf nccl_tuple_broadcast_conf = 147;
    NcclTupleReduceOpConf nccl_tuple_reduce_conf = 148;
    PartialTickOpConf partial_tick_conf = 149;
    LazyAdamModelUpdateOpConf lazy_adam_model_update_conf = 150;
    ForeignWatchOpConf foreign_watch_conf = 151;
    NcclBoxingReduceScatterOpConf nccl_boxing_reduce_scatter_conf = 152;
    NcclBoxingAllGatherOpConf nccl_boxing_all_gather_conf = 153;
    NcclBoxingAllReduceOpConf nccl_boxing_all_reduce_conf = 154;
    DistributeConcatOpConf distribute_concat_conf = 155;
    DistributeSplitOpConf distribute_split_conf = 156;
    DistributeCloneOpConf distribute_clone_conf = 157;
    DistributeAddOpConf distribute_add_conf = 158;
    DeviceTickOpConf device_tick_conf = 159;
    DynamicBinarySplitOpConf dynamic_binary_split_conf = 160;
    DynamicBinaryConcatOpConf dynamic_binary_concat_conf = 161;
    L1L2RegularizeGradientOpConf l1_l2_regularize_gradient_conf = 162;
    IndexedSlicesNaiveModelUpdateOpConf indexed_slices_naive_model_update_conf = 163;
    IndexedSlicesMomentumModelUpdateOpConf indexed_slices_momentum_model_update_conf = 164;
    IndexedSlicesLazyAdamModelUpdateOpConf indexed_slices_lazy_adam_model_update_conf = 165;
    UserOpConf user_conf = 199;
    
    // domain op
    TupleIdentityOpConf tuple_identity_conf = 200;
    TransposeOpConf transpose_conf = 201;
    ReshapeOpConf reshape_conf = 202;
    DynamicReshapeOpConf dynamic_reshape_conf = 203;
    Conv1DOpConf conv_1d_conf = 205;
    Conv2DOpConf conv_2d_conf = 206;
    Conv3DOpConf conv_3d_conf = 207;
    AveragePooling1DOpConf average_pooling_1d_conf = 208;
    MaxPooling1DOpConf max_pooling_1d_conf = 209;
    AveragePooling2DOpConf average_pooling_2d_conf = 210;
    MaxPooling2DOpConf max_pooling_2d_conf = 211;
    AveragePooling3DOpConf average_pooling_3d_conf = 212;
    MaxPooling3DOpConf max_pooling_3d_conf = 213;
    RandomMaskLikeOpConf random_mask_like_conf = 214;
    LocalResponseNormalizationOpConf local_response_normalization_conf = 216;
    NormalizationOpConf normalization_conf = 217;
    DropoutOpConf dropout_conf = 218;
    ReduceSumOpConf reduce_sum_conf = 219;
    AddOpConf add_conf = 220;
    MatmulOpConf matmul_conf = 221;
    DotOpConf dot_conf = 222;
    MultiplyOpConf multiply_conf = 223;
    MaximumOpConf maximum_conf = 224;
    SigmoidOpConf sigmoid_conf = 225;
    TanHOpConf tanh_conf = 226;
    ReluOpConf relu_conf = 227;
    SoftmaxOpConf softmax_conf = 228;
    SparseCrossEntropyLossOpConf sparse_cross_entropy_loss_conf = 229;
    HingeLossOpConf hinge_loss_conf = 230;
    SparseSoftmaxCrossEntropyLossOpConf sparse_softmax_cross_entropy_loss_conf = 231;
    AccuracyOpConf accuracy_conf = 232;
    PrintOpConf print_conf = 233;
    PackOpConf pack_conf = 237;
    UnpackOpConf unpack_conf = 238;
    RepeatOpConf repeat_conf = 239;
    GeluOpConf gelu_conf = 241;
    GatherOpConf gather_conf = 242;
    BatchGatherOpConf batch_gather_conf = 243;
    SliceOpConf slice_conf = 252;
    BiasAddOpConf bias_add_conf = 253;
    LayerNormOpConf layer_norm_conf = 254;
    ConstantOpConf constant_conf = 255;
    SigmoidCrossEntropyOpConf sigmoid_cross_entropy_conf = 257;
    OneHotOpConf one_hot_conf = 258;
    IdentityLossOpConf identity_loss_conf = 259;
    SparseCrossEntropyOpConf sparse_cross_entropy_conf= 260;
    ReduceMeanOpConf reduce_mean_conf = 261;
    L2NormalizeOpConf l2_normalize_conf = 264;
    PReluOpConf prelu_conf = 265;
    ReluGradOpConf relu_grad_conf = 266;
    GeluGradOpConf gelu_grad_conf = 267;
    SliceGradOpConf slice_grad_conf = 269;
    ReduceSumLikeOpConf reduce_sum_like_conf = 270;
    DropoutGradOpConf dropout_grad_conf = 271;
    LayerNormGradOpConf layer_norm_grad_conf = 272;
    LayerNormParamGradOpConf layer_norm_param_grad_conf = 273;
    SparseCrossEntropyGradOpConf sparse_cross_entropy_grad_conf= 274;
    UnsortedSegmentSumOpConf unsorted_segment_sum_conf = 275;
    BroadcastDivGradOpConf broadcast_div_grad_conf= 276;
    BroadcastLikeOpConf broadcast_like_conf = 277;
    SoftmaxGradOpConf softmax_grad_conf = 278;
    UnsortedBatchSegmentSumOpConf unsorted_batch_segment_sum_conf = 279;
    ReduceMeanGradOpConf reduce_mean_grad_conf = 280;
    NormalizationGradOpConf normalization_grad_conf = 282;
    ConvBiasGradOpConf conv_bias_grad_conf = 283;
    ConvFilterGradOpConf conv_filter_grad_conf = 284;
    ConvDataGradOpConf conv_data_grad_conf = 285;
    ReshapeLikeOpConf reshape_like_conf = 286;
    DynamicReshapeLikeOpConf dynamic_reshape_like_conf = 287;
    TanHGradOpConf tanh_grad_conf = 288;
    PoolingGradOpConf pooling_grad_conf = 289;
    IdentityOpConf identity_conf = 290;
    CaseOpConf case_conf = 291;
    EsacOpConf esac_conf = 292;
    ModelInitOpConf model_init_conf = 293;
    SplitLikeOpConf split_like_conf = 294;
    SigmoidGradOpConf sigmoid_grad_conf = 295;
    AssignOpConf assign_conf = 296;
    ModelSaveOpConf model_save_conf = 297;
    LearningRateScheduleOpConf learning_rate_schedule_conf = 298;
    PReluDataGradOpConf prelu_data_grad_conf = 299;
    PReluAlphaGradOpConf prelu_alpha_grad_conf = 300;
    ModelLoadOpConf model_load_conf = 301;
    GatherMs0OpConf gather_ms0_conf = 302;
    GatherMs0GradOpConf gather_ms0_grad_conf = 303;
<<<<<<< HEAD
    PieceSliceOpConf piece_slice_conf = 304;
    LogicalAndOpConf logical_and_conf = 305;
    WhereOpConf where_conf = 306;
    ClipByValueOpConf clip_by_value_conf = 307;
    ConstantLikeOpConf constant_like_conf = 309;
    LocalNonzeroOpConf local_nonzero_conf = 310;
    SqueezeOpConf squeeze_conf = 311;
    ExpandDimsOpConf expand_dims_conf = 312;
    DeconvOpConf deconv_conf = 313;
    LocalGatherOpConf local_gather_conf = 314;
    LocalScatterNdUpdateOpConf local_scatter_nd_update_conf = 315;
    DynamicReshapeOpConf dynamic_reshape_conf = 316;
    SigmoidCrossEntropyLossGradOpConf sigmoid_cross_entropy_loss_grad_conf = 317;
    SmoothL1OpConf smooth_l1_conf = 318;
    UpsampleNearestOpConf upsample_nearest_conf = 319;
    ElementCountOpConf element_count_conf = 320;
    SyncDynamicResizeOpConf sync_dynamic_resize_conf = 321;
    UpsampleNearestGradOpConf upsample_nearest_grad_conf = 322;
    SmoothL1GradOpConf smooth_l1_grad_conf = 323;
    LocalGatherNdOpConf local_gather_nd_conf = 324;
=======
    SigmoidCrossEntropyGradOpConf sigmoid_cross_entropy_grad_conf = 317;
    ParallelCastOpConf parallel_cast_conf = 336;
    UniqueWithCountsOpConf unique_with_counts_conf = 337;
    IndexedSlicesReduceSumOpConf indexed_slices_reduce_sum_conf = 338;
    ConstantLikeOpConf constant_like_conf = 339;
    SyncDynamicResizeOpConf sync_dynamic_resize_conf = 340;

    XrtLaunchOpConf xrt_launch_conf = 410;
>>>>>>> 38387bf3

    // math op
    BroadcastAddOpConf broadcast_add_conf = 500;
    BroadcastSubOpConf broadcast_sub_conf = 501;
    BroadcastMulOpConf broadcast_mul_conf = 502;
    BroadcastDivOpConf broadcast_div_conf = 503;
    BroadcastEqualOpConf broadcast_equal_conf = 504;
    BroadcastNotEqualOpConf broadcast_not_equal_conf = 505;
    BroadcastLessThanOpConf broadcast_less_than_conf = 506;
    BroadcastLessEqualOpConf broadcast_less_equal_conf = 507;
    BroadcastGreaterThanOpConf broadcast_greater_than_conf = 508;
    BroadcastGreaterEqualOpConf broadcast_greater_equal_conf = 509;
    BroadcastLogicalAndOpConf broadcast_logical_and_conf = 510;
    BroadcastFloorModOpConf broadcast_floor_mod_conf = 511;
    SquareOpConf square_conf = 513;
    SqrtOpConf sqrt_conf = 514;
    RsqrtOpConf rsqrt_conf = 515;
    ScalarAddOpConf scalar_add_conf = 516;
    ScalarMulOpConf scalar_mul_conf = 517;
    ScalarAddByTensorOpConf scalar_add_by_tensor_conf = 518;
    ScalarMulByTensorOpConf scalar_mul_by_tensor_conf = 519;
    ScalarSubByTensorOpConf scalar_sub_by_tensor_conf = 520;
    ScalarDivByTensorOpConf scalar_div_by_tensor_conf = 521;
    SquareSumOpConf square_sum_conf = 522;
    BroadcastMaximumOpConf broadcast_maximum_conf = 523;
    BroadcastMinimumOpConf broadcast_minimum_conf = 524;

    // mutable input op
    AxpyOpConf axpy_conf = 752;
  }
}

message OpNameSet {
  repeated string op_name = 1;
}

message OpNameRelations {
  map<string, string> src_op_name2dst_op_name = 1;
}

message OpNameGroups {
  message OpNameGroup {
    repeated string op_name = 1;
  }
  repeated OpNameGroup op_name_group = 2;
}<|MERGE_RESOLUTION|>--- conflicted
+++ resolved
@@ -1722,22 +1722,11 @@
   required string out = 3;
 }
 
-<<<<<<< HEAD
-message LocalGatherNdOpConf {
-  required string in = 1;
-  required string indices = 2;
-  required string out = 3;
-}
-
-message NcclBoxingReduceScatterOpConf {
-  required LogicalBlobId lbi = 1;
-=======
 message IndexedSlicesNaiveModelUpdateOpConf {
   required string model_diff_indices = 1;
   required string model_diff_values = 2;
   required string model = 3;
   required string learning_rate = 4;
->>>>>>> 38387bf3
 }
 
 message IndexedSlicesMomentumModelUpdateOpConf {
@@ -1928,28 +1917,6 @@
     ModelLoadOpConf model_load_conf = 301;
     GatherMs0OpConf gather_ms0_conf = 302;
     GatherMs0GradOpConf gather_ms0_grad_conf = 303;
-<<<<<<< HEAD
-    PieceSliceOpConf piece_slice_conf = 304;
-    LogicalAndOpConf logical_and_conf = 305;
-    WhereOpConf where_conf = 306;
-    ClipByValueOpConf clip_by_value_conf = 307;
-    ConstantLikeOpConf constant_like_conf = 309;
-    LocalNonzeroOpConf local_nonzero_conf = 310;
-    SqueezeOpConf squeeze_conf = 311;
-    ExpandDimsOpConf expand_dims_conf = 312;
-    DeconvOpConf deconv_conf = 313;
-    LocalGatherOpConf local_gather_conf = 314;
-    LocalScatterNdUpdateOpConf local_scatter_nd_update_conf = 315;
-    DynamicReshapeOpConf dynamic_reshape_conf = 316;
-    SigmoidCrossEntropyLossGradOpConf sigmoid_cross_entropy_loss_grad_conf = 317;
-    SmoothL1OpConf smooth_l1_conf = 318;
-    UpsampleNearestOpConf upsample_nearest_conf = 319;
-    ElementCountOpConf element_count_conf = 320;
-    SyncDynamicResizeOpConf sync_dynamic_resize_conf = 321;
-    UpsampleNearestGradOpConf upsample_nearest_grad_conf = 322;
-    SmoothL1GradOpConf smooth_l1_grad_conf = 323;
-    LocalGatherNdOpConf local_gather_nd_conf = 324;
-=======
     SigmoidCrossEntropyGradOpConf sigmoid_cross_entropy_grad_conf = 317;
     ParallelCastOpConf parallel_cast_conf = 336;
     UniqueWithCountsOpConf unique_with_counts_conf = 337;
@@ -1958,7 +1925,6 @@
     SyncDynamicResizeOpConf sync_dynamic_resize_conf = 340;
 
     XrtLaunchOpConf xrt_launch_conf = 410;
->>>>>>> 38387bf3
 
     // math op
     BroadcastAddOpConf broadcast_add_conf = 500;
