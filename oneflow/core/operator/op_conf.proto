--- conflicted
+++ resolved
@@ -438,22 +438,6 @@
   repeated string in = 1;
   required string out = 2;
   required int32 axis = 3;
-}
-
-message DistributeSplitOpConf {
-  required string in = 1;
-  repeated string out = 2;
-  required int32 axis = 3;
-}
-
-message DistributeCloneOpConf {
-  required string in = 1;
-  repeated string out = 2;
-}
-
-message DistributeAddOpConf {
-  repeated string in = 1;
-  required string out = 2;
 }
 
 message SplitLikeOpConf {
@@ -1894,8 +1878,6 @@
   required LogicalBlobId lbi = 1;
 }
 
-<<<<<<< HEAD
-=======
 message SyncDynamicResizeOpConf {
   required string in = 1;
   required string size = 2;
@@ -1971,7 +1953,6 @@
   required int32 mask_width = 5;
 }
 
->>>>>>> a9cda69a
 message ParallelCastOpConf {
   required string in = 1;
   required string out = 2;
@@ -1979,15 +1960,12 @@
   optional OptInt64 gradient_split_axis = 4;
 }
 
-<<<<<<< HEAD
-=======
 message RandomLikeOpConf {
   required string like = 1;
   required string out = 2;
   optional int64 random_seed = 3;
 }
 
->>>>>>> a9cda69a
 message OperatorConf {
   required string name = 1;
   optional bool trainable = 3 [default = true];
@@ -2053,11 +2031,7 @@
     DistributeSplitOpConf distribute_split_conf = 156;
     DistributeCloneOpConf distribute_clone_conf = 157;
     DistributeAddOpConf distribute_add_conf = 158;
-<<<<<<< HEAD
-
-=======
     
->>>>>>> a9cda69a
     // domain op
     TupleIdentityOpConf tuple_identity_conf = 200;
     TransposeOpConf transpose_conf = 201;
@@ -2142,14 +2116,6 @@
     PReluDataGradOpConf prelu_data_grad_conf = 299;
     PReluAlphaGradOpConf prelu_alpha_grad_conf = 300;
     ModelLoadOpConf model_load_conf = 301;
-<<<<<<< HEAD
-    SigmoidCrossEntropyLossGradOpConf sigmoid_cross_entropy_loss_grad_conf = 304; 
-    GatherMs0OpConf gather_ms0_conf = 305;
-    GatherMs0GradOpConf gather_ms0_grad_conf = 306;
-    SleepOpConf sleep_conf = 307;
-    LoDToDenseOpConf lod_to_dense_conf = 308;
-    ParallelCastOpConf parallel_cast_conf = 309;
-=======
     GatherMs0OpConf gather_ms0_conf = 302;
     GatherMs0GradOpConf gather_ms0_grad_conf = 303;
     PieceSliceOpConf piece_slice_conf = 304;
@@ -2184,7 +2150,6 @@
     Dim0DynamicToFixedOpConf dim0_dynamic_to_fixed_conf = 335;
     ParallelCastOpConf parallel_cast_conf = 336;
     SliceV2OpConf slice_v2_conf = 337;
->>>>>>> a9cda69a
 
     // math op
     BroadcastAddOpConf broadcast_add_conf = 500;
