syntax = "proto2";
package oneflow;

import "oneflow/core/common/shape.proto";
import "oneflow/core/common/data_type.proto";
import "oneflow/core/record/image.proto";
import "oneflow/core/job/resource.proto";
import "oneflow/core/register/logical_blob_id.proto";

enum ActivationType {
  kNone = 0;
  kTanH = 1;
  kSigmoid = 2;
  kRelu = 3;
}

message ConstantInitializerConf {
  optional float value = 1 [default = 0];
}

message ConstantIntInitializerConf {
  optional int32 value = 1 [default = 0];
}

message RandomUniformInitializerConf {
  optional float min = 1 [default = 0];
  optional float max = 2 [default = 1];
}

message RandomUniformIntInitializerConf {
  optional int32 min = 1 [default = 0];
  optional int32 max = 2 [default = 1];
}

message RandomNormalInitializerConf {
  optional float mean = 1 [default = 0];
  optional float std = 2 [default = 1];
}

enum VarianceNorm {
  kFanIn = 0;
  kFanOut = 1;
  kAverage = 2;
}

message XavierInitializerConf {
  required VarianceNorm variance_norm = 1;
}

message MsraInitializerConf {
  required VarianceNorm variance_norm = 1;
}

message InitializerConf {
  oneof type {
    ConstantInitializerConf constant_conf = 1;
    ConstantIntInitializerConf constant_int_conf = 2;
    RandomUniformInitializerConf random_uniform_conf = 3;
    RandomUniformIntInitializerConf random_uniform_int_conf = 4;
    RandomNormalInitializerConf random_normal_conf = 5;
    XavierInitializerConf xavier_conf = 6;
    MsraInitializerConf msra_conf = 7;
  }
}

message Conv1DOpConf {
  required string in = 1;
  required string out = 2;
  required int32 filters = 3;
  optional string padding = 4 [default = "valid"];
  required string data_format = 5;
  repeated int32 kernel_size = 6;
  repeated int32 strides = 7;
  repeated int32 dilation_rate = 8;
  optional ActivationType activation = 9 [default = kNone];
  optional bool use_bias = 10 [default = true];
  optional InitializerConf weight_initializer = 11;
  optional InitializerConf bias_initializer = 12;
}

message Conv2DOpConf {
  required string in = 1;
  required string out = 2;
  required int32 filters = 3;
  optional string padding = 4 [default = "valid"];
  required string data_format = 5;
  repeated int32 kernel_size = 6;
  repeated int32 strides = 7;
  repeated int32 dilation_rate = 8;
  optional ActivationType activation = 9 [default = kNone];
  optional bool use_bias = 10 [default = true];
  optional InitializerConf weight_initializer = 11;
  optional InitializerConf bias_initializer = 12;
}

message Conv3DOpConf {
  required string in = 1;
  required string out = 2;
  required int32 filters = 3;
  optional string padding = 4 [default = "valid"];
  required string data_format = 5;
  repeated int32 kernel_size = 6;
  repeated int32 strides = 7;
  repeated int32 dilation_rate = 8;
  optional ActivationType activation = 9 [default = kNone];
  optional bool use_bias = 10 [default = true];
  optional InitializerConf weight_initializer = 11;
  optional InitializerConf bias_initializer = 12;
}

message FullyConnectedOpConf {
  required string in = 1;
  required string out = 2;
  required int32 units = 3;
  optional ActivationType activation = 4 [default = kNone];
  optional bool use_bias = 5 [default = true];
  optional InitializerConf weight_initializer = 6;
  optional InitializerConf bias_initializer = 7;
}

message AveragePooling1DOpConf {
  required string in = 1;
  required string out = 2;

  optional string padding = 3 [default = "valid"];
  required string data_format = 4;
  repeated int32 pool_size = 5;
  repeated int32 strides = 6;
}

message MaxPooling1DOpConf {
  required string in = 1;
  required string out = 2;

  optional string padding = 3 [default = "valid"];
  required string data_format = 4;
  repeated int32 pool_size = 5;
  repeated int32 strides = 6;
}

message AveragePooling2DOpConf {
  required string in = 1;
  required string out = 2;

  optional string padding = 3 [default = "valid"];
  required string data_format = 4;
  repeated int32 pool_size = 5;
  repeated int32 strides = 6;
}

message MaxPooling2DOpConf {
  required string in = 1;
  required string out = 2;

  optional string padding = 3 [default = "valid"];
  required string data_format = 4;
  repeated int32 pool_size = 5;
  repeated int32 strides = 6;
}

message AveragePooling3DOpConf {
  required string in = 1;
  required string out = 2;

  optional string padding = 3 [default = "valid"];
  required string data_format = 4;
  repeated int32 pool_size = 5;
  repeated int32 strides = 6;
}

message MaxPooling3DOpConf {
  required string in = 1;
  required string out = 2;

  optional string padding = 3 [default = "valid"];
  required string data_format = 4;
  repeated int32 pool_size = 5;
  repeated int32 strides = 6;
}

message ReluOpConf {
  required string in = 1;
  required string out = 2;
}

message SigmoidOpConf {
  required string in = 1;
  required string out = 2;
}

message TanHOpConf {
  required string in = 1;
  required string out = 2;
}

message SoftmaxOpConf {
  required string in = 1;
  required string out = 2;
  optional int32 axis = 3 [default = -1];
}

enum LossReductionType {
  kSumOverOne = 0;
  kSumOverWeight = 1;
  kSumOverN = 2;
  kSumOverNonZeroWeight = 3;
}

message SparseSoftmaxCrossEntropyLossOpConf {
  required string prediction = 1;
  required string label = 2;
  required string loss = 3;
  optional LossReductionType reduction = 4 [default = kSumOverN];
  optional float weight_scalar = 5 [default = 1.0];
  optional string weight = 6;
}

message SmoothL1LossOpConf {
  required string prediction = 1;
  required string label = 2;
  required string loss = 3;
  optional float beta = 4 [default = 1] ;
  optional float scale = 5 [default = 1];
  required string inside_weights = 6;
  required string outside_weights = 7;
  optional LossReductionType reduction = 8 [default = kSumOverN];
  optional float weight_scalar = 9 [default = 1.0];
  optional string weight = 10;
}

message SparseCrossEntropyLossOpConf {
  required string prediction = 1;
  required string label = 2;
  required string loss = 3;
  optional LossReductionType reduction = 4 [default = kSumOverN];
  optional float weight_scalar = 5 [default = 1.0];
  optional string weight = 6;
}

message SigmoidCrossEntropyLossOpConf {
  required string prediction = 1;
  required string label = 2;
  required string loss = 3;
  optional bool normalize = 4 [default = true];
  optional float scale = 5 [default = 1.0];
  optional LossReductionType reduction = 6 [default = kSumOverN];
  optional float weight_scalar = 7 [default = 1.0];
  optional string weight = 8;
}

message ConcatOpConf {
  repeated string in = 1;
  required string out = 2;
  required int32 axis = 3;
}

message CopyCommNetOpConf {
}

message CopyHdOpConf {
  enum Type {
    H2D = 0;
    D2H = 1;
  }
  required Type type = 1;
}

message CloneOpConf {
  required int32 out_num = 1;
}

message BoxConcatConf {
  required int32 axis = 1;
}

message BoxAddConf {
}

message BoxSplitConf {
  required int32 axis = 1;
  repeated int32 part_num = 2;
}

message BoxCloneConf {
}

message BoxingOpConf {
  required LogicalBlobId lbi = 1;
  required int32 in_num = 2;
  required int32 out_num = 3;

  oneof in_box {
    BoxConcatConf concat_box = 4;
    BoxAddConf add_box = 5;
  }
  oneof out_box {
    BoxSplitConf split_box = 6;
    BoxCloneConf clone_box = 7;
  }
}

message PodBoxingOpConf {
  required BoxingOpConf boxing_conf = 1;
}

message PbBoxingOpConf {
  required BoxingOpConf boxing_conf = 1;
}

message NaiveModelUpdateConf {
}

message MomentumModelUpdateConf {
  optional float beta = 1 [default = 0.9];
}

message RMSPropModelUpdateConf {
  optional float decay_rate = 1 [default = 0.99];
  optional float epsilon = 2 [default = 1e-8];
}

message LARSModelUpdateConf {
  optional float momentum_beta = 1 [default = 0.9];
  optional float epsilon = 2 [default = 1e-9];
  optional float lars_coefficient = 3 [default = 0.0001];
}

message ExponentialDecayConf {
  required int64 decay_batches = 1;
  required double decay_rate = 2;
  optional bool staircase = 3 [default = false];
}

message InverseTimeDecayConf {
  required int64 decay_batches = 1;
  required double decay_rate = 2;
  optional bool staircase = 3 [default = false];
}

message NaturalExpDecayConf {
  required int64 decay_batches = 1;
  required double decay_rate = 2;
  optional bool staircase = 3 [default = false];
}

message PiecewiseConstantConf {
  repeated int64 boundaries = 1;
  repeated double values = 2;
}

message PolynomialDecayConf {
  required int64 decay_batches = 1;
  optional double end_learning_rate = 2 [default = 0.0001];
  optional double power = 3 [default = 1.0];
  optional bool cycle = 4 [default = false];
}

message CosineDecayConf {
  required int64 decay_batches = 1;
  optional double alpha = 2 [default = 0.0];
}

message LinearCosineDecayConf {
  required int64 decay_batches = 1;
  optional double num_periods = 2 [default = 0.5];
  optional double alpha = 3 [default = 0.0];
  optional double beta = 4 [default = 0.001];
}

message LearningRateDecayConf {
  oneof type {
    ExponentialDecayConf exponential_conf = 2000;
    InverseTimeDecayConf inverse_time_conf = 2001;
    NaturalExpDecayConf natural_exp_conf = 2002;
    PiecewiseConstantConf piecewise_constant_conf = 2003;
    PolynomialDecayConf polynomial_conf = 2004;
    CosineDecayConf cosine_conf = 2005;
    LinearCosineDecayConf linear_cosine_conf = 2006;
  }
}

message ConstantWarmupConf {
  required int64 warmup_batches = 1;
  required double multiplier = 2;
}

message LinearWarmupConf {
  required int64 warmup_batches = 1;
  required double start_multiplier = 2;
}

message WarmupConf {
  oneof type {
    ConstantWarmupConf constant_conf = 3000;
    LinearWarmupConf linear_conf = 3001;
  }
}

message NormalModelUpdateOpUserConf {
  optional LearningRateDecayConf learning_rate_decay = 1;
  optional WarmupConf warmup_conf = 2;
  oneof normal_mdupdt {
    NaiveModelUpdateConf naive_conf = 1000;
    MomentumModelUpdateConf momentum_conf = 1001;
    RMSPropModelUpdateConf rmsprop_conf = 1002;
    LARSModelUpdateConf lars_conf = 1003;
  }
}

message NormalModelUpdateOpConf {
  required NormalModelUpdateOpUserConf user_conf = 1;
  required string model_diff = 2;
  required string model = 3;
  required float learning_rate = 4;
  required float l1 = 5;
  required float l2 = 6;
}

message AccumulateOpConf {
}

message EmbeddingLookupAccumulateOpConf {
}

message ModelSaveOpConf {
}


message PrintRecordConf {
  required string lbn = 1;
  optional string name = 2;
  required EncodeConf encode_case = 3;
}

message PrintOpConf {
  repeated PrintRecordConf in = 1;
  required string print_dir = 2;
  optional string part_name_prefix = 3 [default = "part-"];
  optional int32 part_name_suffix_length = 4 [default = -1];
}

message LossPrintOpConf {
  required LogicalBlobId loss_lbi = 1;
  optional LogicalBlobId reduction_lbi = 2;
  optional float weight_scalar = 3 [default = 1.0];
  optional LossReductionType reduction_type = 4 [default = kSumOverN];
}

message AccuracyPrintOpConf {
  required LogicalBlobId accuracy_lbi = 1;
  optional int32 top_k_print = 3 [default = 1];
}

message ReduceSumOpConf {
  oneof in_conf {
    string in = 1; // For User
    LogicalBlobId in_sys = 2; // For System
  }
  required string out = 3;
  optional int32 axis = 4;
  optional bool keepdims = 5 [default = false];
}

message BasicRnnOpConf {
  required string in = 1;
  optional string init_hidden = 2;
  required string out = 3;
  required int32 hidden_size = 4;
  optional ActivationType activation = 6 [default = kTanH];

  optional InitializerConf init_hidden_initializer = 7;
  optional InitializerConf bias_initializer = 8;
  optional InitializerConf i2h_weight_initializer = 9;
  optional InitializerConf h2h_weight_initializer = 10;

  optional bool is_init_hidden_trainable = 11 [default = true];
  optional bool use_bias = 12 [default = true];
}

message BasicLstmOpConf {
}

message ReshapeOpConf {
  required string in = 1;
  required string out = 2;
  required ShapeProto shape = 3;
}

message EmbeddingLookupOpConf {
  required string ids = 1;
  required string out = 2;
  required int32 units = 3;
  required int32 table_size = 4;
  optional InitializerConf weight_initializer = 5;
}

message AddOpConf {
  repeated string in = 1;
  required string out = 2;
  optional ActivationType activation = 3 [default = kNone];
}

message MaximumOpConf {
  repeated string in = 1;
  required string out = 2;
}

message SharedModelDiffAddOpConf {
  required int32 in_num = 1;
}

message LocalResponseNormalizationOpConf {
  required string in = 1;
  required string out = 2;
  required string data_format = 3;
  optional int32 depth_radius = 4 [default = 5];
  optional double bias = 5 [default = 1];
  optional double alpha = 6 [default = 1];
  optional double beta = 7 [default = 0.5];
}

message EncodeConf {
  oneof encode {
    EncodeRaw raw = 1;
    EncodeJpeg jpeg = 2;
    EncodeProtobuf protobuf = 3;
  }
}

message EncodeProtobuf {
}

message EncodeRaw {
}

message EncodeJpeg {
  repeated ImagePreprocess preprocess = 1;
}

message SubtractPreprocessConf {
  required float value = 1;
}

message NormByChannelPreprocessConf {
  repeated float mean_value = 1;
  repeated float std_value = 2;
  required string data_format = 3;
}

message ScalePreprocessConf {
  required float value = 1;
}

message PreprocessConf {
  oneof type {
    SubtractPreprocessConf subtract_conf = 1;
    NormByChannelPreprocessConf norm_by_channel_conf = 2;
    ScalePreprocessConf scale_conf = 3;
  }
}

message RecordLoadOpConf {
  required string out = 1;
  required string data_dir = 2;
  optional string part_name_prefix = 3 [default = "part-"];
  optional int32 part_name_suffix_length = 4 [default = -1];
}

message BlobConf {
  required string name = 1;
  required ShapeProto shape = 2;
  required DataType data_type = 3;
  optional int32 max_sequence_size = 4 [default = 1];
  required EncodeConf encode_case = 5;
  repeated PreprocessConf preprocess = 6;
}

message DecodeOFRecordOpConf {
  required string data_dir = 1;
  optional string part_name_prefix = 2 [default = "part-"];
  optional int32 part_name_suffix_length = 3 [default = -1];
  optional string in = 4;
  repeated BlobConf blob = 5;
}

message DecodeRandomOpConf {
  required string out = 1;
  required ShapeProto shape = 2;
  required DataType data_type = 3;
  required InitializerConf data_initializer = 4; 
}

message DefineTestBlobConf {
  required string out = 1;
  required ShapeProto shape = 2;
  required DataType data_type = 3;
<<<<<<< HEAD
  optional int32 instance_varying_elem_cnt = 4;
  optional int32 varying_instance_num = 5;
  optional ShapeProto instance_inner_shape = 6;
=======
  optional bool has_dim1_valid_num_field = 4;
  optional bool has_dim0_valid_num_field = 5;
  optional ShapeProto dim0_inner_shape = 6;
>>>>>>> d52b33f1
}

message NormalizationOpConf {
  required string in = 1;
  required string out = 2;
  optional int32 axis = 3 [default = -1]; // NCHW = 1, NHWC = 3, TODO: axis list
  optional float momentum = 4 [default = 0.99];
  optional float epsilon = 5 [default = 0.001];
  optional bool center = 6 [default = true];
  optional bool scale = 7 [default = true];
  optional float beta_init = 8 [default = 0.0];
  optional float gamma_init = 9 [default = 1.0];
  optional float mean_init = 10 [default = 0.0];
  optional float variance_init = 11 [default = 1.0];
  optional bool use_first_piece_init_moving = 12 [default = false];
  optional ActivationType activation = 13 [default = kNone];
}

message AffineChannelOpConf {
  required string in = 1;
  required string out = 2;
  optional int32 channel_axis = 3 [default = 1]; // NCHW = 1, NHWC = 3
  optional InitializerConf scale_initializer = 4;
  optional InitializerConf bias_initializer = 5;
  optional ActivationType activation = 6 [default = kNone];
}

message DropoutOpConf {
  required string in = 1;
  required string out = 2;
  required double rate = 3;
  optional ShapeProto noise_shape = 4;
  optional int64 seed = 5;
}

message TransposeOpConf {
  required string in = 1;
  required string out = 2;
  repeated int32 perm = 3;
}

message ReduceConcatOpConf {
  required int32 in_num = 1;
}

message NcclAllReduceOpConf {
}

message NcclReduceScatterOpConf {
}

message NcclAllGatherOpConf {
}

message ReduceSplitOpConf {
  required int32 out_num = 1;
}

message ReduceScatterOpConf {
  required int32 out_num = 1;
}

message ReduceAddOpConf {
  required int32 in_num = 1;
}

message ReduceGatherOpConf {
  required int32 in_num = 1;
}

message AccuracyOpConf {
  required string prediction = 1;
  required string label = 2;
  optional int32 top_k = 3 [default = 1];
  required string accuracy = 4;
}

message ProposalTargetOpConf {
  required string rpn_rois = 1;
  required string gt_boxes = 2;
  required string gt_labels = 3;
  required string rois = 4;
  required string labels = 5;
  required string bbox_targets = 6;
  required string bbox_inside_weights = 7;
  required string bbox_outside_weights = 8;
  required float foreground_threshold = 9;
  required float background_threshold_low = 10;
  required float background_threshold_high = 11;
  required float foreground_fraction = 12 [default = 0.5];
  required BBoxRegressionWeights bbox_reg_weights = 13;
  required int32 num_classes = 14;
  required int32 num_rois_per_image = 15 [default = 256];
  required int32 max_gt_boxes_num = 16 [default = 256];
  required int32 image_height = 17;
  required int32 image_width = 18;
}

enum ScoringMethod {
  kId = 0;
  kTempAvg = 1;
  kAvg = 2;
  kIouAvg = 3;
  kGeneralizedAvg = 4;
  kQuasiSum = 5;
}

message BboxVoteConf {
  required float beta = 1 [default = 1.0];
  required float threshold = 2 [default = 1];
  required ScoringMethod scoring_method = 3 [default = kId];
}

message BboxNmsAndLimitOpConf {
  required string rois = 1;
  required string bbox_delta = 2;
  required string scores = 3;
  required string labeled_bbox = 4;
  required string bbox_score = 5;
  required BBoxRegressionWeights bbox_reg_weights = 6;
  required float score_threshold = 7;
  required float nms_threshold = 8;
  required int32 detections_per_im = 9;
  required float threshold = 10;
  required int32 image_height = 11;
  required int32 image_width = 12;
  required bool bbox_vote_enabled = 13;
  optional BboxVoteConf bbox_vote = 14;
}

message AnchorGeneratorConf {
  required int32 feature_map_stride = 1 [default = 16];
  repeated float aspect_ratios = 2;
  repeated int32 anchor_scales = 3;
  required int32 image_height = 4;
  required int32 image_width = 5;
}

message ProposalOpConf {
  required string class_prob = 1;
  required string bbox_pred = 2;
  required string rois = 3;
  required string roi_probs = 4;
  required AnchorGeneratorConf anchors_generator_conf = 5;
  required BBoxRegressionWeights bbox_reg_weights = 6;
  required int32 min_size = 7;
  required int32 pre_nms_top_n = 8;
  required int32 post_nms_top_n = 9;
  required float nms_threshold = 10;
}

message BBoxRegressionWeights {
  required float weight_x = 1 [default = 1.0];
  required float weight_y = 2 [default = 1.0];
  required float weight_w = 3 [default = 1.0];
  required float weight_h = 4 [default = 1.0];
}

message RoIPoolingOpConf {
  required string in = 1;
  required string rois = 2;
  required string out = 3;

  required int32 pooled_h = 4;
  required int32 pooled_w = 5;
  required float spatial_scale = 6 [default = 0.0625]; // 1/16
}

message RoIAlignOpConf {
  required string in = 1;
  required string rois = 2;
  required string out = 3;

  required int32 pooled_h = 4;
  required int32 pooled_w = 5;
  optional float spatial_scale = 6 [default = 0.0625]; // 1/16
  optional int32 sampling_ratio = 7 [default = 2]; // adaptive if negative
  optional string data_format = 8 [default = "channels_first"];
}

message AnchorTargetOpConf {
  required string gt_boxes = 1;
  required string rpn_labels = 2;
  required string rpn_bbox_targets = 3;
  required string rpn_bbox_inside_weights = 4;
  required string rpn_bbox_outside_weights = 5;
  required AnchorGeneratorConf anchor_generator_conf = 6;
  required int32 max_gt_boxes_num = 7 [default = 256];
  required float positive_overlap_threshold = 8 [default = 0.7];
  required float negative_overlap_threshold = 9 [default = 0.3];
  required int32 batch_size_per_image = 10 [default = 256];
  required float foreground_fraction = 11 [default = 0.5];
  required float straddle_thresh = 12 [default = 0.0];
  required BBoxRegressionWeights bbox_reg_weights = 13;
}

message MatmulOpConf {
  required string in = 1;
  required string weight = 2;
  optional string bias = 3;
  required int32 units = 4;
  required string out = 5;
}

message DotOpConf {
  required string in = 1;
  required string weight = 2;
  optional string bias = 3;
  required string out = 4;
}

message MultiplyOpConf {
  required string in_0 = 1;
  required string in_1 = 2;
  required string out = 4;
}

message UpsampleNearestOpConf {
  required string in = 1;
  required string out = 2;
  required int32 scale = 3;
  required string data_format = 4;
}

message ResizeNearestNeighborOpConf {
  required string in = 1;
  required string out = 2;
  required string data_format = 3;
  required int64 new_h = 4;
  required int64 new_w = 5;
  optional bool align_corners = 6 [default = false];
}

enum Norm {
  L1 = 1;
  L2 = 2;
}

message HingeLossOpConf {
  required string prediction = 1;
  required string label = 2;
  required string loss = 3;
  optional LossReductionType reduction = 4 [default = kSumOverN];
  optional float weight_scalar = 5 [default = 1.0];
  optional string weight = 6;
  optional Norm norm = 7[default = L1];
}

message BatchPermutationOpConf {
  required string in = 1;
  required string indices = 2;
  required string out = 3;
  required string data_format = 4;
}

message OperatorConf {
  required string name = 1;
  optional string model_load_dir = 2;
  optional bool trainable = 3 [default = true];
  optional DeviceType device_type = 4 [default = kInvalidDevice];
  optional bool enable_cudnn = 5;
  optional int64 cudnn_buf_limit_mbyte = 6;
  oneof op_type {
    // system op
    DecodeOFRecordOpConf decode_ofrecord_conf = 101;
    DecodeRandomOpConf decode_random_conf = 102;
    RecordLoadOpConf record_load_conf = 103;
    CopyHdOpConf copy_hd_conf = 104;
    CloneOpConf clone_conf = 105;
    CopyCommNetOpConf copy_comm_net_conf = 106;
    ConcatOpConf concat_conf = 107;
    ReduceScatterOpConf reduce_scatter_conf = 109;
    ReduceAddOpConf reduce_add_conf = 110;
    ReduceGatherOpConf reduce_gather_conf = 111;
    ReduceConcatOpConf reduce_concat_conf = 112;
    ReduceSplitOpConf reduce_split_conf = 113;
    NcclAllReduceOpConf nccl_all_reduce_conf = 114;
    NcclReduceScatterOpConf nccl_reduce_scatter_conf = 115;
    NcclAllGatherOpConf nccl_all_gather_conf = 116;
    AccumulateOpConf accumulate_conf = 117;
    NormalModelUpdateOpConf normal_mdupdt_conf = 118;
    ModelSaveOpConf model_save_conf = 119;
    SharedModelDiffAddOpConf shared_model_diff_add_conf = 120;
    PodBoxingOpConf pod_boxing_conf = 121;
    PbBoxingOpConf pb_boxing_conf = 122;
    
    // user op
    TransposeOpConf transpose_conf = 201;
    ReshapeOpConf reshape_conf = 202;
    BasicRnnOpConf basic_rnn_conf = 203;
    FullyConnectedOpConf fully_connected_conf = 204;
    Conv1DOpConf conv_1d_conf = 205;
    Conv2DOpConf conv_2d_conf = 206;
    Conv3DOpConf conv_3d_conf = 207;
    AveragePooling1DOpConf average_pooling_1d_conf = 208;
    MaxPooling1DOpConf max_pooling_1d_conf = 209;
    AveragePooling2DOpConf average_pooling_2d_conf = 210;
    MaxPooling2DOpConf max_pooling_2d_conf = 211;
    AveragePooling3DOpConf average_pooling_3d_conf = 212;
    MaxPooling3DOpConf max_pooling_3d_conf = 213;
    EmbeddingLookupOpConf embedding_lookup_conf = 214;
    EmbeddingLookupAccumulateOpConf embedding_lookup_accumulate_conf = 215;
    LocalResponseNormalizationOpConf local_response_normalization_conf = 216;
    NormalizationOpConf normalization_conf = 217;
    DropoutOpConf dropout_conf = 218;
    ReduceSumOpConf reduce_sum_conf = 219;
    AddOpConf add_conf = 220;
    MatmulOpConf matmul_conf = 221;
    DotOpConf dot_conf = 222;
    MultiplyOpConf multiply_conf = 223;
    MaximumOpConf maximum_conf = 224;
    SigmoidOpConf sigmoid_conf = 225;
    TanHOpConf tanh_conf = 226;
    ReluOpConf relu_conf = 227;
    SoftmaxOpConf softmax_conf = 228;
    SparseCrossEntropyLossOpConf sparse_cross_entropy_loss_conf = 229;
    HingeLossOpConf hinge_loss_conf = 230;
    SparseSoftmaxCrossEntropyLossOpConf sparse_softmax_cross_entropy_loss_conf = 231;
    AccuracyOpConf accuracy_conf = 232;
    PrintOpConf print_conf = 233;
    AccuracyPrintOpConf accuracy_print_conf = 234;
    LossPrintOpConf loss_print_conf = 235;
    DefineTestBlobConf define_test_blob_conf = 236;
    RoIPoolingOpConf roi_pooling_conf = 1000;
    SmoothL1LossOpConf smooth_l1_loss_conf = 1001;
    ProposalOpConf proposal_conf = 1002;
    RoIAlignOpConf roi_align_conf = 1003;
    ProposalTargetOpConf proposal_target_conf = 1004;
    BboxNmsAndLimitOpConf bbox_nms_and_limit_conf = 1005;
    AnchorTargetOpConf anchor_target_conf = 1006;
    SigmoidCrossEntropyLossOpConf sigmoid_cross_entropy_loss_conf = 1007;
    AffineChannelOpConf affine_channel_conf = 1008;
    UpsampleNearestOpConf upsample_nearest_conf = 1009;
    ResizeNearestNeighborOpConf resize_nearest_neighbor_conf = 1010;
    BatchPermutationOpConf batch_permutation_conf = 1011;
  }
}

message OpNameSet {
  repeated string op_name = 1;
}<|MERGE_RESOLUTION|>--- conflicted
+++ resolved
@@ -594,15 +594,9 @@
   required string out = 1;
   required ShapeProto shape = 2;
   required DataType data_type = 3;
-<<<<<<< HEAD
-  optional int32 instance_varying_elem_cnt = 4;
-  optional int32 varying_instance_num = 5;
-  optional ShapeProto instance_inner_shape = 6;
-=======
-  optional bool has_dim1_valid_num_field = 4;
-  optional bool has_dim0_valid_num_field = 5;
+  optional int32 dim1_valid_num = 4;
+  optional int32 dim0_valid_num = 5;
   optional ShapeProto dim0_inner_shape = 6;
->>>>>>> d52b33f1
 }
 
 message NormalizationOpConf {
