syntax = "proto2";
package oneflow;

import "oneflow/core/common/shape.proto";
import "oneflow/core/common/data_type.proto";
import "oneflow/core/record/image.proto";
import "oneflow/core/record/record.proto";
import "oneflow/core/job/resource.proto";
import "oneflow/core/register/logical_blob_id.proto";

enum ActivationType {
  kNone = 0;
  kTanH = 1;
  kSigmoid = 2;
  kRelu = 3;
}

message ConstantInitializerConf {
  optional float value = 1 [default = 0];
}

message ConstantIntInitializerConf {
  optional int64 value = 1 [default = 0];
}

message RandomUniformInitializerConf {
  optional float min = 1 [default = 0];
  optional float max = 2 [default = 1];
}

message RandomUniformIntInitializerConf {
  optional int32 min = 1 [default = 0];
  optional int32 max = 2 [default = 1];
}

message RandomNormalInitializerConf {
  optional float mean = 1 [default = 0];
  optional float std = 2 [default = 1];
}

message TruncatedNormalInitializerConf {
  optional float mean = 1 [default = 0.0];
  optional float std = 2 [default = 0.05];
}

enum VarianceNorm {
  kFanIn = 0;
  kFanOut = 1;
  kAverage = 2;
}

enum RandomDistribution {
  kRandomUniform = 0;
  kRandomNormal = 1;
  kTruncatedNormal = 2;
}

message XavierInitializerConf {
  required VarianceNorm variance_norm = 1;
  required string data_format = 2;
}

message MsraInitializerConf {
  required VarianceNorm variance_norm = 1;
  required string data_format = 2;
}

//output[D_0 ... D_(axis - 1) i D_(axis + 1) ... D_n] = start + i * stride
message RangeInitializerConf {
  optional double start = 1 [default = 0];
  optional double stride = 2 [default = 1];
  optional int64 axis = 3 [default = -1];
}

message IntRangeInitializerConf {
  optional int64 start = 1 [default = 0];
  optional int64 stride = 2 [default = 1];
  optional int64 axis = 3 [default = -1];
}

message VarianceScalingInitializerConf {
  required float scale = 1;
  required VarianceNorm variance_norm = 2;
  required RandomDistribution distribution = 3;
  required string data_format = 4;
}

message InitializerConf {
  oneof type {
    ConstantInitializerConf constant_conf = 1;
    ConstantIntInitializerConf constant_int_conf = 2;
    RandomUniformInitializerConf random_uniform_conf = 3;
    RandomUniformIntInitializerConf random_uniform_int_conf = 4;
    RandomNormalInitializerConf random_normal_conf = 5;
    TruncatedNormalInitializerConf truncated_normal_conf = 6;
    XavierInitializerConf xavier_conf = 7;
    MsraInitializerConf msra_conf = 8;
    RangeInitializerConf range_conf = 9;
    IntRangeInitializerConf int_range_conf = 10;
    VarianceScalingInitializerConf variance_scaling_conf = 11;
  }
}

message Conv1DOpConf {
  required string in = 1;
  required string out = 2;
  required int32 filters = 3;
  optional string padding = 4 [default = "valid"];
  required string data_format = 5;
  repeated int32 kernel_size = 6;
  repeated int32 strides = 7;
  repeated int32 dilation_rate = 8;
  optional bool use_bias = 10 [default = true];
  required string weight = 13;
  optional string bias = 14;
}

message Conv2DOpConf {
  required string in = 1;
  required string out = 2;
  required int32 filters = 3;
  optional string padding = 4 [default = "valid"];
  required string data_format = 5;
  repeated int32 kernel_size = 6;
  repeated int32 strides = 7;
  repeated int32 dilation_rate = 8;
  optional bool use_bias = 10 [default = true];
  required string weight = 13;
  optional string bias = 14;
  optional int32 group_num = 15 [default = 1];
}

message Conv3DOpConf {
  required string in = 1;
  required string out = 2;
  required int32 filters = 3;
  optional string padding = 4 [default = "valid"];
  required string data_format = 5;
  repeated int32 kernel_size = 6;
  repeated int32 strides = 7;
  repeated int32 dilation_rate = 8;
  optional bool use_bias = 10 [default = true];
  required string weight = 13;
  optional string bias = 14;
}

message ConvConf {
  required int32 num_spatial_dims = 1;
  required string padding = 2;
  required string data_format = 3;
  repeated int32 kernel_size = 4;
  repeated int32 strides = 5;
  repeated int32 dilation_rate = 6;
  optional int32 group_num = 7 [default = 1];
}

message ConvDataGradOpConf {
  required string dy = 1;
  required string filter = 2;
  required string x_like = 3;
  required string dx = 4;
  required ConvConf conv_conf = 5;
}

message ConvFilterGradOpConf {
  required string dy = 1;
  required string x = 2;
  required string filter_diff = 3;
  required ConvConf conv_conf = 4;
}

message ConvBiasGradOpConf {
  required string dy = 1;
  required string bias_diff = 2;
  required string data_format = 3;
  required int64 num_spatial_dims = 4;
}

message AveragePooling1DOpConf {
  required string in = 1;
  required string out = 2;

  optional string padding = 3 [default = "valid"];
  required string data_format = 4;
  repeated int32 pool_size = 5;
  repeated int32 strides = 6;
}

message MaxPooling1DOpConf {
  required string in = 1;
  required string out = 2;

  optional string padding = 3 [default = "valid"];
  required string data_format = 4;
  repeated int32 pool_size = 5;
  repeated int32 strides = 6;
}

message AveragePooling2DOpConf {
  required string in = 1;
  required string out = 2;

  optional string padding = 3 [default = "valid"];
  required string data_format = 4;
  repeated int32 pool_size = 5;
  repeated int32 strides = 6;
}

message MaxPooling2DOpConf {
  required string in = 1;
  required string out = 2;

  optional string padding = 3 [default = "valid"];
  required string data_format = 4;
  repeated int32 pool_size = 5;
  repeated int32 strides = 6;
}

message AveragePooling3DOpConf {
  required string in = 1;
  required string out = 2;

  optional string padding = 3 [default = "valid"];
  required string data_format = 4;
  repeated int32 pool_size = 5;
  repeated int32 strides = 6;
}

message MaxPooling3DOpConf {
  required string in = 1;
  required string out = 2;

  optional string padding = 3 [default = "valid"];
  required string data_format = 4;
  repeated int32 pool_size = 5;
  repeated int32 strides = 6;
}

message PoolingConf {
  required int32 num_spatial_dims = 1;
  // "avg" or "max"
  required string pool_mode = 2;
  required string data_format = 3;
  repeated int32 pool_size = 4;
  repeated int32 strides = 5;
  optional string padding = 6 [default = "valid"];
}

message PoolingGradOpConf {
  // input
  required string x = 1;
  required string y = 2;
  required string dy = 3;
  // output
  required string dx = 4;
  required PoolingConf pooling_conf = 5;
}

message ReluOpConf {
  required string in = 1;
  required string out = 2;
}

message ReluGradOpConf {
  required string y = 1;
  required string dy = 2;
  required string dx = 3;
}

message PReluOpConf {
  required string in = 1;
  required string out = 2;
  required string data_format = 3;
  optional bool channel_shared = 4 [default = false];
  optional float alpha_init = 5 [default = 0.25];
  required string alpha = 6;
}

message PReluDataGradOpConf {
  required string dy = 1;
  required string x = 2;
  required string alpha = 3;
  required string dx = 4;
  required string data_format = 5;
  required bool channel_shared = 6;
}

message PReluAlphaGradOpConf {
  required string dy = 1;
  required string x = 2;
  required string alpha_grad = 3;
  required string data_format = 4;
  required bool channel_shared = 5;
}

message SigmoidOpConf {
  required string in = 1;
  required string out = 2;
}

message SigmoidGradOpConf {
  required string y = 1;
  required string dy = 2;
  required string dx = 3;
}

message TanHOpConf {
  required string in = 1;
  required string out = 2;
}

message TanHGradOpConf {
  required string y = 1;
  required string dy = 2;
  required string dx = 3;
}

message SoftmaxOpConf {
  required string in = 1;
  required string out = 2;
  optional int32 axis = 3 [default = -1];
  optional string transpose_in = 4 [default = "transpose_in"];
  optional string transpose_out = 5 [default = "transpose_out"];
}

message SoftmaxGradOpConf {
  required string y = 1;
  required string dy = 2;
  required string dx = 3;
  optional string transpose_x = 4;
  optional string transpose_y = 5;
  optional int32 axis = 6 [default = -1];
}

enum ScalarReductionType {
  kSumOverOne = 0;
  kSumOverWeight = 1;
  kSumOverN = 2;
  kSumOverNonZeroWeight = 3;
}

message SparseCrossEntropyOpConf {
  required string prediction = 1;
  required string label = 2;
  required string out = 3;
}

message SparseCrossEntropyGradOpConf {
  required string prediction = 1;
  required string label = 2;
  required string dy = 3;
  required string prediction_diff = 4;
}

message SparseSoftmaxCrossEntropyLossOpConf {
  required string prediction = 1;
  required string label = 2;
  required string loss = 3;
  optional ScalarReductionType reduction = 4 [default = kSumOverN];
  optional float weight_scalar = 5 [default = 1.0];
  optional string weight = 6;
}

message SparseCrossEntropyLossOpConf {
  required string prediction = 1;
  required string label = 2;
  required string loss = 3;
  optional ScalarReductionType reduction = 4 [default = kSumOverN];
  optional float weight_scalar = 5 [default = 1.0];
  optional string weight = 6;
}

message SigmoidCrossEntropyLossOpConf {
  required string prediction = 1;
  required string label = 2;
  required string loss = 3;
  optional bool normalize = 4 [default = true];
  optional float scale = 5 [default = 1.0];
  optional ScalarReductionType reduction = 6 [default = kSumOverN];
  optional float weight_scalar = 7 [default = 1.0];
  optional string weight = 8;
}

message SigmoidCrossEntropyLossGradOpConf {
  required string prediction = 1;
  required string label = 2;
  required string loss_diff = 3;
  required string prediction_diff = 4;
  optional float weight_scalar = 5 [default = 1.0];
  optional ScalarReductionType reduction = 6 [default = kSumOverN];
}

message IdentityLossOpConf {
  required string prediction = 1;
  required string loss = 2;
  optional ScalarReductionType reduction = 3 [default = kSumOverN];
  optional float weight_scalar = 4 [default = 1.0];
  optional string weight = 5;
}

message ConcatOpConf {
  repeated string in = 1;
  required string out = 2;
  required int32 axis = 3;
}

message SplitLikeOpConf {
  required string in = 1;
  repeated string like = 2;
  repeated string out = 3;
  required int32 axis = 4;
}

message CopyCommNetOpConf {
}

message CopyHdOpConf {
  enum Type {
    H2D = 0;
    D2H = 1;
  }
  required Type type = 1;
}

message BoxConcatConf {
  required int32 axis = 1;
}

message BoxAddConf {
}

message BoxSplitConf {
  required int32 axis = 1;
  repeated int32 part_num = 2;
}

message BoxCloneConf {
}

message BoxingOpConf {
  required LogicalBlobId lbi = 1;
  required int32 in_num = 2;
  required int32 out_num = 3;

  oneof in_box {
    BoxConcatConf concat_box = 4;
    BoxAddConf add_box = 5;
  }
  oneof out_box {
    BoxSplitConf split_box = 6;
    BoxCloneConf clone_box = 7;
  }
}

message NaiveModelUpdateConf {
}

message MomentumModelUpdateConf {
  optional float beta = 1 [default = 0.9];
}

message RMSPropModelUpdateConf {
  optional float decay_rate = 1 [default = 0.99];
  optional float epsilon = 2 [default = 1e-8];
}

message LARSModelUpdateConf {
  optional float momentum_beta = 1 [default = 0.9];
  optional float epsilon = 2 [default = 1e-9];
  optional float lars_coefficient = 3 [default = 0.0001];
}

message AdamModelUpdateConf {
  optional float beta1 = 1 [default = 0.9];
  optional float beta2 = 2 [default = 0.999];
  optional float epsilon = 3 [default = 1e-8];
  optional bool do_bias_correction = 4 [default = false];
}

message LazyAdamModelUpdateConf {
  optional float beta1 = 1 [default = 0.9];
  optional float beta2 = 2 [default = 0.999];
  optional float epsilon = 3 [default = 1e-8];
}

message ExponentialDecayConf {
  required int64 decay_batches = 1;
  required double decay_rate = 2;
  optional bool staircase = 3 [default = false];
}

message InverseTimeDecayConf {
  required int64 decay_batches = 1;
  required double decay_rate = 2;
  optional bool staircase = 3 [default = false];
}

message NaturalExpDecayConf {
  required int64 decay_batches = 1;
  required double decay_rate = 2;
  optional bool staircase = 3 [default = false];
}

message PiecewiseConstantConf {
  repeated int64 boundaries = 1;
  repeated double values = 2;
}

message PolynomialDecayConf {
  required int64 decay_batches = 1;
  optional double end_learning_rate = 2 [default = 0.0001];
  optional double power = 3 [default = 1.0];
  optional bool cycle = 4 [default = false];
}

message CosineDecayConf {
  required int64 decay_batches = 1;
  optional double alpha = 2 [default = 0.0];
}

message LinearCosineDecayConf {
  required int64 decay_batches = 1;
  optional double num_periods = 2 [default = 0.5];
  optional double alpha = 3 [default = 0.0];
  optional double beta = 4 [default = 0.001];
}

message LearningRateDecayConf {
  oneof type {
    ExponentialDecayConf exponential_conf = 2000;
    InverseTimeDecayConf inverse_time_conf = 2001;
    NaturalExpDecayConf natural_exp_conf = 2002;
    PiecewiseConstantConf piecewise_constant_conf = 2003;
    PolynomialDecayConf polynomial_conf = 2004;
    CosineDecayConf cosine_conf = 2005;
    LinearCosineDecayConf linear_cosine_conf = 2006;
  }
}

message ConstantWarmupConf {
  required int64 warmup_batches = 1;
  required double multiplier = 2;
}

message LinearWarmupConf {
  required int64 warmup_batches = 1;
  required double start_multiplier = 2;
}

message WarmupConf {
  oneof type {
    ConstantWarmupConf constant_conf = 3000;
    LinearWarmupConf linear_conf = 3001;
  }
}

message ClipByGlobalNormConf {
  required float clip_norm = 1;
  optional float global_norm = 2;
}

message ClipConf {
  oneof type {
    ClipByGlobalNormConf clip_by_global_norm = 1;
  }
}

message NormalModelUpdateOpUserConf {
  optional LearningRateDecayConf learning_rate_decay = 1;
  optional WarmupConf warmup_conf = 2;
  optional ClipConf clip_conf = 3;
  oneof normal_mdupdt {
    NaiveModelUpdateConf naive_conf = 1000;
    MomentumModelUpdateConf momentum_conf = 1001;
    RMSPropModelUpdateConf rmsprop_conf = 1002;
    LARSModelUpdateConf lars_conf = 1003;
    AdamModelUpdateConf adam_conf = 1004;
    LazyAdamModelUpdateConf lazy_adam_conf = 1005;
  }
}

message NormalModelUpdateOpConf {
  required NormalModelUpdateOpUserConf user_conf = 1;
  required string model_diff = 2;
  required string total_instance_num_diff = 3;
  required string model = 4;
  required string train_step = 5;
  required string learning_rate = 6;
  required float l1 = 7;
  required float l2 = 8;
}

message NaiveModelUpdateOpConf {
  required NormalModelUpdateOpUserConf user_conf = 1;
  required string model_diff = 2;
  required string total_instance_num_diff = 3;
  required string model = 4;
  required string train_step = 5;
  required string learning_rate = 6;
  required float l1 = 7;
  required float l2 = 8;
}

message MomentumModelUpdateOpConf {
  required NormalModelUpdateOpUserConf user_conf = 1;
  required string momentum = 2;
  required string model_diff = 3;
  required string total_instance_num_diff = 4;
  required string model = 5;
  required string train_step = 6;
  required string learning_rate = 7;
  required float l1 = 8;
  required float l2 = 9;
}

message RMSPropModelUpdateOpConf {
  required NormalModelUpdateOpUserConf user_conf = 1;
  required string model_diff = 2;
  required string total_instance_num_diff = 3;
  required string model = 4;
  required string train_step = 5;
  required string learning_rate = 6;
  required float l1 = 7;
  required float l2 = 8;
}

message LARSModelUpdateOpConf {
  required NormalModelUpdateOpUserConf user_conf = 1;
  required string momentum = 2;
  required string model_diff = 3;
  required string total_instance_num_diff = 4;
  required string model = 5;
  required string train_step = 6;
  required string learning_rate = 7;
  required float l1 = 8;
  required float l2 = 9;
}

message AdamModelUpdateOpConf {
  required NormalModelUpdateOpUserConf user_conf = 1;
  required string m = 2;
  required string v = 3;
  optional string beta1_t = 4;
  optional string beta2_t = 5;
  required string model_diff = 6;
  required string total_instance_num_diff = 7;
  required string model = 8;
  required string train_step = 9;
  required string learning_rate = 10;
  required float l1 = 11;
  required float l2 = 12;
}

message LazyAdamModelUpdateOpConf {
  required NormalModelUpdateOpUserConf user_conf = 1;
  required string m = 2;
  required string v = 3;
  optional string beta1_t = 4;
  optional string beta2_t = 5;
  required string model_diff = 6;
  required string total_instance_num_diff = 7;
  required string model = 8;
  required string train_step = 9;
  required string learning_rate = 10;
  required float l1 = 11;
  required float l2 = 12;
}

message AccumulateOpConf {
}

message PrintRecordConf {
  required string lbn = 1;
  optional string name = 2;
  required EncodeConf encode_case = 3;
}

message PrintOpConf {
  repeated PrintRecordConf in = 1;
  required string print_dir = 2;
  optional string part_name_prefix = 3 [default = "part-"];
  optional int32 part_name_suffix_length = 4 [default = -1];
}

message GeluOpConf {
  required string in = 1;
  required string out = 2;
}

message GeluGradOpConf {
  required string x = 1;
  required string dy = 2;
  required string dx = 3;
}

message ReduceSumOpConf {
  oneof in_conf {
    string in = 1; // For User
    LogicalBlobId in_sys = 2; // For System
  }
  required string out = 3;
  repeated int32 axis = 4;
  optional bool keep_dims = 5 [default = false];
}

message ReduceSumLikeOpConf {
  required string x = 1;
  required string like = 2;
  required string y = 3;
  repeated int32 axis = 4;
  optional string temp_storage = 5 [default = "temp_storage"];
}

message ReduceMeanOpConf {
  required string in = 1;
  required string out = 2;
  repeated int32 axis = 3;
  optional bool keep_dims = 4 [default = false];
}

message ReduceMeanGradOpConf {
  required string dy = 1;
  required string x = 2; // like
  required string dx = 3;
  repeated int32 reduced_axis = 4;
  optional string temp_storage = 5 [default = "temp_storage"];
}

message ReshapeOpConf {
  required string in = 1;
  required string out = 2;
  required ShapeProto shape = 3;
}

message ReshapeLikeOpConf {
  required string x = 1;
  required string y = 2;
  required string like = 3;
}

message AddOpConf {
  repeated string in = 1;
  required string out = 2;
}

message MaximumOpConf {
  repeated string in = 1;
  required string out = 2;
}

message CastOpConf {
  required string in = 1;
  required string out = 2;
  required DataType data_type = 3;
}

message InterfaceBlobConf {
  required ShapeProto shape = 1;
  required DataType data_type = 2;
  optional ShapeProto dim0_inner_shape = 3;
  optional bool has_dim0_valid_num = 4;
  optional bool has_dim1_valid_num = 5;
  optional bool has_dim2_valid_num = 6;
  optional OptInt64 split_axis = 7;
  required OptInt64 batch_axis = 8;
}

message InputOpConf {
  optional string tick = 1;
  required string out = 2;
  required InterfaceBlobConf blob_conf = 3;
}

message ForeignInputOpConf {
  optional string tick = 1;
  required string out = 2;
  required InterfaceBlobConf blob_conf = 3;
  required string ofblob_buffer_name = 4;
}

message ReturnOpConf {
  required string in = 1;
  required string out = 2;
}

message OutputOpConf {
  required string in = 1;
  required string out = 2;
  required InterfaceBlobConf blob_conf = 3;
}

message SwitchOutputOpConf {
  repeated string in = 1;
  required string in_index = 2;
  required string out = 3;
  required InterfaceBlobConf blob_conf = 4;
}

message ForeignOutputOpConf {
  required string in = 1;
  required string ofblob_buffer_name = 3;
}

message ForeignWatchOpConf {
  repeated string in = 1;
  required string handler_uuid = 2;
}

message InitializeWithSnapshotConf {
  required string path = 1;
  optional string key = 2;
}

message VariableOpConf {
  optional string tick = 1;
  required string out = 2;
  required ShapeProto shape = 3;
  optional DataType data_type = 4;
  oneof initialize {
    InitializerConf initializer = 5;
    InitializeWithSnapshotConf initialize_with_snapshot = 6;
  }
  optional string model_name = 7 [default = "weight"];
  required OptInt64 split_axis = 8;
  optional int64 random_seed = 9;
}

message LocalResponseNormalizationOpConf {
  required string in = 1;
  required string out = 2;
  required string data_format = 3;
  optional int32 depth_radius = 4 [default = 5];
  optional double bias = 5 [default = 1];
  optional double alpha = 6 [default = 1];
  optional double beta = 7 [default = 0.5];
}

message EncodeConf {
  oneof encode {
    EncodeRaw raw = 1;
    EncodeJpeg jpeg = 2;
    EncodeBytesList bytes_list = 3;
  }
}

message EncodeBytesList {
}

message EncodeRaw {
  optional bool dim1_varying_length = 1 [default = false];
}

message EncodeJpeg {
  repeated ImagePreprocess preprocess = 1;
}

message SubtractPreprocessConf {
  required float value = 1;
}

message NormByChannelPreprocessConf {
  repeated float mean_value = 1;
  repeated float std_value = 2;
  required string data_format = 3;
}

message ScalePreprocessConf {
  required float value = 1;
}

message PreprocessConf {
  oneof type {
    SubtractPreprocessConf subtract_conf = 1;
    NormByChannelPreprocessConf norm_by_channel_conf = 2;
    ScalePreprocessConf scale_conf = 3;
  }
}

message RandomShuffleConf {
  optional int32 buffer_size = 1 [default = 1024];
}

message RecordLoadOpConf {
  optional string tick  = 1;
  required string out = 2;
  required string data_dir = 3;
  required int32 data_part_num = 4;
  optional string part_name_prefix = 5 [default = "part-"];
  optional int32 part_name_suffix_length = 6 [default = -1];
  optional RandomShuffleConf random_shuffle_conf = 7;
  required int64 batch_size = 8;
}

message BlobConf {
  required string name = 1;
  required ShapeProto shape = 2;
  required DataType data_type = 3;
  optional int32 max_sequence_size = 4 [default = 1];
  required EncodeConf encode_case = 5;
  repeated PreprocessConf preprocess = 6;
}

message DecodeOFRecordOpConf {
  required string data_dir = 1;
  required int32 data_part_num = 2; // piece_size % data_part_num = 0
  optional string part_name_prefix = 3 [default = "part-"];
  optional int32 part_name_suffix_length = 4 [default = -1];
  optional string in = 5;
  repeated BlobConf blob = 6;
  optional RandomShuffleConf random_shuffle_conf = 7;
  required int64 batch_size = 8;
}

message DecodeRandomOpConf {
  optional string tick = 1;
  required string out = 2;
  required ShapeProto shape = 3;
  required DataType data_type = 4;
  required InitializerConf data_initializer = 5;
  required int64 batch_size = 8;
}

message NormalizationOpConf {
  required string in = 1;
  required string out = 2;
  optional int32 axis = 3 [default = -1]; // NCHW = 1, NHWC = 3, TODO: axis list
  optional float momentum = 4 [default = 0.99];
  optional float epsilon = 5 [default = 0.001];
  optional bool center = 6 [default = true];
  optional bool scale = 7 [default = true];
  optional float beta_init = 8 [default = 0.0];
  optional float gamma_init = 9 [default = 1.0];
  optional float mean_init = 10 [default = 0.0];
  optional float variance_init = 11 [default = 1.0];
  required string moving_mean = 14;
  required string moving_variance = 15;
  optional string beta = 16;
  optional string gamma = 17;
  optional string mean = 18 [default = "mean"];
  optional string inv_variance = 19 [default = "inv_variance"];
  optional bool is_training = 20 [default = true];
}

message NormalizationGradOpConf {
  //in
  required string dy = 1;
  required string x = 2;
  optional string mean = 3;
  optional string inv_variance = 4;
  optional string gamma = 5;
  //out
  optional string dx = 6 [default = "dx"];
  optional string beta_diff = 7 [default = "beta_diff"];
  optional string gamma_diff = 8 [default = "gamma_diff"];

  required int32 axis = 9;
  required float epsilon = 10;
}

message DropoutOpConf {
  required string in = 1;
  required string out = 2;
  required double rate = 3;
  optional ShapeProto noise_shape = 4;
  optional int64 seed = 5;
  optional string random_mask = 6 [default = "random_mask"];
}

message DropoutGradOpConf {
  required string random_mask = 1;
  required string dy = 2;
  required string dx = 3;
  required double rate = 4;
}

message TransposeOpConf {
  required string in = 1;
  required string out = 2;
  repeated int32 perm = 3;
}

message ReduceConcatOpConf {
  required int32 in_num = 1;
  repeated string in = 2;
  optional string out = 3;
}

message NcclAllReduceOpConf {
  optional string in = 1;
  optional string out = 2;
}

message NcclReduceScatterOpConf {
}

message NcclAllGatherOpConf {
}

message NcclTupleBroadcastOpConf {
  optional string tick = 1;
  repeated string in = 2;
  repeated string out = 3;
  repeated int64 root = 4;
  repeated DataType data_type = 5;
  repeated ShapeProto shape = 6;
  optional int64 nccl_order_hint = 7 [default = 0];
}

message NcclTupleReduceOpConf {
  repeated string in = 1;
  repeated string out = 2;
  repeated int64 root = 3;
  optional int64 nccl_order_hint = 4 [default = 0];
}

message ReduceSplitOpConf {
  required int32 out_num = 1;
  optional string in = 2;
  repeated string out = 3;
  repeated ShapeProto out_shape = 4;
  optional int32 order_in_graph = 5;
}

message ReduceScatterOpConf {
  optional int32 out_num = 1 [default = 0];
}

message ReduceAddOpConf {
  optional int32 in_num = 1 [default = 0];
}

message ReduceGatherOpConf {
  optional int32 in_num = 1 [default = 0];
}

message AccuracyOpConf {
  required string prediction = 1;
  required string label = 2;
  optional int32 top_k = 3 [default = 1];
  required string accuracy = 4;
  optional string weight = 5;
}

message MatmulOpConf {
  // input lbn
  required string a = 1;
  required string b = 2;
  // output bn
  required string out = 5;
  optional bool transpose_a = 6 [default = false];
  optional bool transpose_b = 7 [default = false];
}

message DotOpConf {
  required string in = 1;
  required string weight = 2;
  optional string bias = 3;
  required string out = 4;
}

message MultiplyOpConf {
  required string in_0 = 1;
  required string in_1 = 2;
  required string out = 4;
}

enum Norm {
  L1 = 1;
  L2 = 2;
}

message HingeLossOpConf {
  required string prediction = 1;
  required string label = 2;
  required string loss = 3;
  optional ScalarReductionType reduction = 4 [default = kSumOverN];
  optional float weight_scalar = 5 [default = 1.0];
  optional string weight = 6;
  optional Norm norm = 7[default = L1];
}

message PackOpConf {
  required string in = 1;
  required string out = 2;
  required int32 pack_num = 3;
  required string related_unpack = 4;
}

message UnpackOpConf {
  required string in = 1;
  required string out = 2;
  required int32 unpack_num = 3;
}

message RepeatOpConf {
  required string in = 1;
  required string out = 2;
  required int32 repeat_num = 3;
}

message GatherOpConf {
  required string in = 1;
  required string indices = 2;
  required string out = 3;
  optional int64 axis = 4 [default = 0];
}

message GatherMs0OpConf {
  required string in = 1;
  required string indices = 2;
  required string out = 3;
}

message UnsortedSegmentSumOpConf {
  required string data = 1;
  required string segment_ids = 2;
  required string out = 3;
  required int64 axis = 4;
  required int64 num_segments = 5;
}

message GatherMs0GradOpConf {
  required string out_diff = 1;
  required string indices = 2;
  required string in_diff = 3;
  required int64 gather_dim_size = 4;
}

message BatchGatherOpConf {
  required string in = 1;
  required string indices = 2;
  required string out = 3;
}

message SqrtOpConf {
  required string in = 1;
  required string out = 2;
}

message RsqrtOpConf {
  required string in = 1;
  required string out = 2;
  optional double epsilon = 3 [default = 1e-5];
}

message SquareOpConf {
  required string in = 1;
  required string out = 2;
}

message BroadcastAddOpConf {
  required string a = 1;
  required string b = 2;
  required string out = 3;
  optional bool is_const = 4 [default = false];
}

message BroadcastSubOpConf {
  required string a = 1;
  required string b = 2;
  required string out = 3;
  optional bool is_const = 4 [default = false];
}

message BroadcastMulOpConf {
  required string a = 1;
  required string b = 2;
  required string out = 3;
  optional bool is_const = 4 [default = false];
}

message BroadcastDivOpConf {
  required string a = 1;
  required string b = 2;
  required string out = 3;
  optional bool is_const = 4 [default = false];
}

message BroadcastLikeOpConf {
  required string x = 1;
  required string like = 2;
  required string y = 3;
  repeated int32 reduced_axis = 4;
}

message BroadcastDivGradOpConf {
  //  input
  required string b = 1; // denominator in fw
  required string y = 2;
  required string dy = 3;
  //  output
  required string db = 4;
  optional string temp_storage = 5 [default = "temp_storage"];
}

message BiasAddOpConf {
  // inputs
  required string a = 1;
  required string b = 2;
  // output
  required string out = 3;
  // conf
  required int32 axis = 4;
}

message DimSliceConf {
  optional int32 start = 1 [default = 0];
  optional int32 end = 2 [default = 0];
  optional int32 stride = 3 [default = 1];
}

message SliceOpConf {
  required string in = 1;
  required string out = 2;
  repeated DimSliceConf dim_slice_conf = 3;
}

message SliceGradOpConf {
  required string dy = 1;
  required string dx = 2;
  required string like = 3;
  repeated DimSliceConf dim_slice_conf = 4;
}

message LayerNormOpConf {
  // in
  required string in = 1;
  optional string beta = 2;
  optional string gamma = 3;

  // out
  required string out = 4;
  optional string normalized = 5 [default = "normalized"];
  optional string mean = 6 [default = "mean"];
  optional string inv_variance = 7 [default = "inv_variance"];

  optional bool center = 8 [default = true];
  optional bool scale = 9 [default = true];
  optional int64 begin_norm_axis = 11 [default = 1];
  optional int64 begin_params_axis = 12 [default = -1];
  optional double epsilon = 13 [default = 1e-5];
}

message LayerNormGradOpConf {
  // in
  required string dy = 1;
  required string x = 2;
  optional string mean = 3;
  optional string inv_variance = 4;
  // out
  required string dx = 5;

  required int64 begin_norm_axis = 6;
  required double epsilon = 7;
}

message LayerNormParamGradOpConf {
  // in
  required string dy = 1;
  optional string normalized = 2;
  optional string gamma = 3;
  // out
  optional string normalized_diff = 4;
  optional string beta_diff = 5;
  optional string gamma_diff = 6;

  required int64 begin_params_axis = 7;
}

message ConstantOpConf {
  optional string tick = 1;
  required string out = 2;
  optional ShapeProto shape = 3;
  optional DataType data_type = 4;
  optional InitializerConf initializer = 5;
}

message OneHotOpConf {
  required string indices = 1;
  required string out = 2;
  required int64 depth = 3;
  optional DataType data_type = 4;
}

message ScalarAddOpConf {
  required string in = 1;
  required string out = 2;
  oneof scalar_operand {
    int64 int_operand = 3;
    double float_operand = 4;
  }
}

message ScalarMulOpConf {
  required string in = 1;
  required string out = 2;
  oneof scalar_operand {
    int64 int_operand = 3;
    double float_operand = 4;
  }
}

message ReduceIdentityOpConf {
  optional string in = 1;
  optional string out = 2;
  optional int32 order_in_graph = 3;
}

message TickOpConf {
  repeated string tick = 1;
  required string out = 2;
}

message WaitAndSendIdsOpConf {
  required string out = 1;
  required string wait_buffer_name = 2;
  repeated Int64List id_list = 3;
  required DataType data_type = 4 [default = kInt32];
}

message CallbackNotifyOpConf {
  required string in = 1;
  repeated string callback_buffer_name = 2;
}

message ReentrantLockOpConf {
  required string start = 1;
  optional string end = 2;
  required string out = 3;
  repeated Int64List lock_id2intersecting_lock_ids = 4;
}

message SourceTickOpConf {
  required string out = 1;
}

message SinkTickOpConf {
  repeated string tick = 1;
  required string out = 2;
}

message TupleIdentityOpConf {
  repeated string in = 1;
  repeated string out = 2;
}

message TopKOpConf {
  required string in = 1;
  required string out = 2;
  optional int32 k = 3 [default = 1];
  optional bool sorted = 4 [default = true];
}

message L2NormalizeOpConf {
  required string in = 1;
  required string out = 2;
  required int32 axis = 3 [default = -1];
  optional float epsilon = 4 [default = 1e-12];
}

message WhereOpConf {
  required string condition = 1;
  required string x = 2;
  required string y = 3;
  required string out = 4;
}

message WhereGradOpConf {
  required string condition = 1;
  required string x_diff = 2;
  required string y_diff = 3;
  required string out_diff = 4;
}

message KeepHeaderOnlyOpConf {
  repeated string in = 1;
  repeated string out = 2;
}

message AxpyOpConf {
  required string x = 1;
  required string y = 2;
  required double alpha = 3;
}

message TotalLossInstanceNumOpConf {
  repeated string in = 1;
  required string out = 2;
}

message UnsortedBatchSegmentSumOpConf {
  required string data = 1;
  required string segment_ids = 2;
  required string out = 3;
  required int64 num_segments = 4;
}

message ShapeElemCntAxisConf {
  repeated int32 axis = 1;
}

message ShapeElemCntRangeAxisConf {
  // closed interval: [begin_axis, end_axis]
  optional int32 begin_axis = 1 [default = 0];
  optional int32 end_axis = 2 [default = -1];
}

message ShapeElemCntOpConf {
  required string x = 1;
  required string y = 2;
  optional DataType data_type = 3 [default = kInt32];
  oneof axis_conf {
    ShapeElemCntAxisConf exclude_axis_conf = 4;
    ShapeElemCntAxisConf include_axis_conf = 5;
    ShapeElemCntRangeAxisConf range_axis_conf = 6;
  }
}

message AccOpConf {
  // in
  required string one = 1;
  // out
  required string acc = 2;
  optional int32 max_acc_num = 3 [default = 1];   
}

message AccTickOpConf {
  // in
  required string one = 1;
  // out
  required string acc = 2;
  optional int32 max_acc_num = 3 [default = 1];   
}

message EveryNthOpConf {
  required string in = 1;
  required string out = 2;
  required int64 n = 3;
}

message ModelInitOpConf {
  required string tick = 1;
  repeated string out = 2;
  repeated string variable_op_name = 3;
  repeated VariableOpConf original_variable_conf = 4;
}

message ModelLoadOpConf {
  required string path = 1;
  repeated string out = 2;
  repeated string variable_op_name = 3;
  repeated VariableOpConf original_variable_conf = 4;
}

message AllReduceFacadeOpConf {
  required string in = 1;
  required string out = 2;
}

message IdentityOpConf {
  required string in = 1;
  required string out = 2;
}

message CaseOpConf {
  required string in = 1;
  repeated string out = 2;
}

message EsacOpConf {
  repeated string in = 1;
  required string out = 2;
  optional DataType data_type = 3 [default=kInt32];
}

message PartialTickOpConf {
  required string tick = 1;
  required string out = 2;
}

message AssignOpConf {
  required string ref = 1;
  required string value = 2;
}

message ModelSaveOpConf {
  required string path = 1;
  repeated string in = 2;
  repeated string key = 3;
}

message LearningRateScheduleOpConf {
  required string train_step = 1;
  required string out = 2;
  required float learning_rate = 3;
  optional LearningRateDecayConf learning_rate_decay = 4;
  optional WarmupConf warmup_conf = 5;
}

message OperatorConf {
  required string name = 1;
  optional bool trainable = 3 [default = true];
  optional DeviceType device_type = 4 [default = kInvalidDevice];
  optional bool enable_cudnn = 5;
  optional int64 cudnn_buf_limit_mbyte = 6;
  repeated string ctrl_in_op_name = 7;
  oneof op_type {
    // system op
    DecodeOFRecordOpConf decode_ofrecord_conf = 101;
    DecodeRandomOpConf decode_random_conf = 102;
    RecordLoadOpConf record_load_conf = 103;
    CopyHdOpConf copy_hd_conf = 104;
    CopyCommNetOpConf copy_comm_net_conf = 106;
    ConcatOpConf concat_conf = 107;
    BoxingOpConf boxing_conf = 108;
    ReduceScatterOpConf reduce_scatter_conf = 109;
    ReduceAddOpConf reduce_add_conf = 110;
    ReduceGatherOpConf reduce_gather_conf = 111;
    ReduceConcatOpConf reduce_concat_conf = 112;
    ReduceSplitOpConf reduce_split_conf = 113;
    NcclAllReduceOpConf nccl_all_reduce_conf = 114;
    NcclReduceScatterOpConf nccl_reduce_scatter_conf = 115;
    NcclAllGatherOpConf nccl_all_gather_conf = 116;
    AccumulateOpConf accumulate_conf = 117;
    NormalModelUpdateOpConf normal_mdupdt_conf = 118;
    CastOpConf cast_conf = 121;
    VariableOpConf variable_conf = 122;
    ReduceIdentityOpConf reduce_identity_conf = 123;
    TickOpConf tick_conf = 124;
    KeepHeaderOnlyOpConf keep_header_only_conf = 125;
    TotalLossInstanceNumOpConf total_loss_instance_num_conf = 126;
    NaiveModelUpdateOpConf naive_model_update_conf = 127;
    MomentumModelUpdateOpConf momentum_model_update_conf = 128;
    RMSPropModelUpdateOpConf rmsprop_model_update_conf = 129;
    LARSModelUpdateOpConf lars_model_update_conf = 130;
    AdamModelUpdateOpConf adam_model_update_conf = 131;
    ShapeElemCntOpConf shape_elem_cnt_conf = 132;
    AccOpConf acc_conf = 133;
    AllReduceFacadeOpConf all_reduce_facade_conf = 134;
    SourceTickOpConf source_tick_conf = 135;
    SinkTickOpConf sink_tick_conf = 136;
    InputOpConf input_conf = 137;
    OutputOpConf output_conf = 138;
    WaitAndSendIdsOpConf wait_and_send_ids_conf = 139;
    ReentrantLockOpConf reentrant_lock_conf = 140;
    CallbackNotifyOpConf callback_notify_conf = 141;
    ForeignInputOpConf foreign_input_conf = 142;
    ForeignOutputOpConf foreign_output_conf = 143;
    AccTickOpConf acc_tick_conf = 144;
    SwitchOutputOpConf switch_output_conf = 145;
    ReturnOpConf return_conf = 146;
    NcclTupleBroadcastOpConf nccl_tuple_broadcast_conf = 147;
    NcclTupleReduceOpConf nccl_tuple_reduce_conf = 148;
    PartialTickOpConf partial_tick_conf = 149;
    LazyAdamModelUpdateOpConf lazy_adam_model_update_conf = 150;
    ForeignWatchOpConf foreign_watch_conf = 151;

    // domain op
    TupleIdentityOpConf tuple_identity_conf = 200;
    TransposeOpConf transpose_conf = 201;
    ReshapeOpConf reshape_conf = 202;
    Conv1DOpConf conv_1d_conf = 205;
    Conv2DOpConf conv_2d_conf = 206;
    Conv3DOpConf conv_3d_conf = 207;
    AveragePooling1DOpConf average_pooling_1d_conf = 208;
    MaxPooling1DOpConf max_pooling_1d_conf = 209;
    AveragePooling2DOpConf average_pooling_2d_conf = 210;
    MaxPooling2DOpConf max_pooling_2d_conf = 211;
    AveragePooling3DOpConf average_pooling_3d_conf = 212;
    MaxPooling3DOpConf max_pooling_3d_conf = 213;
    LocalResponseNormalizationOpConf local_response_normalization_conf = 216;
    NormalizationOpConf normalization_conf = 217;
    DropoutOpConf dropout_conf = 218;
    ReduceSumOpConf reduce_sum_conf = 219;
    AddOpConf add_conf = 220;
    MatmulOpConf matmul_conf = 221;
    DotOpConf dot_conf = 222;
    MultiplyOpConf multiply_conf = 223;
    MaximumOpConf maximum_conf = 224;
    SigmoidOpConf sigmoid_conf = 225;
    TanHOpConf tanh_conf = 226;
    ReluOpConf relu_conf = 227;
    SoftmaxOpConf softmax_conf = 228;
    SparseCrossEntropyLossOpConf sparse_cross_entropy_loss_conf = 229;
    HingeLossOpConf hinge_loss_conf = 230;
    SparseSoftmaxCrossEntropyLossOpConf sparse_softmax_cross_entropy_loss_conf = 231;
    AccuracyOpConf accuracy_conf = 232;
    PrintOpConf print_conf = 233;
    PackOpConf pack_conf = 237;
    UnpackOpConf unpack_conf = 238;
    RepeatOpConf repeat_conf = 239;
    GeluOpConf gelu_conf = 241;
    GatherOpConf gather_conf = 242;
    BatchGatherOpConf batch_gather_conf = 243;
    SliceOpConf slice_conf = 252;
    BiasAddOpConf bias_add_conf = 253;
    LayerNormOpConf layer_norm_conf = 254;
    ConstantOpConf constant_conf = 255;
    SigmoidCrossEntropyLossOpConf sigmoid_cross_entropy_loss_conf = 257;
    OneHotOpConf one_hot_conf = 258;
    IdentityLossOpConf identity_loss_conf = 259;
    SparseCrossEntropyOpConf sparse_cross_entropy_conf= 260;
    ReduceMeanOpConf reduce_mean_conf = 261;
    TopKOpConf top_k_conf = 262;
    L2NormalizeOpConf l2_normalize_conf = 264;
    PReluOpConf prelu_conf = 265;
    ReluGradOpConf relu_grad_conf = 266;
    GeluGradOpConf gelu_grad_conf = 267;
    ReshapeLikeOpConf reshape_like_conf = 268;
    SliceGradOpConf slice_grad_conf = 269;
    ReduceSumLikeOpConf reduce_sum_like_conf = 270;
    DropoutGradOpConf dropout_grad_conf = 271;
    LayerNormGradOpConf layer_norm_grad_conf = 272;
    LayerNormParamGradOpConf layer_norm_param_grad_conf = 273;
    SparseCrossEntropyGradOpConf sparse_cross_entropy_grad_conf= 274;
    UnsortedSegmentSumOpConf unsorted_segment_sum_conf = 275;
    BroadcastDivGradOpConf broadcast_div_grad_conf= 276;
    BroadcastLikeOpConf broadcast_like_conf = 277;
    SoftmaxGradOpConf softmax_grad_conf = 278;
    UnsortedBatchSegmentSumOpConf unsorted_batch_segment_sum_conf = 279;
    ReduceMeanGradOpConf reduce_mean_grad_conf = 280;
    NormalizationGradOpConf normalization_grad_conf = 282;
    ConvBiasGradOpConf conv_bias_grad_conf = 283;
    ConvFilterGradOpConf conv_filter_grad_conf = 284;
    ConvDataGradOpConf conv_data_grad_conf = 285;
    EveryNthOpConf every_nth_conf = 286;
    TanHGradOpConf tanh_grad_conf = 288;
    PoolingGradOpConf pooling_grad_conf = 289;
    IdentityOpConf identity_conf = 290;
    CaseOpConf case_conf = 291;
    EsacOpConf esac_conf = 292;
    ModelInitOpConf model_init_conf = 293;
    SplitLikeOpConf split_like_conf = 294;
    SigmoidGradOpConf sigmoid_grad_conf = 295;
    AssignOpConf assign_conf = 296;
    ModelSaveOpConf model_save_conf = 297;
    LearningRateScheduleOpConf learning_rate_schedule_conf = 298;
    PReluDataGradOpConf prelu_data_grad_conf = 299;
    PReluAlphaGradOpConf prelu_alpha_grad_conf = 300;
<<<<<<< HEAD
    WhereOpConf where_conf = 301;
    WhereGradOpConf where_grad_conf = 302;
=======
    ModelLoadOpConf model_load_conf = 301;
    SigmoidCrossEntropyLossGradOpConf sigmoid_cross_entropy_loss_grad_conf = 304; 
    GatherMs0OpConf gather_ms0_conf = 305;
    GatherMs0GradOpConf gather_ms0_grad_conf = 306;
>>>>>>> 15ad65fd

    // math op
    BroadcastAddOpConf broadcast_add_conf = 500;
    BroadcastSubOpConf broadcast_sub_conf = 501;
    BroadcastMulOpConf broadcast_mul_conf = 502;
    BroadcastDivOpConf broadcast_div_conf = 503;
    SquareOpConf square_conf = 504;
    SqrtOpConf sqrt_conf = 505;
    RsqrtOpConf rsqrt_conf = 506;
    ScalarAddOpConf scalar_add_conf = 507;
    ScalarMulOpConf scalar_mul_conf = 508;

    // mutable input op
    AxpyOpConf axpy_conf = 752;
  }
}

message OpNameSet {
  repeated string op_name = 1;
}

message OpNameRelations {
  map<string, string> src_op_name2dst_op_name = 1;
}

message OpNameGroups {
  message OpNameGroup {
    repeated string op_name = 1;
  }
  repeated OpNameGroup op_name_group = 2;
}<|MERGE_RESOLUTION|>--- conflicted
+++ resolved
@@ -811,6 +811,11 @@
   optional string key = 2;
 }
 
+message NormalizeConf {
+  optional int32 axis = 1 [default = 1];
+  optional float epsilon = 2 [default = 1e-12];
+}
+
 message VariableOpConf {
   optional string tick = 1;
   required string out = 2;
@@ -823,6 +828,8 @@
   optional string model_name = 7 [default = "weight"];
   required OptInt64 split_axis = 8;
   optional int64 random_seed = 9;
+  optional float primary_lr = 10;
+  optional NormalizeConf normalize_conf = 11;
 }
 
 message LocalResponseNormalizationOpConf {
@@ -955,6 +962,24 @@
 
   required int32 axis = 9;
   required float epsilon = 10;
+}
+
+message ArcFaceOpConf {
+  required string in = 1;
+  required string label = 2;
+  required string out = 3;
+  required string sin_theta_data = 4;
+  required float margin = 5;
+  optional int32 depth = 6;
+}
+
+message ArcFaceGradOpConf {
+  required string dy = 1;
+  required string sin_theta_data = 2;
+  required string label = 3;
+  required string dx = 4;
+  required float margin = 5;
+  optional int32 depth = 6;
 }
 
 message DropoutOpConf {
@@ -1637,15 +1662,14 @@
     LearningRateScheduleOpConf learning_rate_schedule_conf = 298;
     PReluDataGradOpConf prelu_data_grad_conf = 299;
     PReluAlphaGradOpConf prelu_alpha_grad_conf = 300;
-<<<<<<< HEAD
-    WhereOpConf where_conf = 301;
-    WhereGradOpConf where_grad_conf = 302;
-=======
     ModelLoadOpConf model_load_conf = 301;
     SigmoidCrossEntropyLossGradOpConf sigmoid_cross_entropy_loss_grad_conf = 304; 
     GatherMs0OpConf gather_ms0_conf = 305;
     GatherMs0GradOpConf gather_ms0_grad_conf = 306;
->>>>>>> 15ad65fd
+    WhereOpConf where_conf = 307;
+    WhereGradOpConf where_grad_conf = 308;
+    ArcFaceOpConf arc_face_conf = 309;
+    ArcFaceGradOpConf arc_face_grad_conf = 310;    
 
     // math op
     BroadcastAddOpConf broadcast_add_conf = 500;
