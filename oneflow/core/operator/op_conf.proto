--- conflicted
+++ resolved
@@ -777,12 +777,9 @@
     RoIPoolingOpConf roi_pooling_conf = 407;
     SmoothL1LossOpConf smooth_l1_loss_conf = 408;
     ProposalOpConf proposal_conf = 409;
-<<<<<<< HEAD
+    RoIAlignOpConf roi_align_conf = 410;
     ProposalTargetOpConf proposal_target_conf=411;
     BboxNmsAndLimitOpConf bbox_nms_and_limit_conf = 412;
-=======
-    RoIAlignOpConf roi_align_conf = 410;
->>>>>>> d7bbdbab
   }
 }
 
