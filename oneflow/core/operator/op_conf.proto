syntax = "proto2";
package oneflow;

import "oneflow/core/common/shape.proto";
import "oneflow/core/common/data_type.proto";
import "oneflow/core/record/image.proto";
import "oneflow/core/record/record.proto";
import "oneflow/core/job/resource.proto";
import "oneflow/core/register/logical_blob_id.proto";
import "oneflow/core/register/tensor_slice_view.proto";
import "oneflow/core/framework/user_op_conf.proto";
import "oneflow/core/job/sbp_parallel.proto";

enum ActivationType {
  kNone = 0;
  kTanH = 1;
  kSigmoid = 2;
  kRelu = 3;
}

message ConstantInitializerConf {
  optional float value = 1 [default = 0];
}

message ConstantIntInitializerConf {
  optional int64 value = 1 [default = 0];
}

message RandomUniformInitializerConf {
  optional float min = 1 [default = 0];
  optional float max = 2 [default = 1];
}

message RandomUniformIntInitializerConf {
  optional int32 min = 1 [default = 0];
  optional int32 max = 2 [default = 1];
}

message RandomNormalInitializerConf {
  optional float mean = 1 [default = 0];
  optional float std = 2 [default = 1];
}

message TruncatedNormalInitializerConf {
  optional float mean = 1 [default = 0.0];
  optional float std = 2 [default = 0.05];
}

enum VarianceNorm {
  kFanIn = 0;
  kFanOut = 1;
  kAverage = 2;
}

enum RandomDistribution {
  kRandomUniform = 0;
  kRandomNormal = 1;
  kTruncatedNormal = 2;
}

message XavierInitializerConf {
  required VarianceNorm variance_norm = 1;
  required string data_format = 2;
}

message MsraInitializerConf {
  required VarianceNorm variance_norm = 1;
  required string data_format = 2;
}

//output[D_0 ... D_(axis - 1) i D_(axis + 1) ... D_n] = start + i * stride
message RangeInitializerConf {
  optional double start = 1 [default = 0];
  optional double stride = 2 [default = 1];
  optional int64 axis = 3 [default = -1];
}

message IntRangeInitializerConf {
  optional int64 start = 1 [default = 0];
  optional int64 stride = 2 [default = 1];
  optional int64 axis = 3 [default = -1];
}

message VarianceScalingInitializerConf {
  required float scale = 1;
  required VarianceNorm variance_norm = 2;
  required RandomDistribution distribution = 3;
  required string data_format = 4;
}

message InitializerConf {
  oneof type {
    ConstantInitializerConf constant_conf = 1;
    ConstantIntInitializerConf constant_int_conf = 2;
    RandomUniformInitializerConf random_uniform_conf = 3;
    RandomUniformIntInitializerConf random_uniform_int_conf = 4;
    RandomNormalInitializerConf random_normal_conf = 5;
    TruncatedNormalInitializerConf truncated_normal_conf = 6;
    XavierInitializerConf xavier_conf = 7;
    MsraInitializerConf msra_conf = 8;
    RangeInitializerConf range_conf = 9;
    IntRangeInitializerConf int_range_conf = 10;
    VarianceScalingInitializerConf variance_scaling_conf = 11;
  }
}

message L1L2RegularizerConf {
  optional float l1 = 1 [default = 0.0];
  optional float l2 = 2 [default = 0.0];
}

message RegularizerConf {
  oneof type {
    L1L2RegularizerConf l1_l2_conf = 1;
  }
}

message Conv1DOpConf {
  required string in = 1;
  required string out = 2;
  required int32 filters = 3;
  optional string padding = 4 [default = "valid"];
  required string data_format = 5;
  repeated int32 kernel_size = 6;
  repeated int32 strides = 7;
  repeated int32 dilation_rate = 8;
  optional bool use_bias = 10 [default = true];
  required string weight = 13;
  optional string bias = 14;
  repeated int32 padding_needed = 15;
}

message Conv2DOpConf {
  required string in = 1;
  required string out = 2;
  required int32 filters = 3;
  optional string padding = 4 [default = "valid"];
  required string data_format = 5;
  repeated int32 kernel_size = 6;
  repeated int32 strides = 7;
  repeated int32 dilation_rate = 8;
  optional bool use_bias = 10 [default = true];
  required string weight = 13;
  optional string bias = 14;
  repeated int32 padding_needed = 15;
}

message Conv3DOpConf {
  required string in = 1;
  required string out = 2;
  required int32 filters = 3;
  optional string padding = 4 [default = "valid"];
  required string data_format = 5;
  repeated int32 kernel_size = 6;
  repeated int32 strides = 7;
  repeated int32 dilation_rate = 8;
  optional bool use_bias = 10 [default = true];
  required string weight = 13;
  optional string bias = 14;
  repeated int32 padding_needed = 15;
}

message ConvConf {
  required int32 num_spatial_dims = 1;
  required string padding = 2;
  required string data_format = 3;
  repeated int32 kernel_size = 4;
  repeated int32 strides = 5;
  repeated int32 dilation_rate = 6;
  repeated int32 padding_needed = 7;
}

message ConvDataGradOpConf {
  required string dy = 1;
  required string filter = 2;
  required string x_like = 3;
  required string dx = 4;
  required ConvConf conv_conf = 5;
}

message ConvFilterGradOpConf {
  required string dy = 1;
  required string x = 2;
  required string filter_diff = 3;
  required ConvConf conv_conf = 4;
}

message ConvBiasGradOpConf {
  required string dy = 1;
  required string bias_diff = 2;
  required string data_format = 3;
  required int64 num_spatial_dims = 4;
}

message DeconvOpConf {
  required string x = 1;
  required string y = 2;
  required string weight = 3;
  required int32 filters = 4;
  repeated int32 output_padding = 5;
  required ConvConf conv_conf = 6;
}

message AveragePooling1DOpConf {
  required string in = 1;
  required string out = 2;

  optional string padding = 3 [default = "valid"];
  required string data_format = 4;
  repeated int32 pool_size = 5;
  repeated int32 strides = 6;
}

message MaxPooling1DOpConf {
  required string in = 1;
  required string out = 2;

  optional string padding = 3 [default = "valid"];
  required string data_format = 4;
  repeated int32 pool_size = 5;
  repeated int32 strides = 6;
}

message AveragePooling2DOpConf {
  required string in = 1;
  required string out = 2;

  optional string padding = 3 [default = "valid"];
  required string data_format = 4;
  repeated int32 pool_size = 5;
  repeated int32 strides = 6;
}

message MaxPooling2DOpConf {
  required string in = 1;
  required string out = 2;

  optional string padding = 3 [default = "valid"];
  required string data_format = 4;
  repeated int32 pool_size = 5;
  repeated int32 strides = 6;
}

message AveragePooling3DOpConf {
  required string in = 1;
  required string out = 2;

  optional string padding = 3 [default = "valid"];
  required string data_format = 4;
  repeated int32 pool_size = 5;
  repeated int32 strides = 6;
}

message MaxPooling3DOpConf {
  required string in = 1;
  required string out = 2;

  optional string padding = 3 [default = "valid"];
  required string data_format = 4;
  repeated int32 pool_size = 5;
  repeated int32 strides = 6;
}

message PoolingConf {
  required int32 num_spatial_dims = 1;
  // "avg" or "max"
  required string pool_mode = 2;
  required string data_format = 3;
  repeated int32 pool_size = 4;
  repeated int32 strides = 5;
  optional string padding = 6 [default = "valid"];
}

message PoolingGradOpConf {
  // input
  required string x = 1;
  required string y = 2;
  required string dy = 3;
  // output
  required string dx = 4;
  required PoolingConf pooling_conf = 5;
}

message ReluOpConf {
  required string in = 1;
  required string out = 2;
}

message ReluGradOpConf {
  required string y = 1;
  required string dy = 2;
  required string dx = 3;
}

message PReluOpConf {
  required string in = 1;
  required string out = 2;
  required string data_format = 3;
  optional bool channel_shared = 4 [default = false];
  optional float alpha_init = 5 [default = 0.25];
  required string alpha = 6;
}

message PReluDataGradOpConf {
  required string dy = 1;
  required string x = 2;
  required string alpha = 3;
  required string dx = 4;
  required string data_format = 5;
  required bool channel_shared = 6;
}

message PReluAlphaGradOpConf {
  required string dy = 1;
  required string x = 2;
  required string alpha_grad = 3;
  required string data_format = 4;
  required bool channel_shared = 5;
}

message SigmoidOpConf {
  required string in = 1;
  required string out = 2;
}

message SigmoidGradOpConf {
  required string y = 1;
  required string dy = 2;
  required string dx = 3;
}

message TanHOpConf {
  required string in = 1;
  required string out = 2;
}

message TanHGradOpConf {
  required string y = 1;
  required string dy = 2;
  required string dx = 3;
}

message PadOpConf{
  required string in = 1;
  required string out = 2;
  repeated int32 paddings = 3;
  optional int32 constant_value = 4 [default = 0];
}

message PadGradOpConf{
  required string in = 1;
  required string out = 2;
  repeated int32 paddings = 3;
  optional int32 constant_value = 4 [default = 0];
}

message SoftmaxOpConf {
  required string in = 1;
  required string out = 2;
  optional int32 axis = 3 [default = -1];
  optional string transpose_in = 4 [default = "transpose_in"];
  optional string transpose_out = 5 [default = "transpose_out"];
}

message SoftmaxGradOpConf {
  required string y = 1;
  required string dy = 2;
  required string dx = 3;
  optional string transpose_x = 4;
  optional string transpose_y = 5;
  optional int32 axis = 6 [default = -1];
}

enum ScalarReductionType {
  kSumOverOne = 0;
  kSumOverWeight = 1;
  kSumOverN = 2;
  kSumOverNonZeroWeight = 3;
}

message SparseCrossEntropyOpConf {
  required string prediction = 1;
  required string label = 2;
  required string out = 3;
}

message SparseCrossEntropyGradOpConf {
  required string prediction = 1;
  required string label = 2;
  required string dy = 3;
  required string prediction_diff = 4;
}

message SparseSoftmaxCrossEntropyLossOpConf {
  required string prediction = 1;
  required string label = 2;
  required string loss = 3;
  optional ScalarReductionType reduction = 4 [default = kSumOverN];
  optional float weight_scalar = 5 [default = 1.0];
  optional string weight = 6;
}

message SparseCrossEntropyLossOpConf {
  required string prediction = 1;
  required string label = 2;
  required string loss = 3;
  optional ScalarReductionType reduction = 4 [default = kSumOverN];
  optional float weight_scalar = 5 [default = 1.0];
  optional string weight = 6;
}

message SigmoidCrossEntropyOpConf {
  required string prediction = 1;
  required string label = 2;
  required string loss = 3;
  required DataType label_type = 4;
}

message SigmoidCrossEntropyGradOpConf {
  required string prediction = 1;
  required string label = 2;
  required string prediction_diff = 3;
  required string loss_diff = 4;
  required DataType label_type = 5;
}

message IdentityLossOpConf {
  required string prediction = 1;
  required string loss = 2;
  optional ScalarReductionType reduction = 3 [default = kSumOverN];
  optional float weight_scalar = 4 [default = 1.0];
  optional string weight = 5;
}

message DistributeConcatOpConf {
  repeated string in = 1;
  required string out = 2;
  required int32 axis = 3;
}

message DistributeSplitOpConf {
  required string in = 1;
  repeated string out = 2;
  required int32 axis = 3;
}

message DistributeCloneOpConf {
  required string in = 1;
  repeated string out = 2;
}

message DistributeAddOpConf {
  repeated string in = 1;
  required string out = 2;
}

message ConcatOpConf {
  repeated string in = 1;
  required string out = 2;
  required int32 axis = 3;
}

message SplitLikeOpConf {
  required string in = 1;
  repeated string like = 2;
  repeated string out = 3;
  required int32 axis = 4;
}

message CopyCommNetOpConf {
}

message CopyHdOpConf {
  enum Type {
    H2D = 0;
    D2H = 1;
  }
  required Type type = 1;
  optional LogicalBlobId lbi = 2;
}

message BoxConcatConf {
  required int32 axis = 1;
}

message BoxAddConf {
}

message BoxSplitConf {
  required int32 axis = 1;
  repeated int32 part_num = 2;
}

message BoxCloneConf {
}

message BoxingOpConf {
  required LogicalBlobId lbi = 1;
  required int32 in_num = 2;
  required int32 out_num = 3;

  oneof in_box {
    BoxConcatConf concat_box = 4;
    BoxAddConf add_box = 5;
  }
  oneof out_box {
    BoxSplitConf split_box = 6;
    BoxCloneConf clone_box = 7;
  }
}

message NaiveModelUpdateConf {
}

message MomentumModelUpdateConf {
  optional float beta = 1 [default = 0.9];
}

message RMSPropModelUpdateConf {
  optional float decay_rate = 1 [default = 0.99];
  optional float epsilon = 2 [default = 1e-8];
}

message LARSModelUpdateConf {
  optional float momentum_beta = 1 [default = 0.9];
  optional float epsilon = 2 [default = 1e-9];
  optional float lars_coefficient = 3 [default = 0.0001];
}

message AdamModelUpdateConf {
  optional float beta1 = 1 [default = 0.9];
  optional float beta2 = 2 [default = 0.999];
  optional float epsilon = 3 [default = 1e-8];
  optional bool do_bias_correction = 4 [default = false];
}

message LazyAdamModelUpdateConf {
  optional float beta1 = 1 [default = 0.9];
  optional float beta2 = 2 [default = 0.999];
  optional float epsilon = 3 [default = 1e-8];
}

message ExponentialDecayConf {
  required int64 decay_batches = 1;
  required double decay_rate = 2;
  optional bool staircase = 3 [default = false];
}

message InverseTimeDecayConf {
  required int64 decay_batches = 1;
  required double decay_rate = 2;
  optional bool staircase = 3 [default = false];
}

message NaturalExpDecayConf {
  required int64 decay_batches = 1;
  required double decay_rate = 2;
  optional bool staircase = 3 [default = false];
}

message PiecewiseConstantConf {
  repeated int64 boundaries = 1;
  repeated double values = 2;
}

message PolynomialDecayConf {
  required int64 decay_batches = 1;
  optional double end_learning_rate = 2 [default = 0.0001];
  optional double power = 3 [default = 1.0];
  optional bool cycle = 4 [default = false];
}

message CosineDecayConf {
  required int64 decay_batches = 1;
  optional double alpha = 2 [default = 0.0];
}

message LinearCosineDecayConf {
  required int64 decay_batches = 1;
  optional double num_periods = 2 [default = 0.5];
  optional double alpha = 3 [default = 0.0];
  optional double beta = 4 [default = 0.001];
}

message PiecewiseScalingConf {
  repeated int64 boundaries = 1;
  repeated double scales = 2;
}

message LearningRateDecayConf {
  oneof type {
    ExponentialDecayConf exponential_conf = 2000;
    InverseTimeDecayConf inverse_time_conf = 2001;
    NaturalExpDecayConf natural_exp_conf = 2002;
    PiecewiseConstantConf piecewise_constant_conf = 2003;
    PolynomialDecayConf polynomial_conf = 2004;
    CosineDecayConf cosine_conf = 2005;
    LinearCosineDecayConf linear_cosine_conf = 2006;
    PiecewiseScalingConf piecewise_scaling_conf = 2007;
  }
}

message ConstantWarmupConf {
  required int64 warmup_batches = 1;
  required double multiplier = 2;
}

message LinearWarmupConf {
  required int64 warmup_batches = 1;
  required double start_multiplier = 2;
}

message WarmupConf {
  oneof type {
    ConstantWarmupConf constant_conf = 3000;
    LinearWarmupConf linear_conf = 3001;
  }
}

message ClipByGlobalNormConf {
  required float clip_norm = 1;
  optional float global_norm = 2;
}

message ClipConf {
  oneof type {
    ClipByGlobalNormConf clip_by_global_norm = 1;
  }
}

message WeightDecayFilterPatternSet {
  repeated string pattern = 1;
}

message WeightDecayConf {
  required float weight_decay_rate = 1;
  oneof weight_decay_filter_type {
    WeightDecayFilterPatternSet includes = 2;
    WeightDecayFilterPatternSet excludes = 3;
  }
}

message NormalModelUpdateOpUserConf {
  optional LearningRateDecayConf learning_rate_decay = 1;
  optional WarmupConf warmup_conf = 2;
  optional ClipConf clip_conf = 3;
  optional WeightDecayConf weight_decay_conf = 4;
  oneof normal_mdupdt {
    NaiveModelUpdateConf naive_conf = 1000;
    MomentumModelUpdateConf momentum_conf = 1001;
    RMSPropModelUpdateConf rmsprop_conf = 1002;
    LARSModelUpdateConf lars_conf = 1003;
    AdamModelUpdateConf adam_conf = 1004;
    LazyAdamModelUpdateConf lazy_adam_conf = 1005;
  }
}

message NormalModelUpdateOpConf {
  required NormalModelUpdateOpUserConf user_conf = 1;
  required string model_diff = 2;
  required string model = 4;
  required string train_step = 5;
  required string learning_rate = 6;
  optional float weight_decay = 7 [default = 0.0];
}

message NaiveModelUpdateOpConf {
  required NormalModelUpdateOpUserConf user_conf = 1;
  required string model_diff = 2;
  required string model = 4;
  required string train_step = 5;
  required string learning_rate = 6;
  optional float weight_decay = 7 [default = 0.0];
}

message MomentumModelUpdateOpConf {
  required NormalModelUpdateOpUserConf user_conf = 1;
  required string momentum = 2;
  required string model_diff = 3;
  required string model = 5;
  required string train_step = 6;
  required string learning_rate = 7;
  optional float weight_decay = 8 [default = 0.0];
}

message RMSPropModelUpdateOpConf {
  required NormalModelUpdateOpUserConf user_conf = 1;
  required string model_diff = 2;
  required string model = 4;
  required string train_step = 5;
  required string learning_rate = 6;
  optional float weight_decay = 7 [default = 0.0];
}

message LARSModelUpdateOpConf {
  required NormalModelUpdateOpUserConf user_conf = 1;
  required string momentum = 2;
  required string model_diff = 3;
  required string model = 5;
  required string train_step = 6;
  required string learning_rate = 7;
  optional float weight_decay = 8 [default = 0.0];
}

message AdamModelUpdateOpConf {
  required NormalModelUpdateOpUserConf user_conf = 1;
  required string m = 2;
  required string v = 3;
  optional string beta1_t = 4;
  optional string beta2_t = 5;
  required string model_diff = 6;
  required string model = 8;
  required string train_step = 9;
  required string learning_rate = 10;
  optional float weight_decay = 11 [default = 0.0];
}

message LazyAdamModelUpdateOpConf {
  required NormalModelUpdateOpUserConf user_conf = 1;
  required string m = 2;
  required string v = 3;
  optional string beta1_t = 4;
  optional string beta2_t = 5;
  required string model_diff = 6;
  required string model = 8;
  required string train_step = 9;
  required string learning_rate = 10;
  optional float weight_decay = 11 [default = 0.0];
}

message AccumulateOpConf {
}

message PrintRecordConf {
  required string lbn = 1;
  optional string name = 2;
  required EncodeConf encode_case = 3;
}

message PrintOpConf {
  repeated PrintRecordConf in = 1;
  required string print_dir = 2;
  optional string part_name_prefix = 3 [default = "part-"];
  optional int32 part_name_suffix_length = 4 [default = -1];
}

message GeluOpConf {
  required string in = 1;
  required string out = 2;
}

message GeluGradOpConf {
  required string x = 1;
  required string dy = 2;
  required string dx = 3;
}

message ReduceSumOpConf {
  oneof in_conf {
    string in = 1; // For User
    LogicalBlobId in_sys = 2; // For System
  }
  required string out = 3;
  repeated int32 axis = 4;
  optional bool keep_dims = 5 [default = false];
}

message ReduceSumLikeOpConf {
  required string x = 1;
  required string like = 2;
  required string y = 3;
  repeated int32 axis = 4;
  optional string temp_storage = 5 [default = "temp_storage"];
}

message ReduceMeanOpConf {
  required string in = 1;
  required string out = 2;
  repeated int32 axis = 3;
  optional bool keep_dims = 4 [default = false];
}

message ReduceMeanGradOpConf {
  required string dy = 1;
  required string x = 2; // like
  required string dx = 3;
  repeated int32 reduced_axis = 4;
  optional string temp_storage = 5 [default = "temp_storage"];
}

message ReshapeOpConf {
  required string in = 1;
  required string out = 2;
  required ShapeProto shape = 3;
}

message ReshapeLikeOpConf {
  required string x = 1;
  required string y = 2;
  required string like = 3;
}

message DynamicReshapeOpConf {
  required string in = 1;
  required string out = 2;
  required ShapeProto shape = 3;
}

message DynamicReshapeLikeOpConf {
  required string x = 1;
  required string y = 2;
  required string like = 3;
}

message AddOpConf {
  repeated string in = 1;
  required string out = 2;
}

message MaximumOpConf {
  repeated string in = 1;
  required string out = 2;
}

message CastOpConf {
  required string in = 1;
  required string out = 2;
  required DataType data_type = 3;
}

message InterfaceBlobConf {
  required ShapeProto shape = 1;
  required DataType data_type = 2;
  optional OptInt64 split_axis = 3;
  required OptInt64 batch_axis = 4;
  optional bool is_dynamic = 5;
  optional bool is_tensor_list = 6 [default = false];
}

message InputOpConf {
  optional string tick = 1;
  required string out = 2;
  required InterfaceBlobConf blob_conf = 3;
}

message ForeignInputOpConf {
  optional string tick = 1;
  required string out = 2;
  required InterfaceBlobConf blob_conf = 3;
  required string ofblob_buffer_name = 4;
}

message ReturnOpConf {
  required string in = 1;
  required string out = 2;
}

message OutputOpConf {
  required string in = 1;
  required string out = 2;
  required InterfaceBlobConf blob_conf = 3;
}

message ForeignOutputOpConf {
  required string in = 1;
  required string ofblob_buffer_name = 3;
}

message ForeignWatchOpConf {
  required string in = 1;
  required string handler_uuid = 2;
}

message InitializeWithSnapshotConf {
  required string path = 1;
  optional string key = 2;
}

message VariableOpConf {
  optional string tick = 1;
  required string out = 2;
  required ShapeProto shape = 3;
  optional DataType data_type = 4;
  oneof initialize {
    InitializerConf initializer = 5;
    InitializeWithSnapshotConf initialize_with_snapshot = 6;
  }
  optional string model_name = 7 [default = "weight"];
  required OptInt64 split_axis = 8;
  optional int64 random_seed = 9;
  optional RegularizerConf regularizer = 10;
}

message LocalResponseNormalizationOpConf {
  required string in = 1;
  required string out = 2;
  required string data_format = 3;
  optional int32 depth_radius = 4 [default = 5];
  optional double bias = 5 [default = 1];
  optional double alpha = 6 [default = 1];
  optional double beta = 7 [default = 0.5];
}

message EncodeConf {
  oneof encode {
    EncodeRaw raw = 1;
    EncodeJpeg jpeg = 2;
    EncodeBytesList bytes_list = 3;
  }
}

message EncodeBytesList {
}

message EncodeRaw {
  optional bool dim1_varying_length = 1 [default = false];
  optional bool auto_zero_padding = 2 [default = false];
}

message EncodeJpeg {
  repeated ImagePreprocess preprocess = 1;
}

message SubtractPreprocessConf {
  required float value = 1;
}

message NormByChannelPreprocessConf {
  repeated float mean_value = 1;
  repeated float std_value = 2;
  required string data_format = 3;
}

message ScalePreprocessConf {
  required float value = 1;
}

message PreprocessConf {
  oneof type {
    SubtractPreprocessConf subtract_conf = 1;
    NormByChannelPreprocessConf norm_by_channel_conf = 2;
    ScalePreprocessConf scale_conf = 3;
  }
}

message RandomShuffleConf {
  optional int32 buffer_size = 1 [default = 1024];
}

message RecordLoadOpConf {
  optional string tick  = 1;
  required string out = 2;
  required string data_dir = 3;
  required int32 data_part_num = 4;
  optional string part_name_prefix = 5 [default = "part-"];
  optional int32 part_name_suffix_length = 6 [default = -1];
  optional RandomShuffleConf random_shuffle_conf = 7;
  required int64 batch_size = 8;
}

message BlobConf {
  required string name = 1;
  required ShapeProto shape = 2;
  required DataType data_type = 3;
  optional int32 max_sequence_size = 4 [default = 1];
  required EncodeConf encode_case = 5;
  repeated PreprocessConf preprocess = 6;
  optional int32 tensor_list_variable_axis = 7 [default = -1];
  optional bool is_dynamic = 9 [default = false];
}

message DecodeOFRecordOpConf {
  required string data_dir = 1;
  required int32 data_part_num = 2; // piece_size % data_part_num = 0
  optional string part_name_prefix = 3 [default = "part-"];
  optional int32 part_name_suffix_length = 4 [default = -1];
  optional string in = 5;
  repeated BlobConf blob = 6;
  optional RandomShuffleConf random_shuffle_conf = 7;
  required int64 batch_size = 8;
}

message DecodeRandomOpConf {
  optional string tick = 1;
  required string out = 2;
  required ShapeProto shape = 3;
  required DataType data_type = 4;
  required InitializerConf data_initializer = 5;
  required int64 batch_size = 8;
}

message NormalizationOpConf {
  required string in = 1;
  required string out = 2;
  optional int32 axis = 3 [default = -1]; // NCHW = 1, NHWC = 3, TODO: axis list
  optional float momentum = 4 [default = 0.99];
  optional float epsilon = 5 [default = 0.001];
  optional bool center = 6 [default = true];
  optional bool scale = 7 [default = true];
  optional float beta_init = 8 [default = 0.0];
  optional float gamma_init = 9 [default = 1.0];
  optional float mean_init = 10 [default = 0.0];
  optional float variance_init = 11 [default = 1.0];
  required string moving_mean = 14;
  required string moving_variance = 15;
  optional string beta = 16;
  optional string gamma = 17;
  optional string mean = 18 [default = "mean"];
  optional string inv_variance = 19 [default = "inv_variance"];
  optional bool is_training = 20 [default = true];
}

message NormalizationGradOpConf {
  //in
  required string dy = 1;
  required string x = 2;
  optional string mean = 3;
  optional string inv_variance = 4;
  optional string gamma = 5;
  //out
  optional string dx = 6 [default = "dx"];
  optional string beta_diff = 7 [default = "beta_diff"];
  optional string gamma_diff = 8 [default = "gamma_diff"];

  required int32 axis = 9;
  required float epsilon = 10;
}

message RandomMaskLikeOpConf {
  required string like = 1;
  required string out = 2;
  required double rate = 3;
  optional ShapeProto noise_shape = 4;
  optional int64 seed = 5;
}

message DropoutOpConf {
  required string mask = 1;
  required string in = 2;
  required string out = 3;
  required float scale = 4;
}

message DropoutGradOpConf {
  required string mask = 1;
  required string dy = 2;
  required string dx = 3;
  required float scale = 4;
}

message TransposeOpConf {
  required string in = 1;
  required string out = 2;
  repeated int32 perm = 3;
}

message ReduceConcatOpConf {
  repeated string in = 1;
  required string out = 2;
  repeated int64 data_offset = 3;
  required int64 out_size = 4;
}

message NcclAllReduceOpConf {
  optional string in = 1;
  optional string out = 2;
}

message NcclReduceScatterOpConf {
}

message NcclAllGatherOpConf {
}

message NcclTupleBroadcastOpConf {
  optional string tick = 1;
  repeated string in = 2;
  repeated string out = 3;
  repeated int64 root = 4;
  repeated DataType data_type = 5;
  repeated ShapeProto shape = 6;
  optional int64 nccl_order_hint = 7 [default = 0];
}

message NcclTupleReduceOpConf {
  repeated string in = 1;
  repeated string out = 2;
  repeated int64 root = 3;
  optional int64 nccl_order_hint = 4 [default = 0];
}

message ReduceSplitOpConf {
  required string in = 1;
  repeated string out = 2;
  repeated ShapeProto out_shape = 3;
  repeated int64 data_offset = 4;
  optional int32 order_in_graph = 5;
}

message ReduceScatterOpConf {
  optional int32 out_num = 1 [default = 0];
}

message ReduceAddOpConf {
  optional int32 in_num = 1 [default = 0];
}

message ReduceGatherOpConf {
  optional int32 in_num = 1 [default = 0];
}

message AccuracyOpConf {
  required string prediction = 1;
  required string label = 2;
  optional int32 top_k = 3 [default = 1];
  required string accuracy = 4;
  optional string weight = 5;
}

message MatmulOpConf {
  // input lbn
  required string a = 1;
  required string b = 2;
  // output bn
  required string out = 5;
  optional bool transpose_a = 6 [default = false];
  optional bool transpose_b = 7 [default = false];
}

message DotOpConf {
  required string in = 1;
  required string weight = 2;
  optional string bias = 3;
  required string out = 4;
}

message MultiplyOpConf {
  required string in_0 = 1;
  required string in_1 = 2;
  required string out = 4;
}

enum Norm {
  L1 = 1;
  L2 = 2;
}

message HingeLossOpConf {
  required string prediction = 1;
  required string label = 2;
  required string loss = 3;
  optional ScalarReductionType reduction = 4 [default = kSumOverN];
  optional float weight_scalar = 5 [default = 1.0];
  optional string weight = 6;
  optional Norm norm = 7[default = L1];
}

message PackOpConf {
  required string in = 1;
  required string out = 2;
  required int32 pack_num = 3;
}

message UnpackOpConf {
  required string in = 1;
  required string out = 2;
  required int32 unpack_num = 3;
}

message RepeatOpConf {
  required string in = 1;
  required string out = 2;
  required int32 repeat_num = 3;
}

message GatherOpConf {
  required string in = 1;
  required string indices = 2;
  required string out = 3;
  optional int64 axis = 4 [default = 0];
}

message GatherMs0OpConf {
  required string in = 1;
  required string indices = 2;
  required string out = 3;
}

message UnsortedSegmentSumOpConf {
  required string data = 1;
  required string segment_ids = 2;
  required string out = 3;
  required int64 axis = 4;
  required int64 num_segments = 5;
}

message GatherMs0GradOpConf {
  required string out_diff = 1;
  required string indices = 2;
  required string in_diff = 3;
  required int64 gather_dim_size = 4;
}

message BatchGatherOpConf {
  required string in = 1;
  required string indices = 2;
  required string out = 3;
}

message SqrtOpConf {
  required string in = 1;
  required string out = 2;
}

message RsqrtOpConf {
  required string in = 1;
  required string out = 2;
}

message SquareOpConf {
  required string in = 1;
  required string out = 2;
}

message BroadcastAddOpConf {
  required string a = 1;
  required string b = 2;
  required string out = 3;
  optional bool is_const = 4 [default = false];
}

message BroadcastSubOpConf {
  required string a = 1;
  required string b = 2;
  required string out = 3;
  optional bool is_const = 4 [default = false];
}

message BroadcastMulOpConf {
  required string a = 1;
  required string b = 2;
  required string out = 3;
  optional bool is_const = 4 [default = false];
}

message BroadcastDivOpConf {
  required string a = 1;
  required string b = 2;
  required string out = 3;
  optional bool is_const = 4 [default = false];
}

message BroadcastEqualOpConf {
  required string a = 1;
  required string b = 2;
  required string out = 3;
  optional bool is_const = 4 [default = false];
}

message BroadcastNotEqualOpConf {
  required string a = 1;
  required string b = 2;
  required string out = 3;
  optional bool is_const = 4 [default = false];
}

message BroadcastLessThanOpConf {
  required string a = 1;
  required string b = 2;
  required string out = 3;
  optional bool is_const = 4 [default = false];
}

message BroadcastLessEqualOpConf {
  required string a = 1;
  required string b = 2;
  required string out = 3;
  optional bool is_const = 4 [default = false];
}

message BroadcastGreaterThanOpConf {
  required string a = 1;
  required string b = 2;
  required string out = 3;
  optional bool is_const = 4 [default = false];
}

message BroadcastGreaterEqualOpConf {
  required string a = 1;
  required string b = 2;
  required string out = 3;
  optional bool is_const = 4 [default = false];
}

message BroadcastLogicalAndOpConf {
  required string a = 1;
  required string b = 2;
  required string out = 3;
  optional bool is_const = 4 [default = false];
}

message BroadcastFloorModOpConf {
  required string a = 1;
  required string b = 2;
  required string out = 3;
  optional bool is_const = 4 [default = false];
}

message BroadcastLikeOpConf {
  required string x = 1;
  required string like = 2;
  required string y = 3;
  repeated int32 reduced_axis = 4;
}

message BroadcastDivGradOpConf {
  //  input
  required string b = 1; // denominator in fw
  required string y = 2;
  required string dy = 3;
  //  output
  required string db = 4;
  optional string temp_storage = 5 [default = "temp_storage"];
}

message BiasAddOpConf {
  // inputs
  required string a = 1;
  required string b = 2;
  // output
  required string out = 3;
  // conf
  required int32 axis = 4;
}

message DimSliceConf {
  optional int32 start = 1 [default = 0];
  optional int32 end = 2 [default = 0];
  optional int32 stride = 3 [default = 1];
}

message SliceOpConf {
  required string in = 1;
  required string out = 2;
  repeated DimSliceConf dim_slice_conf = 3;
}

message SliceGradOpConf {
  required string dy = 1;
  required string dx = 2;
  required string like = 3;
  repeated DimSliceConf dim_slice_conf = 4;
}

message LayerNormOpConf {
  // in
  required string in = 1;
  optional string beta = 2;
  optional string gamma = 3;

  // out
  required string out = 4;
  optional string normalized = 5 [default = "normalized"];
  optional string mean = 6 [default = "mean"];
  optional string inv_variance = 7 [default = "inv_variance"];

  optional bool center = 8 [default = true];
  optional bool scale = 9 [default = true];
  optional int64 begin_norm_axis = 11 [default = 1];
  optional int64 begin_params_axis = 12 [default = -1];
  optional double epsilon = 13 [default = 1e-5];
}

message LayerNormGradOpConf {
  // in
  required string dy = 1;
  required string x = 2;
  optional string mean = 3;
  optional string inv_variance = 4;
  // out
  required string dx = 5;

  required int64 begin_norm_axis = 6;
  required double epsilon = 7;
}

message LayerNormParamGradOpConf {
  // in
  required string dy = 1;
  optional string normalized = 2;
  optional string gamma = 3;
  // out
  optional string normalized_diff = 4;
  optional string beta_diff = 5;
  optional string gamma_diff = 6;

  required int64 begin_params_axis = 7;
}

message ConstantOpConf {
  optional string tick = 1;
  required string out = 2;
  optional ShapeProto shape = 3;
  optional DataType data_type = 4;
  optional InitializerConf initializer = 5;
}

message OneHotOpConf {
  required string indices = 1;
  required string out = 2;
  required int64 depth = 3;
  optional DataType data_type = 4;
}

message ScalarAddOpConf {
  required string in = 1;
  required string out = 2;
  oneof scalar_operand {
    int64 int_operand = 3;
    double float_operand = 4;
  }
}

message ScalarMulOpConf {
  required string in = 1;
  required string out = 2;
  oneof scalar_operand {
    int64 int_operand = 3;
    double float_operand = 4;
  }
}

message ReduceIdentityOpConf {
  optional string in = 1;
  optional string out = 2;
  optional int32 order_in_graph = 3;
}

message TickOpConf {
  repeated string tick = 1;
  required string out = 2;
}

message DeviceTickOpConf {
  repeated string tick = 1;
  required string out = 2;
}

message WaitAndSendIdsOpConf {
  required string out = 1;
  required string wait_buffer_name = 2;
  repeated Int64List id_list = 3;
  required DataType data_type = 4 [default = kInt32];
}

message CallbackNotifyOpConf {
  required string in = 1;
  repeated string callback_buffer_name = 2;
}

message ReentrantLockOpConf {
  required string start = 1;
  optional string end = 2;
  required string out = 3;
  repeated Int64List lock_id2intersecting_lock_ids = 4;
}

message SourceTickOpConf {
  required string out = 1;
}

message SinkTickOpConf {
  repeated string tick = 1;
  required string out = 2;
}

message TupleIdentityOpConf {
  repeated string in = 1;
  repeated string out = 2;
}

message TopKOpConf {
  required string in = 1;
  required string out = 2;
  optional int32 k = 3 [default = 1];
  optional bool sorted = 4 [default = true];
}

message L2NormalizeOpConf {
  required string in = 1;
  required string out = 2;
  required int32 axis = 3 [default = -1];
  optional float epsilon = 4 [default = 1e-12];
}

message KeepHeaderOnlyOpConf {
  repeated string in = 1;
  repeated string out = 2;
}

message AxpyOpConf {
  required string x = 1;
  required string y = 2;
  required double alpha = 3;
}

message TotalLossInstanceNumOpConf {
  repeated string in = 1;
  required string out = 2;
}

message UnsortedBatchSegmentSumOpConf {
  required string data = 1;
  required string segment_ids = 2;
  required string out = 3;
  required int64 num_segments = 4;
}

message ShapeElemCntAxisConf {
  repeated int32 axis = 1;
}

message ShapeElemCntRangeAxisConf {
  // closed interval: [begin_axis, end_axis]
  optional int32 begin_axis = 1 [default = 0];
  optional int32 end_axis = 2 [default = -1];
}

message ShapeElemCntOpConf {
  required string x = 1;
  required string y = 2;
  optional DataType data_type = 3 [default = kInt32];
  oneof axis_conf {
    ShapeElemCntAxisConf exclude_axis_conf = 4;
    ShapeElemCntAxisConf include_axis_conf = 5;
    ShapeElemCntRangeAxisConf range_axis_conf = 6;
  }
}

message AccOpConf {
  // in
  required string one = 1;
  // out
  required string acc = 2;
  optional int32 max_acc_num = 3 [default = 1];   
}

message AccTickOpConf {
  // in
  required string one = 1;
  // out
  required string acc = 2;
  optional int32 max_acc_num = 3 [default = 1];   
}

message ModelInitOpConf {
  required string tick = 1;
  repeated string out = 2;
  repeated string variable_op_name = 3;
  repeated VariableOpConf original_variable_conf = 4;
}

message ModelLoadOpConf {
  required string path = 1;
  repeated string out = 2;
  repeated string variable_op_name = 3;
  repeated VariableOpConf original_variable_conf = 4;
}

message AllReduceFacadeOpConf {
  required string in = 1;
  required string out = 2;
}

message IdentityOpConf {
  required string in = 1;
  required string out = 2;
}

message CaseOpConf {
  required string in = 1;
  repeated string out = 2;
}

message EsacOpConf {
  repeated string in = 1;
  required string out = 2;
  optional DataType data_type = 3 [default=kInt32];
}

message PartialTickOpConf {
  required string tick = 1;
  required string out = 2;
}

message AssignOpConf {
  required string ref = 1;
  required string value = 2;
}

message ModelSaveOpConf {
  required string path = 1;
  repeated string in = 2;
  repeated string key = 3;
}

message LearningRateScheduleOpConf {
  required string train_step = 1;
  required string out = 2;
  required float learning_rate = 3;
  optional LearningRateDecayConf learning_rate_decay = 4;
  optional WarmupConf warmup_conf = 5;
}

message SliceBoxingConf {
  required LogicalBlobId lbi = 1;
  repeated TensorSliceViewProto in_slice = 2;
  required TensorSliceViewProto out_slice = 3;
  optional ShapeProto out_shape = 4;
}

message SliceBoxingCopyOpConf {
  required SliceBoxingConf slice_boxing_conf = 1;
}

message SliceBoxingAddOpConf {
  required SliceBoxingConf slice_boxing_conf = 1;
}

message XrtLaunchOpConf {
  message Argument {
    required string name = 1;
    required string value = 2;
    required DeviceType device_type = 3;
  }
  message Function {
    repeated Argument argument = 1;
    repeated OperatorConf node = 2;
  }
  repeated string in = 1;
  repeated string out = 2;
  required Function function = 3;
  // Function executing engine.
  // Only "XLA" and "TensorRT" are supported currently.
  required string engine = 4;
  // Input mutability.
  map<string, bool> input_mutability = 5;
  // Mapping launch op's input and output names into function.
  map<string, string> input_output_mapping = 6;
  map<string, OptInt64> batch_axis = 7;
  // Sbp signatures of each function node.
  map<string, SbpSignature> sbp_signatures = 8;
  optional bool model_update = 9 [default = false];
}

message NcclBoxingReduceScatterOpConf {
  required LogicalBlobId lbi = 1;
}

message NcclBoxingAllGatherOpConf {
  required LogicalBlobId lbi = 1;
}

message NcclBoxingAllReduceOpConf {
  required LogicalBlobId lbi = 1;
}

message ParallelCastOpConf {
  required string in = 1;
  required string out = 2;
  optional OptInt64 split_axis = 3;
  optional OptInt64 gradient_split_axis = 4;
}

message DynamicBinarySplitOpConf {
  required string in = 1;
  repeated string out = 2;
  required int32 base_shift = 3;
}

message DynamicBinaryConcatOpConf {
  repeated string in = 1;
  required string out = 2;
  required DataType out_data_type = 3;
  required ShapeProto out_shape = 4;
  required OptInt64 out_batch_axis = 5;
  required SbpParallel out_sbp = 6;
}

message UniqueWithCountsOpConf {
  required string x = 1;
  required string y = 2;
  required string idx = 3;
  required string count = 4;
  required string num_unique = 5;
  optional DataType out_idx = 6 [default = kInt32];
}

message IndexedSlicesReduceSumOpConf {
  required string x_indices = 1;
  required string x_values = 2;
  required string y_indices = 3;
  required string y_values = 4;
  required string num_unique = 5;
}

message L1L2RegularizeGradientOpConf {
  required string model = 1;
  required string model_diff = 2;
  required string out = 3;
  required float l1 = 4;
  required float l2 = 5;
}

message SquareSumOpConf {
  required string x = 1;
  required string y = 2;
}

message BroadcastMaximumOpConf {
  required string a = 1;
  required string b = 2;
  required string out = 3;
  optional bool is_const = 4 [default = false];
}

message BroadcastMinimumOpConf {
  required string a = 1;
  required string b = 2;
  required string out = 3;
  optional bool is_const = 4 [default = false];
}

message ConstantLikeOpConf {
  required string like = 1;
  required string out = 2;
  optional DataType data_type = 3;
  oneof scalar_operand {
    int64 int_operand = 4;
    double float_operand = 5;
  }
}

message ScalarAddByTensorOpConf {
  required string in = 1;
  required string scalar = 2;
  required string out = 3;
}

message ScalarMulByTensorOpConf {
  required string in = 1;
  required string scalar = 2;
  required string out = 3;
}

message ScalarSubByTensorOpConf {
  required string in = 1;
  required string scalar = 2;
  required string out = 3;
}

message ScalarDivByTensorOpConf {
  required string in = 1;
  required string scalar = 2;
  required string out = 3;
}

message IndexedSlicesNaiveModelUpdateOpConf {
  required string model_diff_indices = 1;
  required string model_diff_values = 2;
  required string model = 3;
  required string learning_rate = 4;
}

message IndexedSlicesMomentumModelUpdateOpConf {
  required string momentum = 1;
  required string model_diff_indices = 2;
  required string model_diff_values = 3;
  required string model = 4;
  required string train_step = 5;
  required string learning_rate = 6;
  optional float beta = 7 [default = 0.9];
}

message IndexedSlicesLazyAdamModelUpdateOpConf {
  required string m = 1;
  required string v = 2;
  required string model_diff_indices = 3;
  required string model_diff_values = 4;
  required string model = 5;
  required string train_step = 6;
  required string learning_rate = 7;
  optional float beta1 = 8 [default = 0.9];
  optional float beta2 = 9 [default = 0.999];
  optional float epsilon = 10 [default = 1e-8];
}

message SyncDynamicResizeOpConf {
  required string in = 1;
  required string size = 2;
  required string out = 3;
  required int64 axis = 4;
}

message OperatorConf {
  required string name = 1;
  optional bool trainable = 3 [default = true];
  optional DeviceType device_type = 4 [default = kInvalidDevice];
  optional bool enable_cudnn = 5;
  optional int64 cudnn_buf_limit_mbyte = 6;
  repeated string ctrl_in_op_name = 7;
  oneof op_type {
    // system op
    DecodeOFRecordOpConf decode_ofrecord_conf = 101;
    DecodeRandomOpConf decode_random_conf = 102;
    RecordLoadOpConf record_load_conf = 103;
    CopyHdOpConf copy_hd_conf = 105;
    CopyCommNetOpConf copy_comm_net_conf = 106;
    ConcatOpConf concat_conf = 107;
    BoxingOpConf boxing_conf = 108;
    ReduceScatterOpConf reduce_scatter_conf = 109;
    ReduceAddOpConf reduce_add_conf = 110;
    ReduceGatherOpConf reduce_gather_conf = 111;
    ReduceConcatOpConf reduce_concat_conf = 112;
    ReduceSplitOpConf reduce_split_conf = 113;
    NcclAllReduceOpConf nccl_all_reduce_conf = 114;
    NcclReduceScatterOpConf nccl_reduce_scatter_conf = 115;
    NcclAllGatherOpConf nccl_all_gather_conf = 116;
    AccumulateOpConf accumulate_conf = 117;
    NormalModelUpdateOpConf normal_mdupdt_conf = 118;
    CastOpConf cast_conf = 121;
    VariableOpConf variable_conf = 122;
    ReduceIdentityOpConf reduce_identity_conf = 123;
    TickOpConf tick_conf = 124;
    KeepHeaderOnlyOpConf keep_header_only_conf = 125;
    TotalLossInstanceNumOpConf total_loss_instance_num_conf = 126;
    NaiveModelUpdateOpConf naive_model_update_conf = 127;
    MomentumModelUpdateOpConf momentum_model_update_conf = 128;
    RMSPropModelUpdateOpConf rmsprop_model_update_conf = 129;
    LARSModelUpdateOpConf lars_model_update_conf = 130;
    AdamModelUpdateOpConf adam_model_update_conf = 131;
    ShapeElemCntOpConf shape_elem_cnt_conf = 132;
    AccOpConf acc_conf = 133;
    AllReduceFacadeOpConf all_reduce_facade_conf = 134;
    SourceTickOpConf source_tick_conf = 135;
    SinkTickOpConf sink_tick_conf = 136;
    InputOpConf input_conf = 137;
    OutputOpConf output_conf = 138;
    WaitAndSendIdsOpConf wait_and_send_ids_conf = 139;
    ReentrantLockOpConf reentrant_lock_conf = 140;
    CallbackNotifyOpConf callback_notify_conf = 141;
    ForeignInputOpConf foreign_input_conf = 142;
    ForeignOutputOpConf foreign_output_conf = 143;
    AccTickOpConf acc_tick_conf = 144;
    ReturnOpConf return_conf = 146;
    NcclTupleBroadcastOpConf nccl_tuple_broadcast_conf = 147;
    NcclTupleReduceOpConf nccl_tuple_reduce_conf = 148;
    PartialTickOpConf partial_tick_conf = 149;
    LazyAdamModelUpdateOpConf lazy_adam_model_update_conf = 150;
    ForeignWatchOpConf foreign_watch_conf = 151;
    NcclBoxingReduceScatterOpConf nccl_boxing_reduce_scatter_conf = 152;
    NcclBoxingAllGatherOpConf nccl_boxing_all_gather_conf = 153;
    NcclBoxingAllReduceOpConf nccl_boxing_all_reduce_conf = 154;
    DistributeConcatOpConf distribute_concat_conf = 155;
    DistributeSplitOpConf distribute_split_conf = 156;
    DistributeCloneOpConf distribute_clone_conf = 157;
    DistributeAddOpConf distribute_add_conf = 158;
    DeviceTickOpConf device_tick_conf = 159;
    DynamicBinarySplitOpConf dynamic_binary_split_conf = 160;
    DynamicBinaryConcatOpConf dynamic_binary_concat_conf = 161;
    L1L2RegularizeGradientOpConf l1_l2_regularize_gradient_conf = 162;
    IndexedSlicesNaiveModelUpdateOpConf indexed_slices_naive_model_update_conf = 163;
    IndexedSlicesMomentumModelUpdateOpConf indexed_slices_momentum_model_update_conf = 164;
    IndexedSlicesLazyAdamModelUpdateOpConf indexed_slices_lazy_adam_model_update_conf = 165;
    SliceBoxingCopyOpConf slice_boxing_copy_conf = 166;
    SliceBoxingAddOpConf slice_boxing_add_conf = 167;
    UserOpConf user_conf = 199;
    
    // domain op
    TupleIdentityOpConf tuple_identity_conf = 200;
    TransposeOpConf transpose_conf = 201;
    ReshapeOpConf reshape_conf = 202;
    DynamicReshapeOpConf dynamic_reshape_conf = 203;
    Conv1DOpConf conv_1d_conf = 205;
    Conv2DOpConf conv_2d_conf = 206;
    Conv3DOpConf conv_3d_conf = 207;
    AveragePooling1DOpConf average_pooling_1d_conf = 208;
    MaxPooling1DOpConf max_pooling_1d_conf = 209;
    AveragePooling2DOpConf average_pooling_2d_conf = 210;
    MaxPooling2DOpConf max_pooling_2d_conf = 211;
    AveragePooling3DOpConf average_pooling_3d_conf = 212;
    MaxPooling3DOpConf max_pooling_3d_conf = 213;
    RandomMaskLikeOpConf random_mask_like_conf = 214;
    LocalResponseNormalizationOpConf local_response_normalization_conf = 216;
    NormalizationOpConf normalization_conf = 217;
    DropoutOpConf dropout_conf = 218;
    ReduceSumOpConf reduce_sum_conf = 219;
    AddOpConf add_conf = 220;
    MatmulOpConf matmul_conf = 221;
    DotOpConf dot_conf = 222;
    MultiplyOpConf multiply_conf = 223;
    MaximumOpConf maximum_conf = 224;
    SigmoidOpConf sigmoid_conf = 225;
    TanHOpConf tanh_conf = 226;
    ReluOpConf relu_conf = 227;
    SoftmaxOpConf softmax_conf = 228;
    SparseCrossEntropyLossOpConf sparse_cross_entropy_loss_conf = 229;
    HingeLossOpConf hinge_loss_conf = 230;
    SparseSoftmaxCrossEntropyLossOpConf sparse_softmax_cross_entropy_loss_conf = 231;
    AccuracyOpConf accuracy_conf = 232;
    PrintOpConf print_conf = 233;
    PackOpConf pack_conf = 237;
    UnpackOpConf unpack_conf = 238;
    RepeatOpConf repeat_conf = 239;
    GeluOpConf gelu_conf = 241;
    GatherOpConf gather_conf = 242;
    BatchGatherOpConf batch_gather_conf = 243;
    SliceOpConf slice_conf = 252;
    BiasAddOpConf bias_add_conf = 253;
    LayerNormOpConf layer_norm_conf = 254;
    ConstantOpConf constant_conf = 255;
    SigmoidCrossEntropyOpConf sigmoid_cross_entropy_conf = 257;
    OneHotOpConf one_hot_conf = 258;
    IdentityLossOpConf identity_loss_conf = 259;
    SparseCrossEntropyOpConf sparse_cross_entropy_conf= 260;
    ReduceMeanOpConf reduce_mean_conf = 261;
    L2NormalizeOpConf l2_normalize_conf = 264;
    PReluOpConf prelu_conf = 265;
    ReluGradOpConf relu_grad_conf = 266;
    GeluGradOpConf gelu_grad_conf = 267;
    SliceGradOpConf slice_grad_conf = 269;
    ReduceSumLikeOpConf reduce_sum_like_conf = 270;
    DropoutGradOpConf dropout_grad_conf = 271;
    LayerNormGradOpConf layer_norm_grad_conf = 272;
    LayerNormParamGradOpConf layer_norm_param_grad_conf = 273;
    SparseCrossEntropyGradOpConf sparse_cross_entropy_grad_conf= 274;
    UnsortedSegmentSumOpConf unsorted_segment_sum_conf = 275;
    BroadcastDivGradOpConf broadcast_div_grad_conf= 276;
    BroadcastLikeOpConf broadcast_like_conf = 277;
    SoftmaxGradOpConf softmax_grad_conf = 278;
    UnsortedBatchSegmentSumOpConf unsorted_batch_segment_sum_conf = 279;
    ReduceMeanGradOpConf reduce_mean_grad_conf = 280;
    NormalizationGradOpConf normalization_grad_conf = 282;
    ConvBiasGradOpConf conv_bias_grad_conf = 283;
    ConvFilterGradOpConf conv_filter_grad_conf = 284;
    ConvDataGradOpConf conv_data_grad_conf = 285;
    ReshapeLikeOpConf reshape_like_conf = 286;
    DynamicReshapeLikeOpConf dynamic_reshape_like_conf = 287;
    TanHGradOpConf tanh_grad_conf = 288;
    PoolingGradOpConf pooling_grad_conf = 289;
    IdentityOpConf identity_conf = 290;
    CaseOpConf case_conf = 291;
    EsacOpConf esac_conf = 292;
    ModelInitOpConf model_init_conf = 293;
    SplitLikeOpConf split_like_conf = 294;
    SigmoidGradOpConf sigmoid_grad_conf = 295;
    AssignOpConf assign_conf = 296;
    ModelSaveOpConf model_save_conf = 297;
    LearningRateScheduleOpConf learning_rate_schedule_conf = 298;
    PReluDataGradOpConf prelu_data_grad_conf = 299;
    PReluAlphaGradOpConf prelu_alpha_grad_conf = 300;
    ModelLoadOpConf model_load_conf = 301;
    GatherMs0OpConf gather_ms0_conf = 302;
    GatherMs0GradOpConf gather_ms0_grad_conf = 303;
    SigmoidCrossEntropyGradOpConf sigmoid_cross_entropy_grad_conf = 317;
    ParallelCastOpConf parallel_cast_conf = 336;
    UniqueWithCountsOpConf unique_with_counts_conf = 337;
    IndexedSlicesReduceSumOpConf indexed_slices_reduce_sum_conf = 338;
    ConstantLikeOpConf constant_like_conf = 339;
<<<<<<< HEAD
    PadOpConf pad_conf = 440;
    PadGradOpConf pad_grad_conf = 441;
    DeconvOpConf deconv_conf = 442;
=======
    SyncDynamicResizeOpConf sync_dynamic_resize_conf = 340;
>>>>>>> 96772e0e

    XrtLaunchOpConf xrt_launch_conf = 410;

    // math op
    BroadcastAddOpConf broadcast_add_conf = 500;
    BroadcastSubOpConf broadcast_sub_conf = 501;
    BroadcastMulOpConf broadcast_mul_conf = 502;
    BroadcastDivOpConf broadcast_div_conf = 503;
    BroadcastEqualOpConf broadcast_equal_conf = 504;
    BroadcastNotEqualOpConf broadcast_not_equal_conf = 505;
    BroadcastLessThanOpConf broadcast_less_than_conf = 506;
    BroadcastLessEqualOpConf broadcast_less_equal_conf = 507;
    BroadcastGreaterThanOpConf broadcast_greater_than_conf = 508;
    BroadcastGreaterEqualOpConf broadcast_greater_equal_conf = 509;
    BroadcastLogicalAndOpConf broadcast_logical_and_conf = 510;
    BroadcastFloorModOpConf broadcast_floor_mod_conf = 511;
    SquareOpConf square_conf = 513;
    SqrtOpConf sqrt_conf = 514;
    RsqrtOpConf rsqrt_conf = 515;
    ScalarAddOpConf scalar_add_conf = 516;
    ScalarMulOpConf scalar_mul_conf = 517;
    ScalarAddByTensorOpConf scalar_add_by_tensor_conf = 518;
    ScalarMulByTensorOpConf scalar_mul_by_tensor_conf = 519;
    ScalarSubByTensorOpConf scalar_sub_by_tensor_conf = 520;
    ScalarDivByTensorOpConf scalar_div_by_tensor_conf = 521;
    SquareSumOpConf square_sum_conf = 522;
    BroadcastMaximumOpConf broadcast_maximum_conf = 523;
    BroadcastMinimumOpConf broadcast_minimum_conf = 524;

    // mutable input op
    AxpyOpConf axpy_conf = 752;
  }
}

message OpNameSet {
  repeated string op_name = 1;
}

message OpNameRelations {
  map<string, string> src_op_name2dst_op_name = 1;
}

message OpNameGroups {
  message OpNameGroup {
    repeated string op_name = 1;
  }
  repeated OpNameGroup op_name_group = 2;
}<|MERGE_RESOLUTION|>--- conflicted
+++ resolved
@@ -1967,13 +1967,10 @@
     UniqueWithCountsOpConf unique_with_counts_conf = 337;
     IndexedSlicesReduceSumOpConf indexed_slices_reduce_sum_conf = 338;
     ConstantLikeOpConf constant_like_conf = 339;
-<<<<<<< HEAD
-    PadOpConf pad_conf = 440;
-    PadGradOpConf pad_grad_conf = 441;
-    DeconvOpConf deconv_conf = 442;
-=======
     SyncDynamicResizeOpConf sync_dynamic_resize_conf = 340;
->>>>>>> 96772e0e
+    PadOpConf pad_conf = 341;
+    PadGradOpConf pad_grad_conf = 342;
+    DeconvOpConf deconv_conf = 343;
 
     XrtLaunchOpConf xrt_launch_conf = 410;
 
