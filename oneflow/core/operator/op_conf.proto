--- conflicted
+++ resolved
@@ -1864,12 +1864,9 @@
     IndexedSlicesNaiveModelUpdateOpConf indexed_slices_naive_model_update_conf = 163;
     IndexedSlicesMomentumModelUpdateOpConf indexed_slices_momentum_model_update_conf = 164;
     IndexedSlicesLazyAdamModelUpdateOpConf indexed_slices_lazy_adam_model_update_conf = 165;
-<<<<<<< HEAD
-    DecodeOneRecOpConf decode_onerec_conf = 166;
-=======
     SliceBoxingCopyOpConf slice_boxing_copy_conf = 166;
     SliceBoxingAddOpConf slice_boxing_add_conf = 167;
->>>>>>> fe8503ae
+    DecodeOneRecOpConf decode_onerec_conf = 168;
     UserOpConf user_conf = 199;
     
     // domain op
