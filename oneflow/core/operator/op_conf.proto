--- conflicted
+++ resolved
@@ -1755,7 +1755,6 @@
     SigmoidCrossEntropyLossGradOpConf sigmoid_cross_entropy_loss_grad_conf = 304; 
     GatherMs0OpConf gather_ms0_conf = 305;
     GatherMs0GradOpConf gather_ms0_grad_conf = 306;
-<<<<<<< HEAD
     WhereOpConf where_conf = 307;
     WhereGradOpConf where_grad_conf = 308;
     ArcFaceOpConf arc_face_conf = 309;
@@ -1764,11 +1763,9 @@
     SparseSoftmaxCrossEntropyOpConf sparse_softmax_cross_entropy_conf = 312;
     SparseSoftmaxCrossEntropyGradOpConf sparse_softmax_cross_entropy_grad_conf = 313;
     ReduceMaxOpConf reduce_max_conf = 314;
-=======
-    ModelInitV2OpConf model_init_v2_conf = 307;
-    ModelLoadV2OpConf model_load_v2_conf = 308;
-    ModelSaveV2OpConf model_save_v2_conf = 309;
->>>>>>> 93671bff
+    ModelInitV2OpConf model_init_v2_conf = 315;
+    ModelLoadV2OpConf model_load_v2_conf = 316;
+    ModelSaveV2OpConf model_save_v2_conf = 317;
 
     // math op
     BroadcastAddOpConf broadcast_add_conf = 500;
