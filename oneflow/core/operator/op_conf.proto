syntax = "proto2";
package oneflow;

import "oneflow/core/common/shape.proto";
import "oneflow/core/common/data_type.proto";
import "oneflow/core/record/image.proto";
import "oneflow/core/job/resource.proto";

enum ActivationType {
  kNone = 0;
  kTanH = 1;
  kSigmoid = 2;
  kRelu = 3;
}

message ConstantInitializerConf {
  optional float value = 1 [default = 0];
}

message ConstantIntInitializerConf {
  optional int32 value = 1 [default = 0];
}

message RandomUniformInitializerConf {
  optional float min = 1 [default = 0];
  optional float max = 2 [default = 1];
}

message RandomUniformIntInitializerConf {
  optional int32 min = 1 [default = 0];
  optional int32 max = 2 [default = 1];
}

message RandomNormalInitializerConf {
  optional float mean = 1 [default = 0];
  optional float std = 2 [default = 1];
}

enum VarianceNorm {
  kFanIn = 0;
  kFanOut = 1;
  kAverage = 2;
}

message XavierInitializerConf {
  required VarianceNorm variance_norm = 1;
}

message MsraInitializerConf {
  required VarianceNorm variance_norm = 1;
}

message InitializerConf {
  oneof type {
    ConstantInitializerConf constant_conf = 1;
    ConstantIntInitializerConf constant_int_conf = 2;
    RandomUniformInitializerConf random_uniform_conf = 3;
    RandomUniformIntInitializerConf random_uniform_int_conf = 4;
    RandomNormalInitializerConf random_normal_conf = 5;
    XavierInitializerConf xavier_conf = 6;
    MsraInitializerConf msra_conf = 7;
  }
}

message Conv1DOpConf {
  required string in = 1;
  required string out = 2;
  required int32 filters = 3;
  optional string padding = 4 [default = "valid"];
  required string data_format = 5;
  repeated int32 kernel_size = 6;
  repeated int32 strides = 7;
  repeated int32 dilation_rate = 8;
  optional ActivationType activation = 9 [default = kNone];
  optional bool use_bias = 10 [default = true];
  optional InitializerConf weight_initializer = 11;
  optional InitializerConf bias_initializer = 12;
}

message Conv2DOpConf {
  required string in = 1;
  required string out = 2;
  required int32 filters = 3;
  optional string padding = 4 [default = "valid"];
  required string data_format = 5;
  repeated int32 kernel_size = 6;
  repeated int32 strides = 7;
  repeated int32 dilation_rate = 8;
  optional ActivationType activation = 9 [default = kNone];
  optional bool use_bias = 10 [default = true];
  optional InitializerConf weight_initializer = 11;
  optional InitializerConf bias_initializer = 12;
}

message Conv3DOpConf {
  required string in = 1;
  required string out = 2;
  required int32 filters = 3;
  optional string padding = 4 [default = "valid"];
  required string data_format = 5;
  repeated int32 kernel_size = 6;
  repeated int32 strides = 7;
  repeated int32 dilation_rate = 8;
  optional ActivationType activation = 9 [default = kNone];
  optional bool use_bias = 10 [default = true];
  optional InitializerConf weight_initializer = 11;
  optional InitializerConf bias_initializer = 12;
}

message FullyConnectedOpConf {
  required string in = 1;
  required string out = 2;
  required int32 units = 3;
  optional ActivationType activation = 4 [default = kNone];
  optional bool use_bias = 5 [default = true];
  optional InitializerConf weight_initializer = 6;
  optional InitializerConf bias_initializer = 7;
}

message AveragePooling1DOpConf {
  required string in = 1;
  required string out = 2;

  optional string padding = 3 [default = "valid"];
  required string data_format = 4;
  repeated int32 pool_size = 5;
  repeated int32 strides = 6;
}

message MaxPooling1DOpConf {
  required string in = 1;
  required string out = 2;

  optional string padding = 3 [default = "valid"];
  required string data_format = 4;
  repeated int32 pool_size = 5;
  repeated int32 strides = 6;
}

message AveragePooling2DOpConf {
  required string in = 1;
  required string out = 2;

  optional string padding = 3 [default = "valid"];
  required string data_format = 4;
  repeated int32 pool_size = 5;
  repeated int32 strides = 6;
}

message MaxPooling2DOpConf {
  required string in = 1;
  required string out = 2;

  optional string padding = 3 [default = "valid"];
  required string data_format = 4;
  repeated int32 pool_size = 5;
  repeated int32 strides = 6;
}

message AveragePooling3DOpConf {
  required string in = 1;
  required string out = 2;

  optional string padding = 3 [default = "valid"];
  required string data_format = 4;
  repeated int32 pool_size = 5;
  repeated int32 strides = 6;
}

message MaxPooling3DOpConf {
  required string in = 1;
  required string out = 2;

  optional string padding = 3 [default = "valid"];
  required string data_format = 4;
  repeated int32 pool_size = 5;
  repeated int32 strides = 6;
}

message ReluOpConf {
  required string in = 1;
  required string out = 2;
}

message SigmoidOpConf {
  required string in = 1;
  required string out = 2;
}

message TanHOpConf {
  required string in = 1;
  required string out = 2;
}

message SoftmaxOpConf {
  required string in = 1;
  required string out = 2;
  optional int32 axis = 3 [default = -1];
}

enum LossReductionType {
  kSumOverOne = 0;
  kSumOverWeight = 1;
  kSumOverN = 2;
  kSumOverNonZeroWeight = 3;
}

message SparseSoftmaxCrossEntropyLossOpConf {
  required string prediction = 1;
  required string label = 2;
  required string loss = 3;
  optional LossReductionType reduction = 4 [default = kSumOverN];
  optional float weight_scalar = 5 [default = 1.0];
  optional string weight = 6;
}

message SmoothL1LossOpConf {
  required string prediction = 1;
  required string label = 2;
  required string loss = 3;
  optional float beta = 4 [default = 1] ;
  optional float scale = 5 [default = 1];
  required string inside_weights = 6;
  required string outside_weights = 7;
  optional LossReductionType reduction = 8 [default = kSumOverN];
  optional float weight_scalar = 9 [default = 1.0];
  optional string weight = 10;
}

message SparseCrossEntropyLossOpConf {
  required string prediction = 1;
  required string label = 2;
  required string loss = 3;
  optional LossReductionType reduction = 4 [default = kSumOverN];
  optional float weight_scalar = 5 [default = 1.0];
  optional string weight = 6;
}

message SigmoidCrossEntropyLossOpConf {
  required string prediction = 1;
  required string label = 2;
  required string loss = 3;
  optional bool normalize = 4 [default = true];
  optional int32 scale = 5 [default = 1];
  optional LossReductionType reduction = 6 [default = kSumOverN];
  optional float weight_scalar = 7 [default = 1.0];
  optional string weight = 8;
}

message ConcatOpConf {
  repeated string in = 1;
  required string out = 2;
  required int32 axis = 3;
}

message CopyCommNetOpConf {
}

message CopyHdOpConf {
  enum Type {
    H2D = 0;
    D2H = 1;
  }
  required Type type = 1;
}

message CloneOpConf {
  required int32 out_num = 1;
}

message BoxConcatConf {
  required int32 axis = 1;
}

message BoxAddConf {
}

message BoxSplitConf {
  required int32 axis = 1;
  repeated int32 part_num = 2;
}

message BoxCloneConf {
}

message LogicalBlobId {
  optional string op_name = 1;
  optional string blob_name = 2;
  optional int32 clone_id = 3 [default = -1];
  optional bool is_packed_id = 4 [default = false];
  optional bool is_pb_blob = 5 [default = false];
}

message BoxingOpConf {
  required LogicalBlobId lbi = 1;
  required int32 in_num = 2;
  required int32 out_num = 3;

  oneof in_box {
    BoxConcatConf concat_box = 4;
    BoxAddConf add_box = 5;
  }
  oneof out_box {
    BoxSplitConf split_box = 6;
    BoxCloneConf clone_box = 7;
  }
}

message PodBoxingOpConf {
  required BoxingOpConf boxing_conf = 1;
}

message PbBoxingOpConf {
  required BoxingOpConf boxing_conf = 1;
}

message NaiveModelUpdateConf {
}

message MomentumModelUpdateConf {
  optional float beta = 1 [default = 0.9];
}

message RMSPropModelUpdateConf {
  optional float decay_rate = 1 [default = 0.99];
  optional float epsilon = 2 [default = 1e-8];
}

message ExponentialDecayConf {
  required int64 decay_batches = 1;
  required double decay_rate = 2;
  optional bool staircase = 3 [default = false];
}

message InverseTimeDecayConf {
  required int64 decay_batches = 1;
  required double decay_rate = 2;
  optional bool staircase = 3 [default = false];
}

message NaturalExpDecayConf {
  required int64 decay_batches = 1;
  required double decay_rate = 2;
  optional bool staircase = 3 [default = false];
}

message PiecewiseConstantConf {
  repeated int64 boundaries = 1;
  repeated double values = 2;
}

message PolynomialDecayConf {
  required int64 decay_batches = 1;
  optional double end_learning_rate = 2 [default = 0.0001];
  optional double power = 3 [default = 1.0];
  optional bool cycle = 4 [default = false];
}

message CosineDecayConf {
  required int64 decay_batches = 1;
  optional double alpha = 2 [default = 0.0];
}

message LinearCosineDecayConf {
  required int64 decay_batches = 1;
  optional double num_periods = 2 [default = 0.5];
  optional double alpha = 3 [default = 0.0];
  optional double beta = 4 [default = 0.001];
}

message LearningRateDecayConf {
  oneof type {
    ExponentialDecayConf exponential_conf = 2000;
    InverseTimeDecayConf inverse_time_conf = 2001;
    NaturalExpDecayConf natural_exp_conf = 2002;
    PiecewiseConstantConf piecewise_constant_conf = 2003;
    PolynomialDecayConf polynomial_conf = 2004;
    CosineDecayConf cosine_conf = 2005;
    LinearCosineDecayConf linear_cosine_conf = 2006;
  }
}

message ConstantWarmupConf {
  required int64 warmup_batches = 1;
  required double multiplier = 2;
}

message LinearWarmupConf {
  required int64 warmup_batches = 1;
  required double start_multiplier = 2;
}

message WarmupConf {
  oneof type {
    ConstantWarmupConf constant_conf = 3000;
    LinearWarmupConf linear_conf = 3001;
  }
}

message NormalModelUpdateOpUserConf {
  optional double learning_rate = 1 [default = 0.01];
  optional LearningRateDecayConf learning_rate_decay = 2;
  optional WarmupConf warmup_conf = 3;
  oneof normal_mdupdt {
    NaiveModelUpdateConf naive_conf = 1000;
    MomentumModelUpdateConf momentum_conf = 1001;
    RMSPropModelUpdateConf rmsprop_conf = 1002;
  }
}

message NormalModelUpdateOpConf {
  required NormalModelUpdateOpUserConf user_conf = 1;
  required int32 in_num = 2;
}

message AccumulateOpConf {
}

message EmbeddingLookupAccumulateOpConf {
}

message ModelSaveOpConf {
}


message PrintRecordConf {
  required string lbn = 1;
  optional string name = 2;
  required EncodeConf encode_case = 3;
}

message PrintOpConf {
  repeated PrintRecordConf in = 1;
  required string print_dir = 2;
  optional string part_name_prefix = 3 [default = "part-"];
  optional int32 part_name_suffix_length = 4 [default = -1];
}

message LossPrintOpConf {
  required LogicalBlobId loss_lbi = 1;
  optional LogicalBlobId reduction_lbi = 2;
  optional float weight_scalar = 3 [default = 1.0];
  optional LossReductionType reduction_type = 4 [default = kSumOverN];
}

message AccuracyPrintOpConf {
  required LogicalBlobId accuracy_lbi = 1;
  optional int32 top_k_print = 3 [default = 1];
}

message ReduceSumOpConf {
  oneof in_conf {
    string in = 1; // For User
    LogicalBlobId in_sys = 2; // For System
  }
  required string out = 3;
  optional int32 axis = 4;
  optional bool keepdims = 5 [default = false];
}

message BasicRnnOpConf {
  required string in = 1;
  optional string init_hidden = 2;
  required string out = 3;
  required int32 hidden_size = 4;
  optional ActivationType activation = 6 [default = kTanH];

  optional InitializerConf init_hidden_initializer = 7;
  optional InitializerConf bias_initializer = 8;
  optional InitializerConf i2h_weight_initializer = 9;
  optional InitializerConf h2h_weight_initializer = 10;

  optional bool is_init_hidden_trainable = 11 [default = true];
  optional bool use_bias = 12 [default = true];
}

message BasicLstmOpConf {
}

message ReshapeOpConf {
  required string in = 1;
  required string out = 2;
  required ShapeProto shape = 3;
}

message EmbeddingLookupOpConf {
  required string ids = 1;
  required string out = 2;
  required int32 units = 3;
  required int32 table_size = 4;
  optional InitializerConf weight_initializer = 5;
}

message AddOpConf {
  repeated string in = 1;
  required string out = 2;
  optional ActivationType activation = 3 [default = kNone];
}

message MaximumOpConf {
  repeated string in = 1;
  required string out = 2;
}

message LocalResponseNormalizationOpConf {
  required string in = 1;
  required string out = 2;
  required string data_format = 3;
  optional int32 depth_radius = 4 [default = 5];
  optional double bias = 5 [default = 1];
  optional double alpha = 6 [default = 1];
  optional double beta = 7 [default = 0.5];
}

message EncodeConf {
  oneof encode {
    EncodeRaw raw = 1;
    EncodeJpeg jpeg = 2;
    EncodeProtobuf protobuf = 3;
  }
}

message EncodeProtobuf {
}

message EncodeRaw {
}

message EncodeJpeg {
  repeated ImagePreprocess preprocess = 1;
}

message SubtractPreprocessConf {
  required float value = 1;
}

message NormByChannelPreprocessConf {
  repeated float mean_value = 1;
  repeated float std_value = 2;
  required string data_format = 3;
}

message ScalePreprocessConf {
  required float value = 1;
}

message PreprocessConf {
  oneof type {
    SubtractPreprocessConf subtract_conf = 1;
    NormByChannelPreprocessConf norm_by_channel_conf = 2;
    ScalePreprocessConf scale_conf = 3;
  }
}

message RecordLoadOpConf {
  required string out = 1;
  required string data_dir = 2;
  optional string part_name_prefix = 3 [default = "part-"];
  optional int32 part_name_suffix_length = 4 [default = -1];
}

message BlobConf {
  required string name = 1;
  required ShapeProto shape = 2;
  required DataType data_type = 3;
  optional int32 max_sequence_size = 4 [default = 1];
  required EncodeConf encode_case = 5;
  repeated PreprocessConf preprocess = 6;
}

message DecodeOFRecordOpConf {
  required string data_dir = 1;
  optional string part_name_prefix = 2 [default = "part-"];
  optional int32 part_name_suffix_length = 3 [default = -1];
  optional string in = 4;
  repeated BlobConf blob = 5;
}

message DecodeRandomOpConf {
  required string out = 1;
  required ShapeProto shape = 2;
  required DataType data_type = 3;
  optional int32 max_sequence_size = 4 [default = 1];
  required InitializerConf distribution = 7;
}

message NormalizationOpConf {
  required string in = 1;
  required string out = 2;
  optional int32 axis = 3 [default = -1]; // NCHW = 1, NHWC = 3, TODO: axis list
  optional float momentum = 4 [default = 0.99];
  optional float epsilon = 5 [default = 0.001];
  optional bool center = 6 [default = true];
  optional bool scale = 7 [default = true];
  optional float beta_init = 8 [default = 0.0];
  optional float gamma_init = 9 [default = 1.0];
  optional float mean_init = 10 [default = 0.0];
  optional float variance_init = 11 [default = 1.0];
  optional bool use_first_piece_init_moving = 12 [default = false];
  optional ActivationType activation = 13 [default = kNone];
}

message DropoutOpConf {
  required string in = 1;
  required string out = 2;
  required double rate = 3;
  optional ShapeProto noise_shape = 4;
  optional int64 seed = 5;
}

message TransposeOpConf {
  required string in = 1;
  required string out = 2;
  repeated int32 perm = 3;
}

message ReduceScatterOpConf {
  required int32 out_num = 1;
};

message ReduceLocalAddOpConf {
  required int32 in_num = 1;
  required int32 out_num = 2;
};

message ReduceGlobalAddOpConf {
  repeated int64 in_parallel_ids = 1;
};

message ReduceGatherOpConf {
  required int32 in_num = 1;
};

message AccuracyOpConf {
  required string prediction = 1;
  required string label = 2;
  optional int32 top_k = 3 [default = 1];
  required string accuracy = 4;
}

message BboxWeightConf
{
  optional float weight_x=1 [default = 1.0];
  optional float weight_y=2 [default = 1.0];
  optional float weight_w=3 [default = 1.0];
  optional float weight_h=4 [default = 1.0];
}

message BboxNormalizeMeansConf
{
  optional float means_x = 1[default = 0.0];
  optional float means_y = 2[default = 0.0];
  optional float means_w = 3[default = 0.0];
  optional float means_h = 4[default = 0.0];
}

message BboxNormalizeStdsConf
{
  optional float stds_x = 1[default = 1.0];
  optional float stds_y = 2[default = 1.0];
  optional float stds_w = 3[default = 1.0];
  optional float stds_h = 4[default = 1.0];
}

message ProposalTargetOpConf
{
  required string rpn_rois = 1;
  required string gt_boxes = 2;
  required string gt_num=3;
  required string rois = 4;
  required string labels = 5;
  required string bbox_targets = 6;
  required string bbox_inside_weights = 7;
  required string bbox_outside_weights = 8;
  required int32 num_roi_per_image = 9 [default = 256];
  required float fg_fraction = 10 [default = 0.5];
  required BboxWeightConf bbox_inside_weight_conf=11;
  required int32 fg_thresh = 12;
  required int32 bg_thresh_lo = 13;
  required int32 bg_thresh_hi = 14;
  required bool bbox_normalize_targets_precomputed = 15;
  optional BboxNormalizeMeansConf bbox_normalize_means = 16;
  optional BboxNormalizeStdsConf bbox_normalize_stds = 17;
  required int32 class_num = 18;
}

enum ScoringMethod {
  kId = 0;
  kTempAvg = 1;
  kAvg = 2;
  kIouAvg = 3;
  kGeneralizedAvg = 4;
  kQuasiSum = 5;
}

message BboxVoteConf {
  required float beta = 1 [default = 1.0];
  required float threshold = 2 [default = 1];
  required ScoringMethod scoring_method = 3 [default = kId];
}

message BboxNmsAndLimitOpConf {
  required string rois = 1;
  required string bbox_delta = 2;
  required string scores = 3;
  required string labeled_bbox = 4;
  required string bbox_score = 5;
  required BBoxRegressionWeights bbox_reg_weights = 6;
  required float score_threshold = 7;
  required float nms_threshold = 8;
  required int32 detections_per_im = 9;
  required float threshold = 10;
  required int32 image_height = 11;
  required int32 image_width = 12;
  required bool bbox_vote_enabled = 13;
  optional BboxVoteConf bbox_vote = 14;
}

message AnchorGeneratorConf {
  required int32 feature_map_stride = 1 [default = 16];
  repeated float aspect_ratios = 2;
  repeated int32 anchor_scales = 3;
  required int32 image_height = 4;
  required int32 image_width = 5;
}

message ProposalOpConf {
  required string class_prob = 1;
  required string bbox_pred = 2;
  required string rois = 3;
  required string roi_probs = 4;
  required AnchorGeneratorConf anchors_generator_conf = 5;
  required BBoxRegressionWeights bbox_reg_weights = 6;
  required int32 min_size = 7;
  required int32 pre_nms_top_n = 8;
  required int32 post_nms_top_n = 9;
  required float nms_threshold = 10;
}

message BBoxRegressionWeights {
  required float weight_x = 1 [default = 1.0]; 
  required float weight_y = 2 [default = 1.0];
  required float weight_w = 3 [default = 1.0];
  required float weight_h = 4 [default = 1.0];
}

message RoIPoolingOpConf {
  required string in = 1;
  required string rois = 2;
  required string out = 3;

  required int32 pooled_h = 4;
  required int32 pooled_w = 5;
  required float spatial_scale = 6 [default = 0.0625]; // 1/16
}

<<<<<<< HEAD
message PythonOpConf {
  required string in = 1;
  required string out = 2;
  required string module_name = 3;
  optional bool non_block = 4;
=======
message RoIAlignOpConf {
  required string in = 1;
  required string rois = 2;
  required string out = 3;

  required int32 pooled_h = 4;
  required int32 pooled_w = 5;
  optional float spatial_scale = 6 [default = 0.0625]; // 1/16
  optional int32 sampling_ratio = 7 [default = 2]; // adaptive if negative
  optional string data_format = 8 [default = "channels_first"];
}

message AnchorTargetOpConf{
    required string gt_boxes = 1;
    required string image_info = 2;

    required string rpn_labels = 3;
    required string rpn_bbox_targets = 4;
    required string rpn_bbox_inside_weights = 5;
    required string rpn_bbox_outside_weights = 6;

    required AnchorGeneratorConf anchors_generator_conf = 7;
    optional float positive_overlap_threshold = 8 [default = 0.7];
    optional float negative_overlap_threshold = 9 [default = 0.3];
    optional int32 batchsize = 10 [default = 256];
    optional float foreground_fraction = 11 [default = 0.5];
    optional BBoxRegressionWeights bbox_reg_weights = 12;
>>>>>>> 813c84c3
}

message OperatorConf {
  required string name = 1;
  optional string model_load_dir = 2;
  optional bool trainable = 3 [default = true];
  optional DeviceType device_type = 4 [default = kInvalidDevice];
  optional bool enable_cudnn = 5;
  optional int64 cudnn_buf_limit_mbyte = 6 [default = 1024]; // 1GByte
  oneof op_type {
    FullyConnectedOpConf fully_connected_conf = 101;
    DecodeOFRecordOpConf decode_ofrecord_conf = 102;
    DecodeRandomOpConf decode_random_conf = 103;
    ReluOpConf relu_conf = 104;
    SoftmaxOpConf softmax_conf = 105;
    SparseCrossEntropyLossOpConf sparse_cross_entropy_loss_conf = 106;
    CopyHdOpConf copy_hd_conf = 107;
    CloneOpConf clone_conf = 108;
    NormalModelUpdateOpConf normal_mdupdt_conf = 110;
    ModelSaveOpConf model_save_conf = 111;
    AccumulateOpConf accumulate_conf = 112;
    ConcatOpConf concat_conf = 113;
    CopyCommNetOpConf copy_comm_net_conf = 114;
    SparseSoftmaxCrossEntropyLossOpConf sparse_softmax_cross_entropy_loss_conf = 117;
    PrintOpConf print_conf = 118;
    LossPrintOpConf loss_print_conf = 119;
    ReduceSumOpConf reduce_sum_conf = 120;
    BasicRnnOpConf basic_rnn_conf = 121;
    ReshapeOpConf reshape_conf = 122;
    SigmoidOpConf sigmoid_conf = 123;
    TanHOpConf tanh_conf = 124;
    Conv1DOpConf conv_1d_conf = 125;
    Conv2DOpConf conv_2d_conf = 126;
    Conv3DOpConf conv_3d_conf = 127;
    TransposeOpConf transpose_conf = 128;
    PodBoxingOpConf pod_boxing_conf = 129;
    PbBoxingOpConf pb_boxing_conf = 130;
    DropoutOpConf dropout_conf = 140;
    AveragePooling1DOpConf average_pooling_1d_conf = 200;
    MaxPooling1DOpConf max_pooling_1d_conf = 201;
    AveragePooling2DOpConf average_pooling_2d_conf = 202;
    MaxPooling2DOpConf max_pooling_2d_conf = 203;
    AveragePooling3DOpConf average_pooling_3d_conf = 204;
    MaxPooling3DOpConf max_pooling_3d_conf = 205;
    EmbeddingLookupOpConf embedding_lookup_conf = 250;
    EmbeddingLookupAccumulateOpConf embedding_lookup_accumulate_conf = 251;
    AddOpConf add_conf = 301;
    MaximumOpConf maximum_conf = 302;
    LocalResponseNormalizationOpConf local_response_normalization_conf = 300;
    NormalizationOpConf normalization_conf = 350;
    ReduceScatterOpConf reduce_scatter_conf = 400;
    ReduceLocalAddOpConf reduce_local_add_conf = 401;
    ReduceGlobalAddOpConf reduce_global_add_conf = 402;
    ReduceGatherOpConf reduce_gather_conf = 403;
    RecordLoadOpConf record_load_conf = 404;
    AccuracyOpConf accuracy_conf = 405;
    AccuracyPrintOpConf accuracy_print_conf = 406;
    RoIPoolingOpConf roi_pooling_conf = 407;
    SmoothL1LossOpConf smooth_l1_loss_conf = 408;
    ProposalOpConf proposal_conf = 409;
<<<<<<< HEAD
    PythonOpConf python_conf = 410;
=======
    RoIAlignOpConf roi_align_conf = 410;
    ProposalTargetOpConf proposal_target_conf = 411;
    BboxNmsAndLimitOpConf bbox_nms_and_limit_conf = 412;
    AnchorTargetOpConf anchor_target_conf = 413;
    SigmoidCrossEntropyLossOpConf sigmoid_cross_entropy_loss_conf = 414;
>>>>>>> 813c84c3
  }
}

message OpNameSet {
  repeated string op_name = 1;
}<|MERGE_RESOLUTION|>--- conflicted
+++ resolved
@@ -738,7 +738,7 @@
 }
 
 message BBoxRegressionWeights {
-  required float weight_x = 1 [default = 1.0]; 
+  required float weight_x = 1 [default = 1.0];
   required float weight_y = 2 [default = 1.0];
   required float weight_w = 3 [default = 1.0];
   required float weight_h = 4 [default = 1.0];
@@ -754,13 +754,6 @@
   required float spatial_scale = 6 [default = 0.0625]; // 1/16
 }
 
-<<<<<<< HEAD
-message PythonOpConf {
-  required string in = 1;
-  required string out = 2;
-  required string module_name = 3;
-  optional bool non_block = 4;
-=======
 message RoIAlignOpConf {
   required string in = 1;
   required string rois = 2;
@@ -788,7 +781,13 @@
     optional int32 batchsize = 10 [default = 256];
     optional float foreground_fraction = 11 [default = 0.5];
     optional BBoxRegressionWeights bbox_reg_weights = 12;
->>>>>>> 813c84c3
+}
+
+message PythonOpConf {
+  required string in = 1;
+  required string out = 2;
+  required string module_name = 3;
+  optional bool non_block = 4;
 }
 
 message OperatorConf {
@@ -849,15 +848,12 @@
     RoIPoolingOpConf roi_pooling_conf = 407;
     SmoothL1LossOpConf smooth_l1_loss_conf = 408;
     ProposalOpConf proposal_conf = 409;
-<<<<<<< HEAD
-    PythonOpConf python_conf = 410;
-=======
     RoIAlignOpConf roi_align_conf = 410;
     ProposalTargetOpConf proposal_target_conf = 411;
     BboxNmsAndLimitOpConf bbox_nms_and_limit_conf = 412;
     AnchorTargetOpConf anchor_target_conf = 413;
     SigmoidCrossEntropyLossOpConf sigmoid_cross_entropy_loss_conf = 414;
->>>>>>> 813c84c3
+    PythonOpConf python_conf = 415;
   }
 }
 
