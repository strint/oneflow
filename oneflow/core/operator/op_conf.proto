--- conflicted
+++ resolved
@@ -365,7 +365,6 @@
   repeated BlobConf blob = 4;
 }
 
-<<<<<<< HEAD
 message NormalizationOpConf {
   required string in = 1;
   required string out = 2;
@@ -380,12 +379,12 @@
 }
 
 message NormalizationModelUpdateOpConf {
-=======
+}
+
 message DropoutOpConf {
   required double rate = 1;
   optional ShapeProto noise_shape = 2;
   optional int64 seed = 3;
->>>>>>> 9afc149b
 }
 
 message OperatorConf {
