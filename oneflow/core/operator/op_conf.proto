--- conflicted
+++ resolved
@@ -587,7 +587,6 @@
   required string accuracy = 4;
 }
 
-<<<<<<< HEAD
 message BboxWeightConf
 {
   optional float weight_x=1 [default = 1.0];
@@ -615,7 +614,6 @@
 
 
 
-=======
 message RoIPoolingOpConf {
   required string in = 1;
   required string rois = 2;
@@ -626,7 +624,6 @@
   required float spatial_scale = 6 [default = 0.0625]; // 1/16
 }
 
->>>>>>> 4924e91c
 message OperatorConf {
   required string name = 1;
   optional string model_load_dir = 2;
@@ -681,12 +678,10 @@
     RecordLoadOpConf record_load_conf = 404;
     AccuracyOpConf accuracy_conf=405;
     AccuracyPrintOpConf accuracy_print_conf = 406;
-<<<<<<< HEAD
     ProposalTargetOpConf proposal_target_conf=410;
-=======
     RoIPoolingOpConf roi_pooling_conf = 407;
->>>>>>> 4924e91c
-  }
+
+ }
 }
 
 message OpNameSet {
