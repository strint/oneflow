syntax = "proto2";
package oneflow;

import "oneflow/core/common/shape.proto";
import "oneflow/core/common/data_type.proto";
import "oneflow/core/record/image.proto";
import "oneflow/core/job/resource.proto";
import "oneflow/core/register/logical_blob_id.proto";

enum ActivationType {
  kNone = 0;
  kTanH = 1;
  kSigmoid = 2;
  kRelu = 3;
}

message ConstantInitializerConf {
  optional float value = 1 [default = 0];
}

message ConstantIntInitializerConf {
  optional int32 value = 1 [default = 0];
}

message RandomUniformInitializerConf {
  optional float min = 1 [default = 0];
  optional float max = 2 [default = 1];
}

message RandomUniformIntInitializerConf {
  optional int32 min = 1 [default = 0];
  optional int32 max = 2 [default = 1];
}

message RandomNormalInitializerConf {
  optional float mean = 1 [default = 0];
  optional float std = 2 [default = 1];
}

enum VarianceNorm {
  kFanIn = 0;
  kFanOut = 1;
  kAverage = 2;
}

message XavierInitializerConf {
  required VarianceNorm variance_norm = 1;
}

message MsraInitializerConf {
  required VarianceNorm variance_norm = 1;
}

message InitializerConf {
  oneof type {
    ConstantInitializerConf constant_conf = 1;
    ConstantIntInitializerConf constant_int_conf = 2;
    RandomUniformInitializerConf random_uniform_conf = 3;
    RandomUniformIntInitializerConf random_uniform_int_conf = 4;
    RandomNormalInitializerConf random_normal_conf = 5;
    XavierInitializerConf xavier_conf = 6;
    MsraInitializerConf msra_conf = 7;
  }
}

message Conv1DOpConf {
  required string in = 1;
  required string out = 2;
  required int32 filters = 3;
  optional string padding = 4 [default = "valid"];
  required string data_format = 5;
  repeated int32 kernel_size = 6;
  repeated int32 strides = 7;
  repeated int32 dilation_rate = 8;
  optional ActivationType activation = 9 [default = kNone];
  optional bool use_bias = 10 [default = true];
  optional InitializerConf weight_initializer = 11;
  optional InitializerConf bias_initializer = 12;
}

message Conv2DOpConf {
  required string in = 1;
  required string out = 2;
  required int32 filters = 3;
  optional string padding = 4 [default = "valid"];
  required string data_format = 5;
  repeated int32 kernel_size = 6;
  repeated int32 strides = 7;
  repeated int32 dilation_rate = 8;
  optional ActivationType activation = 9 [default = kNone];
  optional bool use_bias = 10 [default = true];
  optional InitializerConf weight_initializer = 11;
  optional InitializerConf bias_initializer = 12;
}

message Conv3DOpConf {
  required string in = 1;
  required string out = 2;
  required int32 filters = 3;
  optional string padding = 4 [default = "valid"];
  required string data_format = 5;
  repeated int32 kernel_size = 6;
  repeated int32 strides = 7;
  repeated int32 dilation_rate = 8;
  optional ActivationType activation = 9 [default = kNone];
  optional bool use_bias = 10 [default = true];
  optional InitializerConf weight_initializer = 11;
  optional InitializerConf bias_initializer = 12;
}

message Deconv2DOpConf {
  required string in = 1;
  required string out = 2;
  required int32 filters = 3;
  optional string padding = 4 [default = "valid"];
  required string data_format = 5;
  repeated int32 kernel_size = 6;
  repeated int32 strides = 7;
  optional ActivationType activation = 8 [default = kNone];
  optional bool use_bias = 9 [default = true];
  optional InitializerConf weight_initializer = 10;
  optional InitializerConf bias_initializer = 11;

}

message Deconv3DOpConf {
  required string in = 1;
  required string out = 2;
  required int32 filters = 3;
  optional string padding = 4 [default = "valid"];
  required string data_format = 5;
  repeated int32 kernel_size = 6;
  repeated int32 strides = 7;
  optional ActivationType activation = 8 [default = kNone];
  optional bool use_bias = 9 [default = true];
  optional InitializerConf weight_initializer = 10;
  optional InitializerConf bias_initializer = 11;
}

message FullyConnectedOpConf {
  required string in = 1;
  required string out = 2;
  required int32 units = 3;
  optional ActivationType activation = 4 [default = kNone];
  optional bool use_bias = 5 [default = true];
  optional InitializerConf weight_initializer = 6;
  optional InitializerConf bias_initializer = 7;
}

message AveragePooling1DOpConf {
  required string in = 1;
  required string out = 2;

  optional string padding = 3 [default = "valid"];
  required string data_format = 4;
  repeated int32 pool_size = 5;
  repeated int32 strides = 6;
}

message MaxPooling1DOpConf {
  required string in = 1;
  required string out = 2;

  optional string padding = 3 [default = "valid"];
  required string data_format = 4;
  repeated int32 pool_size = 5;
  repeated int32 strides = 6;
}

message AveragePooling2DOpConf {
  required string in = 1;
  required string out = 2;

  optional string padding = 3 [default = "valid"];
  required string data_format = 4;
  repeated int32 pool_size = 5;
  repeated int32 strides = 6;
}

message MaxPooling2DOpConf {
  required string in = 1;
  required string out = 2;

  optional string padding = 3 [default = "valid"];
  required string data_format = 4;
  repeated int32 pool_size = 5;
  repeated int32 strides = 6;
}

message AveragePooling3DOpConf {
  required string in = 1;
  required string out = 2;

  optional string padding = 3 [default = "valid"];
  required string data_format = 4;
  repeated int32 pool_size = 5;
  repeated int32 strides = 6;
}

message MaxPooling3DOpConf {
  required string in = 1;
  required string out = 2;

  optional string padding = 3 [default = "valid"];
  required string data_format = 4;
  repeated int32 pool_size = 5;
  repeated int32 strides = 6;
}

message ReluOpConf {
  required string in = 1;
  required string out = 2;
}

message SigmoidOpConf {
  required string in = 1;
  required string out = 2;
}

message TanHOpConf {
  required string in = 1;
  required string out = 2;
}

message SoftmaxOpConf {
  required string in = 1;
  required string out = 2;
  optional int32 axis = 3 [default = -1];
}

enum LossReductionType {
  kSumOverOne = 0;
  kSumOverWeight = 1;
  kSumOverN = 2;
  kSumOverNonZeroWeight = 3;
}

message SparseSoftmaxCrossEntropyLossOpConf {
  required string prediction = 1;
  required string label = 2;
  required string loss = 3;
  optional LossReductionType reduction = 4 [default = kSumOverN];
  optional float weight_scalar = 5 [default = 1.0];
  optional string weight = 6;
}

message SmoothL1LossOpConf {
  required string prediction = 1;
  required string label = 2;
  required string loss = 3;
  optional float beta = 4 [default = 1] ;
  optional float scale = 5 [default = 1];
  required string inside_weights = 6;
  required string outside_weights = 7;
  optional LossReductionType reduction = 8 [default = kSumOverN];
  optional float weight_scalar = 9 [default = 1.0];
  optional string weight = 10;
}

message SparseCrossEntropyLossOpConf {
  required string prediction = 1;
  required string label = 2;
  required string loss = 3;
  optional LossReductionType reduction = 4 [default = kSumOverN];
  optional float weight_scalar = 5 [default = 1.0];
  optional string weight = 6;
}

message SigmoidCrossEntropyLossOpConf {
  required string prediction = 1;
  required string label = 2;
  required string loss = 3;
  optional bool normalize = 4 [default = true];
  optional float scale = 5 [default = 1.0];
  optional LossReductionType reduction = 6 [default = kSumOverN];
  optional float weight_scalar = 7 [default = 1.0];
  optional string weight = 8;
}

message ConcatOpConf {
  repeated string in = 1;
  required string out = 2;
  required int32 axis = 3;
}

message CopyCommNetOpConf {
}

message CopyHdOpConf {
  enum Type {
    H2D = 0;
    D2H = 1;
  }
  required Type type = 1;
}

message CloneOpConf {
  required int32 out_num = 1;
}

message BoxConcatConf {
  required int32 axis = 1;
}

message BoxAddConf {
}

message BoxSplitConf {
  required int32 axis = 1;
  repeated int32 part_num = 2;
}

message BoxCloneConf {
}

message BoxingOpConf {
  required LogicalBlobId lbi = 1;
  required int32 in_num = 2;
  required int32 out_num = 3;

  oneof in_box {
    BoxConcatConf concat_box = 4;
    BoxAddConf add_box = 5;
  }
  oneof out_box {
    BoxSplitConf split_box = 6;
    BoxCloneConf clone_box = 7;
  }
}

message NaiveModelUpdateConf {
}

message MomentumModelUpdateConf {
  optional float beta = 1 [default = 0.9];
}

message RMSPropModelUpdateConf {
  optional float decay_rate = 1 [default = 0.99];
  optional float epsilon = 2 [default = 1e-8];
}

message LARSModelUpdateConf {
  optional float momentum_beta = 1 [default = 0.9];
  optional float epsilon = 2 [default = 1e-9];
  optional float lars_coefficient = 3 [default = 0.0001];
}

message ExponentialDecayConf {
  required int64 decay_batches = 1;
  required double decay_rate = 2;
  optional bool staircase = 3 [default = false];
}

message InverseTimeDecayConf {
  required int64 decay_batches = 1;
  required double decay_rate = 2;
  optional bool staircase = 3 [default = false];
}

message NaturalExpDecayConf {
  required int64 decay_batches = 1;
  required double decay_rate = 2;
  optional bool staircase = 3 [default = false];
}

message PiecewiseConstantConf {
  repeated int64 boundaries = 1;
  repeated double values = 2;
}

message PolynomialDecayConf {
  required int64 decay_batches = 1;
  optional double end_learning_rate = 2 [default = 0.0001];
  optional double power = 3 [default = 1.0];
  optional bool cycle = 4 [default = false];
}

message CosineDecayConf {
  required int64 decay_batches = 1;
  optional double alpha = 2 [default = 0.0];
}

message LinearCosineDecayConf {
  required int64 decay_batches = 1;
  optional double num_periods = 2 [default = 0.5];
  optional double alpha = 3 [default = 0.0];
  optional double beta = 4 [default = 0.001];
}

message LearningRateDecayConf {
  oneof type {
    ExponentialDecayConf exponential_conf = 2000;
    InverseTimeDecayConf inverse_time_conf = 2001;
    NaturalExpDecayConf natural_exp_conf = 2002;
    PiecewiseConstantConf piecewise_constant_conf = 2003;
    PolynomialDecayConf polynomial_conf = 2004;
    CosineDecayConf cosine_conf = 2005;
    LinearCosineDecayConf linear_cosine_conf = 2006;
  }
}

message ConstantWarmupConf {
  required int64 warmup_batches = 1;
  required double multiplier = 2;
}

message LinearWarmupConf {
  required int64 warmup_batches = 1;
  required double start_multiplier = 2;
}

message WarmupConf {
  oneof type {
    ConstantWarmupConf constant_conf = 3000;
    LinearWarmupConf linear_conf = 3001;
  }
}

message NormalModelUpdateOpUserConf {
  optional LearningRateDecayConf learning_rate_decay = 1;
  optional WarmupConf warmup_conf = 2;
  oneof normal_mdupdt {
    NaiveModelUpdateConf naive_conf = 1000;
    MomentumModelUpdateConf momentum_conf = 1001;
    RMSPropModelUpdateConf rmsprop_conf = 1002;
    LARSModelUpdateConf lars_conf = 1003;
  }
}

message NormalModelUpdateOpConf {
  required NormalModelUpdateOpUserConf user_conf = 1;
  required string model_diff = 2;
  required string total_instance_num_diff = 3;
  required string model = 4;
  required float learning_rate = 5;
  required float l1 = 6;
  required float l2 = 7;
}

message AccumulateOpConf {
}

message EmbeddingLookupAccumulateOpConf {
}

message ModelSaveOpConf {
}


message PrintRecordConf {
  required string lbn = 1;
  optional string name = 2;
  required EncodeConf encode_case = 3;
}

message PrintOpConf {
  repeated PrintRecordConf in = 1;
  required string print_dir = 2;
  optional string part_name_prefix = 3 [default = "part-"];
  optional int32 part_name_suffix_length = 4 [default = -1];
}

message BlobDumpOpConf {
  repeated PrintRecordConf in = 1;
  required string dump_dir = 2;
  optional string part_name_prefix = 3 [default = "part-"];
  optional int32 part_name_suffix_length = 4 [default = -1];
}

message LogCounterOpConf {
  required string in = 1;
  optional int32 interval = 2 [default = 1];
}

message LossPrintOpConf {
  required LogicalBlobId loss_lbi = 1;
  required LogicalBlobId loss_instance_num_lbi = 2;
  optional LogicalBlobId reduction_lbi = 3;
  optional float weight_scalar = 4 [default = 1.0];
  optional LossReductionType reduction_type = 5 [default = kSumOverN];
}

message AccuracyPrintOpConf {
  required LogicalBlobId accuracy_lbi = 1;
  required LogicalBlobId accuracy_instance_num_lbi = 2;
  optional int32 top_k_print = 3 [default = 1];
}

message ReduceSumOpConf {
  oneof in_conf {
    string in = 1; // For User
    LogicalBlobId in_sys = 2; // For System
  }
  required string out = 3;
  optional int32 axis = 4;
  optional bool keepdims = 5 [default = false];
}

message BasicRnnOpConf {
  required string in = 1;
  optional string init_hidden = 2;
  required string out = 3;
  required int32 hidden_size = 4;
  optional ActivationType activation = 6 [default = kTanH];

  optional InitializerConf init_hidden_initializer = 7;
  optional InitializerConf bias_initializer = 8;
  optional InitializerConf i2h_weight_initializer = 9;
  optional InitializerConf h2h_weight_initializer = 10;

  optional bool is_init_hidden_trainable = 11 [default = true];
  optional bool use_bias = 12 [default = true];
}

message BasicLstmOpConf {
}

message ReshapeOpConf {
  required string in = 1;
  required string out = 2;
  required ShapeProto shape = 3;
}

message EmbeddingLookupOpConf {
  required string ids = 1;
  required string out = 2;
  required int32 units = 3;
  required int32 table_size = 4;
  optional InitializerConf weight_initializer = 5;
}

message AddOpConf {
  repeated string in = 1;
  required string out = 2;
  optional ActivationType activation = 3 [default = kNone];
}

message MaximumOpConf {
  repeated string in = 1;
  required string out = 2;
}

message SharedModelDiffAddOpConf {
  required int32 in_num = 1;
}

message CastOpConf {
  required string in = 1;
  required string out = 2;
  required DataType data_type = 3;
}

message LocalResponseNormalizationOpConf {
  required string in = 1;
  required string out = 2;
  required string data_format = 3;
  optional int32 depth_radius = 4 [default = 5];
  optional double bias = 5 [default = 1];
  optional double alpha = 6 [default = 1];
  optional double beta = 7 [default = 0.5];
}

message EncodeConf {
  oneof encode {
    EncodeRaw raw = 1;
    EncodeJpeg jpeg = 2;
    EncodeBytesList bytes_list = 3;
  }
}

message EncodeBytesList {
}

message EncodeRaw {
  optional bool dim1_varying_length = 1 [default = false];
}

message EncodeJpeg {
  repeated ImagePreprocess preprocess = 1;
}

message SubtractPreprocessConf {
  required float value = 1;
}

message NormByChannelPreprocessConf {
  repeated float mean_value = 1;
  repeated float std_value = 2;
  required string data_format = 3;
}

message ScalePreprocessConf {
  required float value = 1;
}

message PreprocessConf {
  oneof type {
    SubtractPreprocessConf subtract_conf = 1;
    NormByChannelPreprocessConf norm_by_channel_conf = 2;
    ScalePreprocessConf scale_conf = 3;
  }
}

message RecordLoadOpConf {
  required string out = 1;
  required string data_dir = 2;
  optional string part_name_prefix = 3 [default = "part-"];
  optional int32 part_name_suffix_length = 4 [default = -1];
}

message BlobConf {
  required string name = 1;
  required ShapeProto shape = 2;
  required DataType data_type = 3;
  optional int32 max_sequence_size = 4 [default = 1];
  required EncodeConf encode_case = 5;
  repeated PreprocessConf preprocess = 6;
}

message DecodeOFRecordOpConf {
  required string data_dir = 1;
  optional string part_name_prefix = 2 [default = "part-"];
  optional int32 part_name_suffix_length = 3 [default = -1];
  optional string in = 4;
  repeated BlobConf blob = 5;
}

message DecodeRandomOpConf {
  required string out = 1;
  required ShapeProto shape = 2;
  required DataType data_type = 3;
  required InitializerConf data_initializer = 4;
}

message DefineTestBlobConf {
  required string out = 1;
  required ShapeProto shape = 2;
  required DataType data_type = 3;
  optional ShapeProto dim0_inner_shape = 4;
  optional int64 dim0_valid_num = 5;
  optional int64 dim1_valid_num = 6;
  optional int64 dim2_valid_num = 7;
  repeated int64 record_id_in_device_piece = 8;
}

message NormalizationOpConf {
  required string in = 1;
  required string out = 2;
  optional int32 axis = 3 [default = -1]; // NCHW = 1, NHWC = 3, TODO: axis list
  optional float momentum = 4 [default = 0.99];
  optional float epsilon = 5 [default = 0.001];
  optional bool center = 6 [default = true];
  optional bool scale = 7 [default = true];
  optional float beta_init = 8 [default = 0.0];
  optional float gamma_init = 9 [default = 1.0];
  optional float mean_init = 10 [default = 0.0];
  optional float variance_init = 11 [default = 1.0];
  optional bool use_first_piece_init_moving = 12 [default = false];
  optional ActivationType activation = 13 [default = kNone];
}

message FpnCollectOpConf {
  repeated string rpn_rois_fpn = 1;
  repeated string rpn_roi_probs_fpn = 2;
  required string out = 3;
  required int32 top_n_per_image = 4;
}

message AffineChannelOpConf {
  required string in = 1;
  required string out = 2;
  optional int32 channel_axis = 3 [default = 1]; // NCHW = 1, NHWC = 3
  optional InitializerConf scale_initializer = 4;
  optional InitializerConf bias_initializer = 5;
  optional ActivationType activation = 6 [default = kNone];
}

message DropoutOpConf {
  required string in = 1;
  required string out = 2;
  required double rate = 3;
  optional ShapeProto noise_shape = 4;
  optional int64 seed = 5;
}

message TransposeOpConf {
  required string in = 1;
  required string out = 2;
  repeated int32 perm = 3;
}

message ReduceConcatOpConf {
  required int32 in_num = 1;
}

message NcclAllReduceOpConf {
}

message NcclReduceScatterOpConf {
}

message NcclAllGatherOpConf {
}

message ReduceSplitOpConf {
  required int32 out_num = 1;
}

message ReduceScatterOpConf {
  required int32 out_num = 1;
}

message ReduceAddOpConf {
  required int32 in_num = 1;
}

message ReduceGatherOpConf {
  required int32 in_num = 1;
}

message AccuracyOpConf {
  required string prediction = 1;
  required string label = 2;
  optional int32 top_k = 3 [default = 1];
  required string accuracy = 4;
}

message ProposalTargetOpConf {
  required string rois = 1;
  required string gt_boxes = 2;
  required string gt_labels = 3;
  required string out_rois = 4;
  required string labels = 5;
  required string bbox_targets = 6;
  required string bbox_inside_weights = 7;
  required string bbox_outside_weights = 8;
  required float foreground_threshold = 9;
  required float background_threshold_low = 10;
  required float background_threshold_high = 11;
  required float foreground_fraction = 12 [default = 0.5];
  required BBoxRegressionWeights bbox_reg_weights = 13;
  required int32 num_classes = 14;
  required int32 num_sampled_rois_per_image = 15 [default = 256];
  optional bool random_subsample = 16 [default = true];
}

enum ScoringMethod {
  kId = 0;
  kTempAvg = 1;
  kAvg = 2;
  kIouAvg = 3;
  kGeneralizedAvg = 4;
  kQuasiSum = 5;
}

message BboxVoteConf {
  required float beta = 1 [default = 1.0];
  required float threshold = 2 [default = 1];
  required ScoringMethod scoring_method = 3 [default = kId];
}

message BboxNmsAndLimitOpConf {
  required string bbox = 1;
  required string bbox_pred = 2;
  required string bbox_prob = 3;
  required string out_bbox = 4;
  required string out_bbox_score = 5;
  required string out_bbox_label = 6;
  required BBoxRegressionWeights bbox_reg_weights = 7;
  required float score_threshold = 8;
  required float nms_threshold = 9;
  required int32 detections_per_im = 10;
  required float threshold = 11;
  required int32 image_height = 12;
  required int32 image_width = 13;
  required bool bbox_vote_enabled = 14;
  optional BboxVoteConf bbox_vote = 15;
}

message AnchorGeneratorConf {
  required int32 feature_map_stride = 1 [default = 16];
  repeated float aspect_ratios = 2;
  repeated int32 anchor_scales = 3;
  required int32 image_height = 4;
  required int32 image_width = 5;
}

message ProposalOpConf {
  required string class_prob = 1;
  required string bbox_pred = 2;
  required string rois = 3;
  required string roi_probs = 4;
  required AnchorGeneratorConf anchor_generator_conf = 5;
  required BBoxRegressionWeights bbox_reg_weights = 6;
  required int32 pre_nms_top_n = 7;
  required int32 post_nms_top_n = 8;
  required float nms_threshold = 9;
  optional int32 min_size = 10 [default = 0];
}

message BBoxRegressionWeights {
  required float weight_x = 1 [default = 1.0];
  required float weight_y = 2 [default = 1.0];
  required float weight_w = 3 [default = 1.0];
  required float weight_h = 4 [default = 1.0];
}

message BboxClipConf {
  required int32 width = 1;
  required int32 height = 2;
}

message ImageSegmentationMaskOpConf {
  required string roi_labels = 1;
  required string rois = 2;
  required string masks = 3;
  required string out = 4;
  required int64 im_width = 5;
  required int64 im_height = 6;
  optional float binary_threshold = 7 [default = 0.5];
  optional bool class_specific_mask = 8 [default = true];
}

message BboxTransformOpConf {
  required string bbox = 1;
  required string bbox_delta = 2;
  required string out_bbox = 3;
  required BBoxRegressionWeights bbox_reg_weights = 4;
  optional BboxClipConf clip_conf = 5;
}

message RoIPoolingOpConf {
  required string in = 1;
  required string rois = 2;
  required string out = 3;

  required int32 pooled_h = 4;
  required int32 pooled_w = 5;
  required float spatial_scale = 6 [default = 0.0625]; // 1/16
}

message RoIAlignOpConf {
  required string in = 1;
  required string rois = 2;
  required string out = 3;

  required int32 pooled_h = 4;
  required int32 pooled_w = 5;
  optional float spatial_scale = 6 [default = 0.0625]; // 1/16
  optional int32 sampling_ratio = 7 [default = 2]; // adaptive if negative
  optional string data_format = 8 [default = "channels_first"];
}

message AnchorTargetOpConf {
  required string gt_boxes = 1;
  repeated string rpn_labels = 2;
  repeated string rpn_bbox_targets = 3;
  repeated string rpn_bbox_inside_weights = 4;
  repeated string rpn_bbox_outside_weights = 5;
  repeated AnchorGeneratorConf anchor_generator_conf = 6;
  required float positive_overlap_threshold = 7 [default = 0.7];
  required float negative_overlap_threshold = 8 [default = 0.3];
  required int32 total_subsample_num = 9 [default = 256];
  required float foreground_fraction = 10 [default = 0.5];
  required BBoxRegressionWeights bbox_reg_weights = 11;
  optional float straddle_thresh = 12 [default = 0.0];
  optional bool random_subsample = 13 [default = true];
}

message MatmulOpConf {
  required string in = 1;
  required string weight = 2;
  optional string bias = 3;
  required int32 units = 4;
  required string out = 5;
}

message DotOpConf {
  required string in = 1;
  required string weight = 2;
  optional string bias = 3;
  required string out = 4;
}

message MultiplyOpConf {
  required string in_0 = 1;
  required string in_1 = 2;
  required string out = 4;
}

message UpsampleNearestOpConf {
  required string in = 1;
  required string out = 2;
  required int32 scale = 3;
  required string data_format = 4;
}

message ResizeNearestNeighborOpConf {
  required string in = 1;
  required string out = 2;
  required string data_format = 3;
  required int64 new_h = 4;
  required int64 new_w = 5;
  optional bool align_corners = 6 [default = false];
}

enum Norm {
  L1 = 1;
  L2 = 2;
}

message HingeLossOpConf {
  required string prediction = 1;
  required string label = 2;
  required string loss = 3;
  optional LossReductionType reduction = 4 [default = kSumOverN];
  optional float weight_scalar = 5 [default = 1.0];
  optional string weight = 6;
  optional Norm norm = 7[default = L1];
}

message BatchPermutationOpConf {
  required string in = 1;
  required string indices = 2;
  required string out = 3;
  required string data_format = 4;
}

message VStackOpConf {
  repeated string in = 1;
  required string out = 2;
  optional bool shape_identical = 3 [default = false];
}

message FpnDistributeOpConf {
  required string collected_rois = 1;
  repeated string rois = 2; // num = rpn_max_level - rpn_min_level + 1
  required string roi_indices = 3;
  required int32 roi_min_level = 4 [default = 2];
  required int32 roi_max_level = 5 [default = 5];
  required int32 roi_canonical_level = 6 [default = 4];
  required float roi_canonical_scale = 7 [default = 224];
}

message ShrinkDim0Conf {
  required int32 axis = 1;
}

message ExtendDim0Conf {
  required int32 axis = 1;
}

message RedefineDim0OpConf {
  required string in = 1;
  required string out = 2;
  oneof type {
    ShrinkDim0Conf shrink_conf = 3;
    ExtendDim0Conf extend_conf = 4;
  }
}

message RleEncodeOpConf {
  required string in = 1;
  required string out = 2;
  optional int32 rle_max_bytes = 3 [default = 1048576];
}

message MaskTargetOpConf {
  //inputs
  required string rois = 1;
  required string labels = 2;
  required string gt_segm_polygon_lists = 3;

  //outputs
  required string mask_rois = 4;
  required string masks = 5;

  required int32 num_classes = 6;
  required int32 mask_height = 7;
  required int32 mask_width = 8;
}

message PackOpConf {
  required string in = 1;
  required string out = 2;
  oneof pack_num_conf {
    int32 pack_num = 3;
    int32 pack_num_per_record = 4;
  }
  required string related_unpack = 5;
}

message UnpackOpConf {
  required string in = 1;
  required string out = 2;
  oneof unpack_num_conf {
    int32 unpack_num = 3;
    int32 unpack_num_per_record = 4;
  }
}

message RepeatOpConf {
  required string in = 1;
  required string out = 2;
  oneof repeat_num_conf {
    int32 repeat_num = 3;
    int32 repeat_num_per_record = 4;
  }
}

message GroupByRecordIdOpConf {
  required string in = 1;
  required string out = 2;
}

message OperatorConf {
  required string name = 1;
  optional string model_load_dir = 2;
  optional bool trainable = 3 [default = true];
  optional DeviceType device_type = 4 [default = kInvalidDevice];
  optional bool enable_cudnn = 5;
  optional int64 cudnn_buf_limit_mbyte = 6;
  oneof op_type {
    // system op
    DecodeOFRecordOpConf decode_ofrecord_conf = 101;
    DecodeRandomOpConf decode_random_conf = 102;
    RecordLoadOpConf record_load_conf = 103;
    CopyHdOpConf copy_hd_conf = 104;
    CloneOpConf clone_conf = 105;
    CopyCommNetOpConf copy_comm_net_conf = 106;
    ConcatOpConf concat_conf = 107;
    ReduceScatterOpConf reduce_scatter_conf = 109;
    ReduceAddOpConf reduce_add_conf = 110;
    ReduceGatherOpConf reduce_gather_conf = 111;
    ReduceConcatOpConf reduce_concat_conf = 112;
    ReduceSplitOpConf reduce_split_conf = 113;
    NcclAllReduceOpConf nccl_all_reduce_conf = 114;
    NcclReduceScatterOpConf nccl_reduce_scatter_conf = 115;
    NcclAllGatherOpConf nccl_all_gather_conf = 116;
    AccumulateOpConf accumulate_conf = 117;
    NormalModelUpdateOpConf normal_mdupdt_conf = 118;
    ModelSaveOpConf model_save_conf = 119;
    SharedModelDiffAddOpConf shared_model_diff_add_conf = 120;
<<<<<<< HEAD
    BoxingOpConf boxing_conf = 121;

    // user op
=======
    CastOpConf cast_conf = 121;
    
    // domain op
>>>>>>> 67a425b0
    TransposeOpConf transpose_conf = 201;
    ReshapeOpConf reshape_conf = 202;
    BasicRnnOpConf basic_rnn_conf = 203;
    FullyConnectedOpConf fully_connected_conf = 204;
    Conv1DOpConf conv_1d_conf = 205;
    Conv2DOpConf conv_2d_conf = 206;
    Conv3DOpConf conv_3d_conf = 207;
    AveragePooling1DOpConf average_pooling_1d_conf = 208;
    MaxPooling1DOpConf max_pooling_1d_conf = 209;
    AveragePooling2DOpConf average_pooling_2d_conf = 210;
    MaxPooling2DOpConf max_pooling_2d_conf = 211;
    AveragePooling3DOpConf average_pooling_3d_conf = 212;
    MaxPooling3DOpConf max_pooling_3d_conf = 213;
    EmbeddingLookupOpConf embedding_lookup_conf = 214;
    EmbeddingLookupAccumulateOpConf embedding_lookup_accumulate_conf = 215;
    LocalResponseNormalizationOpConf local_response_normalization_conf = 216;
    NormalizationOpConf normalization_conf = 217;
    DropoutOpConf dropout_conf = 218;
    ReduceSumOpConf reduce_sum_conf = 219;
    AddOpConf add_conf = 220;
    MatmulOpConf matmul_conf = 221;
    DotOpConf dot_conf = 222;
    MultiplyOpConf multiply_conf = 223;
    MaximumOpConf maximum_conf = 224;
    SigmoidOpConf sigmoid_conf = 225;
    TanHOpConf tanh_conf = 226;
    ReluOpConf relu_conf = 227;
    SoftmaxOpConf softmax_conf = 228;
    SparseCrossEntropyLossOpConf sparse_cross_entropy_loss_conf = 229;
    HingeLossOpConf hinge_loss_conf = 230;
    SparseSoftmaxCrossEntropyLossOpConf sparse_softmax_cross_entropy_loss_conf = 231;
    AccuracyOpConf accuracy_conf = 232;
    PrintOpConf print_conf = 233;
    AccuracyPrintOpConf accuracy_print_conf = 234;
    LossPrintOpConf loss_print_conf = 235;
    DefineTestBlobConf define_test_blob_conf = 236;
    PackOpConf pack_conf = 237;
    UnpackOpConf unpack_conf = 238;
    RepeatOpConf repeat_conf = 239;
    Deconv2DOpConf deconv_2d_conf = 240;
    Deconv3DOpConf deconv_3d_conf = 241;
    BlobDumpOpConf blob_dump_conf = 242;
    LogCounterOpConf log_counter_conf = 243;
    RoIPoolingOpConf roi_pooling_conf = 1000;
    SmoothL1LossOpConf smooth_l1_loss_conf = 1001;
    ProposalOpConf proposal_conf = 1002;
    RoIAlignOpConf roi_align_conf = 1003;
    ProposalTargetOpConf proposal_target_conf = 1004;
    BboxNmsAndLimitOpConf bbox_nms_and_limit_conf = 1005;
    AnchorTargetOpConf anchor_target_conf = 1006;
    SigmoidCrossEntropyLossOpConf sigmoid_cross_entropy_loss_conf = 1007;
    AffineChannelOpConf affine_channel_conf = 1008;
    UpsampleNearestOpConf upsample_nearest_conf = 1009;
    ResizeNearestNeighborOpConf resize_nearest_neighbor_conf = 1010;
    BatchPermutationOpConf batch_permutation_conf = 1011;
    FpnCollectOpConf fpn_collect_conf = 1012;
    FpnDistributeOpConf fpn_distribute_conf = 1013;
    VStackOpConf vstack_conf = 1014;
    RedefineDim0OpConf redefine_dim0_conf = 1015;
    ImageSegmentationMaskOpConf image_segmentation_mask_conf = 1016;
    RleEncodeOpConf rle_encode_conf = 1017;
    MaskTargetOpConf mask_target_conf = 1018;
    GroupByRecordIdOpConf group_by_record_id_conf = 1019;
    BboxTransformOpConf bbox_transform_conf = 1100;
  }
}

message OpNameSet {
  repeated string op_name = 1;
}<|MERGE_RESOLUTION|>--- conflicted
+++ resolved
@@ -1042,15 +1042,10 @@
     NormalModelUpdateOpConf normal_mdupdt_conf = 118;
     ModelSaveOpConf model_save_conf = 119;
     SharedModelDiffAddOpConf shared_model_diff_add_conf = 120;
-<<<<<<< HEAD
     BoxingOpConf boxing_conf = 121;
+    CastOpConf cast_conf = 122;
 
     // user op
-=======
-    CastOpConf cast_conf = 121;
-    
-    // domain op
->>>>>>> 67a425b0
     TransposeOpConf transpose_conf = 201;
     ReshapeOpConf reshape_conf = 202;
     BasicRnnOpConf basic_rnn_conf = 203;
