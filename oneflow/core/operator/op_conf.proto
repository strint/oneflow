syntax = "proto2";
package oneflow;

import "oneflow/core/common/shape.proto";
import "oneflow/core/common/data_type.proto";
import "oneflow/core/record/image.proto";
import "oneflow/core/record/record.proto";
import "oneflow/core/job/resource.proto";
import "oneflow/core/register/logical_blob_id.proto";

enum ActivationType {
  kNone = 0;
  kTanH = 1;
  kSigmoid = 2;
  kRelu = 3;
}

message ConstantInitializerConf {
  optional float value = 1 [default = 0];
}

message ConstantIntInitializerConf {
  optional int64 value = 1 [default = 0];
}

message RandomUniformInitializerConf {
  optional float min = 1 [default = 0];
  optional float max = 2 [default = 1];
}

message RandomUniformIntInitializerConf {
  optional int32 min = 1 [default = 0];
  optional int32 max = 2 [default = 1];
}

message RandomNormalInitializerConf {
  optional float mean = 1 [default = 0];
  optional float std = 2 [default = 1];
}

message TruncatedNormalInitializerConf {
  optional float std = 1 [default = 1];
}

enum VarianceNorm {
  kFanIn = 0;
  kFanOut = 1;
  kAverage = 2;
}

enum RndType {
  kUniform = 0;
  kNormal = 1;
}

message XavierInitializerConf {
  required VarianceNorm variance_norm = 1;
  optional RndType rnd_type = 2 [default = kUniform];
  optional float magnitude = 3 [default = 3];
}

message MsraInitializerConf {
  required VarianceNorm variance_norm = 1;
}

//output[D_0 ... D_(axis - 1) i D_(axis + 1) ... D_n] = start + i * stride
message RangeInitializerConf {
  optional double start = 1 [default = 0];
  optional double stride = 2 [default = 1];
  optional int64 axis = 3 [default = -1];
}

message IntRangeInitializerConf {
  optional int64 start = 1 [default = 0];
  optional int64 stride = 2 [default = 1];
  optional int64 axis = 3 [default = -1];
}


message InitializerConf {
  oneof type {
    ConstantInitializerConf constant_conf = 1;
    ConstantIntInitializerConf constant_int_conf = 2;
    RandomUniformInitializerConf random_uniform_conf = 3;
    RandomUniformIntInitializerConf random_uniform_int_conf = 4;
    RandomNormalInitializerConf random_normal_conf = 5;
    TruncatedNormalInitializerConf truncated_normal_conf = 6;
    XavierInitializerConf xavier_conf = 7;
    MsraInitializerConf msra_conf = 8;
    RangeInitializerConf range_conf = 9;
    IntRangeInitializerConf int_range_conf = 10;
  }
}

message Conv1DOpConf {
  required string in = 1;
  required string out = 2;
  required int32 filters = 3;
  optional string padding = 4 [default = "valid"];
  required string data_format = 5;
  repeated int32 kernel_size = 6;
  repeated int32 strides = 7;
  repeated int32 dilation_rate = 8;
  optional ActivationType activation = 9 [default = kNone];
  optional bool use_bias = 10 [default = true];
  optional InitializerConf weight_initializer = 11;
  optional InitializerConf bias_initializer = 12;
  optional string weight = 13;
  optional string bias = 14;
}

message Conv2DOpConf {
  required string in = 1;
  required string out = 2;
  required int32 filters = 3;
<<<<<<< HEAD
  optional string padding = 4 [default = "valid"];
  required string data_format = 5;
  repeated int32 kernel_size = 6;
  repeated int32 strides = 7;
  repeated int32 dilation_rate = 8;
  optional ActivationType activation = 9 [default = kNone];
  optional bool use_bias = 10 [default = true];
  optional InitializerConf weight_initializer = 11;
  optional InitializerConf bias_initializer = 12;
  optional string weight = 13;
  optional string bias = 14;
=======
  optional int32 group_num = 4 [default = 1];
  optional string padding = 5 [default = "valid"];
  required string data_format = 6;
  repeated int32 kernel_size = 7;
  repeated int32 strides = 8;
  repeated int32 dilation_rate = 9;
  optional ActivationType activation = 10 [default = kNone];
  optional bool use_bias = 11 [default = true];
  optional InitializerConf weight_initializer = 12;
  optional InitializerConf bias_initializer = 13;
>>>>>>> 70cbf9f7
}

message Conv3DOpConf {
  required string in = 1;
  required string out = 2;
  required int32 filters = 3;
  optional string padding = 4 [default = "valid"];
  required string data_format = 5;
  repeated int32 kernel_size = 6;
  repeated int32 strides = 7;
  repeated int32 dilation_rate = 8;
  optional ActivationType activation = 9 [default = kNone];
  optional bool use_bias = 10 [default = true];
  optional InitializerConf weight_initializer = 11;
  optional InitializerConf bias_initializer = 12;
  optional string weight = 13;
  optional string bias = 14;
}

message ConvConf {
  required int32 num_spatial_dims = 1;
  required string padding = 2;
  required string data_format = 3;
  repeated int32 kernel_size = 4;
  repeated int32 strides = 5;
  repeated int32 dilation_rate = 6;
}

message ConvDataGradOpConf {
  required string dy = 1;
  required string filter = 2;
  required string x_like = 3;
  required string dx = 4;
  required ConvConf conv_conf = 5;
}

message ConvFilterGradOpConf {
  required string dy = 1;
  required string x = 2;
  required string filter_diff = 3;
  required ConvConf conv_conf = 4;
}

message ConvBiasGradOpConf {
  required string dy = 1;
  required string bias_diff = 2;
  required string data_format = 3;
  required int64 num_spatial_dims = 4;
}

message FullyConnectedOpConf {
  // in
  required string in = 1;
  optional string weight = 2;
  optional string bias = 3;
  // out
  required string out = 4;
  required int32 units = 5;
  optional ActivationType activation = 6 [default = kNone];
  optional bool use_bias = 7 [default = true];
  optional InitializerConf weight_initializer = 8;
  optional InitializerConf bias_initializer = 9;
}

message AveragePooling1DOpConf {
  required string in = 1;
  required string out = 2;

  optional string padding = 3 [default = "valid"];
  required string data_format = 4;
  repeated int32 pool_size = 5;
  repeated int32 strides = 6;
}

message MaxPooling1DOpConf {
  required string in = 1;
  required string out = 2;

  optional string padding = 3 [default = "valid"];
  required string data_format = 4;
  repeated int32 pool_size = 5;
  repeated int32 strides = 6;
}

message AveragePooling2DOpConf {
  required string in = 1;
  required string out = 2;

  optional string padding = 3 [default = "valid"];
  required string data_format = 4;
  repeated int32 pool_size = 5;
  repeated int32 strides = 6;
}

message MaxPooling2DOpConf {
  required string in = 1;
  required string out = 2;

  optional string padding = 3 [default = "valid"];
  required string data_format = 4;
  repeated int32 pool_size = 5;
  repeated int32 strides = 6;
}

message AveragePooling3DOpConf {
  required string in = 1;
  required string out = 2;

  optional string padding = 3 [default = "valid"];
  required string data_format = 4;
  repeated int32 pool_size = 5;
  repeated int32 strides = 6;
}

message MaxPooling3DOpConf {
  required string in = 1;
  required string out = 2;

  optional string padding = 3 [default = "valid"];
  required string data_format = 4;
  repeated int32 pool_size = 5;
  repeated int32 strides = 6;
}


message PoolingConf {
  required int32 num_spatial_dims = 1;
  // "avg" or "max"
  required string pool_mode = 2;
  required string data_format = 3;
  repeated int32 pool_size = 4;
  repeated int32 strides = 5;
  optional string padding = 6 [default = "valid"];
}

message PoolingGradOpConf {
  // input
  required string x = 1;
  required string y = 2;
  required string dy = 3;
  // output
  required string dx = 4;
  required PoolingConf pooling_conf = 5;
}

message ReluOpConf {
  required string in = 1;
  required string out = 2;
}

message ReluGradOpConf {
  required string y = 1;
  required string dy = 2;
  required string dx = 3;
}

message PReluOpConf {
  required string in = 1;
  required string out = 2;
  required string data_format = 3;
  optional bool channel_shared = 4 [default = false];
  optional float alpha_init = 5 [default = 0.25];
}

message SigmoidOpConf {
  required string in = 1;
  required string out = 2;
}

message TanHOpConf {
  required string in = 1;
  required string out = 2;
}

message TanHGradOpConf {
  required string y = 1;
  required string dy = 2;
  required string dx = 3;
}

message SoftmaxOpConf {
  required string in = 1;
  required string out = 2;
  optional int32 axis = 3 [default = -1];
  optional string transpose_in = 4 [default = "transpose_in"];
  optional string transpose_out = 5 [default = "transpose_out"];
}

message SoftmaxGradOpConf {
  required string y = 1;
  required string dy = 2;
  required string dx = 3;
  optional string transpose_x = 4;
  optional string transpose_y = 5;
  optional int32 axis = 6 [default = -1];
}

enum ScalarReductionType {
  kSumOverOne = 0;
  kSumOverWeight = 1;
  kSumOverN = 2;
  kSumOverNonZeroWeight = 3;
}

message SparseCrossEntropyOpConf {
  required string prediction = 1;
  required string label = 2;
  required string out = 3;
}

message SparseCrossEntropyGradOpConf {
  required string prediction = 1;
  required string label = 2;
  required string dy = 3;
  required string prediction_diff = 4;
}

message SparseSoftmaxCrossEntropyLossOpConf {
  required string prediction = 1;
  required string label = 2;
  required string loss = 3;
  optional ScalarReductionType reduction = 4 [default = kSumOverN];
  optional float weight_scalar = 5 [default = 1.0];
  optional string weight = 6;
}

message SparseCrossEntropyLossOpConf {
  required string prediction = 1;
  required string label = 2;
  required string loss = 3;
  optional ScalarReductionType reduction = 4 [default = kSumOverN];
  optional float weight_scalar = 5 [default = 1.0];
  optional string weight = 6;
}

message SigmoidCrossEntropyLossOpConf {
  required string prediction = 1;
  required string label = 2;
  required string loss = 3;
  optional bool normalize = 4 [default = true];
  optional float scale = 5 [default = 1.0];
  optional ScalarReductionType reduction = 6 [default = kSumOverN];
  optional float weight_scalar = 7 [default = 1.0];
  optional string weight = 8;
}

message IdentityLossOpConf {
  required string prediction = 1;
  required string loss = 2;
  optional ScalarReductionType reduction = 3 [default = kSumOverN];
  optional float weight_scalar = 4 [default = 1.0];
  optional string weight = 5;
}

message ConcatOpConf {
  repeated string in = 1;
  required string out = 2;
  required int32 axis = 3;
}

message CopyCommNetOpConf {
}

message CopyHdOpConf {
  enum Type {
    H2D = 0;
    D2H = 1;
  }
  required Type type = 1;
}

message CloneOpConf {
  required int32 out_num = 1;
}

message BoxConcatConf {
  required int32 axis = 1;
}

message BoxAddConf {
}

message BoxSplitConf {
  required int32 axis = 1;
  repeated int32 part_num = 2;
}

message BoxCloneConf {
}

message BoxingOpConf {
  required LogicalBlobId lbi = 1;
  required int32 in_num = 2;
  required int32 out_num = 3;

  oneof in_box {
    BoxConcatConf concat_box = 4;
    BoxAddConf add_box = 5;
  }
  oneof out_box {
    BoxSplitConf split_box = 6;
    BoxCloneConf clone_box = 7;
  }
}

message NaiveModelUpdateConf {
}

message MomentumModelUpdateConf {
  optional float beta = 1 [default = 0.9];
}

message RMSPropModelUpdateConf {
  optional float decay_rate = 1 [default = 0.99];
  optional float epsilon = 2 [default = 1e-8];
}

message LARSModelUpdateConf {
  optional float momentum_beta = 1 [default = 0.9];
  optional float epsilon = 2 [default = 1e-9];
  optional float lars_coefficient = 3 [default = 0.0001];
}

message AdamModelUpdateConf {
  optional float beta1 = 1 [default = 0.9];
  optional float beta2 = 2 [default = 0.999];
  optional float epsilon = 3 [default = 1e-8];
  optional bool do_bias_correction = 4 [default = false];
}

message ExponentialDecayConf {
  required int64 decay_batches = 1;
  required double decay_rate = 2;
  optional bool staircase = 3 [default = false];
}

message InverseTimeDecayConf {
  required int64 decay_batches = 1;
  required double decay_rate = 2;
  optional bool staircase = 3 [default = false];
}

message NaturalExpDecayConf {
  required int64 decay_batches = 1;
  required double decay_rate = 2;
  optional bool staircase = 3 [default = false];
}

message PiecewiseConstantConf {
  repeated int64 boundaries = 1;
  repeated double values = 2;
}

message PolynomialDecayConf {
  required int64 decay_batches = 1;
  optional double end_learning_rate = 2 [default = 0.0001];
  optional double power = 3 [default = 1.0];
  optional bool cycle = 4 [default = false];
}

message CosineDecayConf {
  required int64 decay_batches = 1;
  optional double alpha = 2 [default = 0.0];
}

message LinearCosineDecayConf {
  required int64 decay_batches = 1;
  optional double num_periods = 2 [default = 0.5];
  optional double alpha = 3 [default = 0.0];
  optional double beta = 4 [default = 0.001];
}

message PiecewiseScalingConf {
  repeated int64 boundaries = 1;
  repeated float scales = 2;
}

message LearningRateDecayConf {
  oneof type {
    ExponentialDecayConf exponential_conf = 2000;
    InverseTimeDecayConf inverse_time_conf = 2001;
    NaturalExpDecayConf natural_exp_conf = 2002;
    PiecewiseConstantConf piecewise_constant_conf = 2003;
    PolynomialDecayConf polynomial_conf = 2004;
    CosineDecayConf cosine_conf = 2005;
    LinearCosineDecayConf linear_cosine_conf = 2006;
    PiecewiseScalingConf piecewise_scaling_conf = 2007;
  }
}

message ConstantWarmupConf {
  required int64 warmup_batches = 1;
  required double multiplier = 2;
}

message LinearWarmupConf {
  required int64 warmup_batches = 1;
  required double start_multiplier = 2;
}

message WarmupConf {
  oneof type {
    ConstantWarmupConf constant_conf = 3000;
    LinearWarmupConf linear_conf = 3001;
  }
}

message ClipByGlobalNormConf {
  required float clip_norm = 1;
  optional float global_norm = 2;
}

message ClipConf {
  oneof type {
    ClipByGlobalNormConf clip_by_global_norm = 1;
  }
}

message NormalModelUpdateOpUserConf {
  optional LearningRateDecayConf learning_rate_decay = 1;
  optional WarmupConf warmup_conf = 2;
  optional ClipConf clip_conf = 3;
  oneof normal_mdupdt {
    NaiveModelUpdateConf naive_conf = 1000;
    MomentumModelUpdateConf momentum_conf = 1001;
    RMSPropModelUpdateConf rmsprop_conf = 1002;
    LARSModelUpdateConf lars_conf = 1003;
    AdamModelUpdateConf adam_conf = 1004;
  }
}

message NormalModelUpdateOpConf {
  required NormalModelUpdateOpUserConf user_conf = 1;
  required string model_diff = 2;
  required string total_instance_num_diff = 3;
  required string model = 4;
  required float learning_rate = 5;
  required float l1 = 6;
  required float l2 = 7;
}

message NaiveModelUpdateOpConf {
  required NormalModelUpdateOpUserConf user_conf = 1;
  required string model_diff = 2;
  required string total_instance_num_diff = 3;
  required string model = 4;
  required float learning_rate = 5;
  required float l1 = 6;
  required float l2 = 7;
}

message MomentumModelUpdateOpConf {
  required NormalModelUpdateOpUserConf user_conf = 1;
  required string momentum = 2;
  required string model_diff = 3;
  required string total_instance_num_diff = 4;
  required string model = 5;
  required float learning_rate = 6;
  required float l1 = 7;
  required float l2 = 8;
}

message RMSPropModelUpdateOpConf {
  required NormalModelUpdateOpUserConf user_conf = 1;
  required string model_diff = 2;
  required string total_instance_num_diff = 3;
  required string model = 4;
  required float learning_rate = 5;
  required float l1 = 6;
  required float l2 = 7;
}

message LARSModelUpdateOpConf {
  required NormalModelUpdateOpUserConf user_conf = 1;
  required string momentum = 2;
  required string model_diff = 3;
  required string total_instance_num_diff = 4;
  required string model = 5;
  required float learning_rate = 6;
  required float l1 = 7;
  required float l2 = 8;
}

message AdamModelUpdateOpConf {
  required NormalModelUpdateOpUserConf user_conf = 1;
  required string m = 2;
  required string v = 3;
  optional string beta1_t = 4;
  optional string beta2_t = 5;
  required string model_diff = 6;
  required string total_instance_num_diff = 7;
  required string model = 8;
  required float learning_rate = 9;
  required float l1 = 10;
  required float l2 = 11;
}

message AccumulateOpConf {
}

message EmbeddingLookupAccumulateOpConf {
}

message ModelSaveOpConf {
}


message PrintRecordConf {
  required string lbn = 1;
  optional string name = 2;
  required EncodeConf encode_case = 3;
}

message PrintOpConf {
  repeated PrintRecordConf in = 1;
  required string print_dir = 2;
  optional string part_name_prefix = 3 [default = "part-"];
  optional int32 part_name_suffix_length = 4 [default = -1];
}

message LogCounterOpConf {
  required string in = 1;
  optional int32 interval = 2 [default = 1];
}

message GeluOpConf {
  required string in = 1;
  required string out = 2;
}

message GeluGradOpConf {
  required string x = 1;
  required string dy = 2;
  required string dx = 3;
}

message LossPrintOpConf {
  required LogicalBlobId loss_lbi = 1;
  required LogicalBlobId loss_instance_num_lbi = 2;
  optional LogicalBlobId reduction_lbi = 3;
  optional float weight_scalar = 4 [default = 1.0];
  optional ScalarReductionType reduction_type = 5 [default = kSumOverN];
}

message AccuracyPrintOpConf {
  required LogicalBlobId accuracy_lbi = 1;
  required LogicalBlobId accuracy_instance_num_lbi = 2;
  optional int32 top_k_print = 3 [default = 1];
}

message ReduceSumOpConf {
  oneof in_conf {
    string in = 1; // For User
    LogicalBlobId in_sys = 2; // For System
  }
  required string out = 3;
  repeated int32 axis = 4;
  optional bool keep_dims = 5 [default = false];
}

message ReduceSumLikeOpConf {
  required string x = 1;
  required string like = 2;
  required string y = 3;
  repeated int32 axis = 4;
  optional string temp_storage = 5 [default = "temp_storage"];
}

message ReduceMeanOpConf {
  required string in = 1;
  required string out = 2;
  repeated int32 axis = 3;
  optional bool keep_dims = 4 [default = false];
}

message ReduceMeanGradOpConf {
  required string dy = 1;
  required string x = 2; // like
  required string dx = 3;
  repeated int32 reduced_axis = 4;
  optional string temp_storage = 5 [default = "temp_storage"];
}

message BasicRnnOpConf {
  required string in = 1;
  optional string init_hidden = 2;
  required string out = 3;
  required int32 hidden_size = 4;
  optional ActivationType activation = 6 [default = kTanH];

  optional InitializerConf init_hidden_initializer = 7;
  optional InitializerConf bias_initializer = 8;
  optional InitializerConf i2h_weight_initializer = 9;
  optional InitializerConf h2h_weight_initializer = 10;

  optional bool is_init_hidden_trainable = 11 [default = true];
  optional bool use_bias = 12 [default = true];
}

message BasicLstmOpConf {
}

message ReshapeOpConf {
  required string in = 1;
  required string out = 2;
  required ShapeProto shape = 3;
  optional bool has_dim0_in_shape = 4;
}

<<<<<<< HEAD
message ReshapeLikeOpConf {
  required string x = 1;
  required string y = 2;
  required string like = 3;
=======
message ExpandDimsOpConf {
  required string in = 1;
  required string out = 2;
  required int32 dim = 3;
>>>>>>> 70cbf9f7
}

message EmbeddingLookupOpConf {
  required string ids = 1;
  required string out = 2;
  required int32 units = 3;
  required int32 table_size = 4;
  optional InitializerConf weight_initializer = 5;
}

message AddOpConf {
  repeated string in = 1;
  required string out = 2;
  optional ActivationType activation = 3 [default = kNone];
}

message MaximumOpConf {
  repeated string in = 1;
  required string out = 2;
}

message SharedModelDiffAddOpConf {
  required int32 in_num = 1;
}

message CastOpConf {
  required string in = 1;
  required string out = 2;
  required DataType data_type = 3;
}

message VariableOpConf {
  optional string tick = 1;
  required string out = 2;
  required ShapeProto shape = 3;
  optional DataType data_type = 4;
  optional InitializerConf initializer = 5;
  optional string model_name = 6 [default = "weight"];
  optional int32 model_split_axis = 7 [default = 0];
}

message LocalResponseNormalizationOpConf {
  required string in = 1;
  required string out = 2;
  required string data_format = 3;
  optional int32 depth_radius = 4 [default = 5];
  optional double bias = 5 [default = 1];
  optional double alpha = 6 [default = 1];
  optional double beta = 7 [default = 0.5];
}

message EncodeConf {
  oneof encode {
    EncodeRaw raw = 1;
    EncodeJpeg jpeg = 2;
    EncodeBytesList bytes_list = 3;
  }
}

message EncodeBytesList {
}

message EncodeRaw {
  optional bool dim1_varying_length = 1 [default = false];
}

message EncodeJpeg {
  repeated ImagePreprocess preprocess = 1;
}

message SubtractPreprocessConf {
  required float value = 1;
}

message NormByChannelPreprocessConf {
  repeated float mean_value = 1;
  repeated float std_value = 2;
  required string data_format = 3;
}

message ScalePreprocessConf {
  required float value = 1;
}

message PreprocessConf {
  oneof type {
    SubtractPreprocessConf subtract_conf = 1;
    NormByChannelPreprocessConf norm_by_channel_conf = 2;
    ScalePreprocessConf scale_conf = 3;
  }
}

message RandomShuffleConf {
  optional int32 buffer_size = 1 [default = 1024];
}

message RecordLoadOpConf {
  required string out = 1;
  required string data_dir = 2;
  optional string part_name_prefix = 3 [default = "part-"];
  optional int32 part_name_suffix_length = 4 [default = -1];
  optional RandomShuffleConf random_shuffle_conf = 5;
}

message BlobConf {
  required string name = 1;
  required ShapeProto shape = 2;
  required DataType data_type = 3;
  optional int32 max_sequence_size = 4 [default = 1];
  required EncodeConf encode_case = 5;
  repeated PreprocessConf preprocess = 6;
}

message DecodeOFRecordOpConf {
  required string data_dir = 1;
  optional string part_name_prefix = 2 [default = "part-"];
  optional int32 part_name_suffix_length = 3 [default = -1];
  optional string in = 4;
  repeated BlobConf blob = 5;
  optional RandomShuffleConf random_shuffle_conf = 6;
}

message DecodeRandomOpConf {
  required string out = 1;
  required ShapeProto shape = 2;
  required DataType data_type = 3;
  required InitializerConf data_initializer = 4;
}

message DefineTestBlobOpConf {
  required string out = 1;
  required ShapeProto shape = 2;
  required DataType data_type = 3;
  optional ShapeProto dim0_inner_shape = 4;
  optional int64 dim0_valid_num = 5;
  optional int64 dim1_valid_num = 6;
  optional int64 dim2_valid_num = 7;
  repeated int64 record_id_in_device_piece = 8;
  optional bool has_diff = 9 [default = false];
}

message NormalizationOpConf {
  required string in = 1;
  required string out = 2;
  optional int32 axis = 3 [default = -1]; // NCHW = 1, NHWC = 3, TODO: axis list
  optional float momentum = 4 [default = 0.99];
  optional float epsilon = 5 [default = 0.001];
  optional bool center = 6 [default = true];
  optional bool scale = 7 [default = true];
  optional float beta_init = 8 [default = 0.0];
  optional float gamma_init = 9 [default = 1.0];
  optional float mean_init = 10 [default = 0.0];
  optional float variance_init = 11 [default = 1.0];
  optional ActivationType activation = 13 [default = kNone];
  optional string moving_mean = 14;
  optional string moving_variance = 15;
  optional string beta = 16;
  optional string gamma = 17;
  optional string mean = 18 [default = "mean"];
  optional string inv_variance = 19 [default = "inv_variance"];
  optional bool is_training = 20 [default = true];
}

message NormalizationGradOpConf {
  //in
  required string dy = 1;
  required string x = 2;
  optional string mean = 3;
  optional string inv_variance = 4;
  optional string gamma = 5;
  //out
  optional string dx = 6 [default = "dx"];
  optional string beta_diff = 7 [default = "beta_diff"];
  optional string gamma_diff = 8 [default = "gamma_diff"];

  required int32 axis = 9;
  required float epsilon = 10;
}

message DropoutOpConf {
  required string in = 1;
  required string out = 2;
  required double rate = 3;
  optional ShapeProto noise_shape = 4;
  optional int64 seed = 5;
  // TODO tmp_split_fw_bw_train_conf
  optional string random_mask = 6 [default = "random_mask"];
}

message DropoutGradOpConf {
  required string random_mask = 1;
  required string dy = 2;
  required string dx = 3;
  required double rate = 4;
}

message TransposeOpConf {
  required string in = 1;
  required string out = 2;
  repeated int32 perm = 3;
}

message ReduceConcatOpConf {
  required int32 in_num = 1;
  repeated string in = 2;
  optional string out = 3;
}

message NcclAllReduceOpConf {
  optional string in = 1;
  optional string out = 2;
}

message NcclReduceScatterOpConf {
}

message NcclAllGatherOpConf {
}

message ReduceSplitOpConf {
  required int32 out_num = 1;
  optional string in = 2;
  repeated string out = 3;
  repeated ShapeProto out_shape = 4;
  optional int32 order_in_graph = 5;
}

message ReduceScatterOpConf {
  optional int32 out_num = 1 [default = 0];
}

message ReduceAddOpConf {
  optional int32 in_num = 1 [default = 0];
}

message ReduceGatherOpConf {
  optional int32 in_num = 1 [default = 0];
}

message AccuracyOpConf {
  required string prediction = 1;
  required string label = 2;
  optional int32 top_k = 3 [default = 1];
  required string accuracy = 4;
  optional string weight = 5;
}

message MatmulOpConf {
  // input lbn
  required string a = 1;
  required string b = 2;
  // output bn
  required string out = 5;
  optional bool transpose_a = 6 [default = false];
  optional bool transpose_b = 7 [default = false];
}

message DotOpConf {
  required string in = 1;
  required string weight = 2;
  optional string bias = 3;
  required string out = 4;
}

message MultiplyOpConf {
  required string in_0 = 1;
  required string in_1 = 2;
  required string out = 4;
}

enum Norm {
  L1 = 1;
  L2 = 2;
}

message HingeLossOpConf {
  required string prediction = 1;
  required string label = 2;
  required string loss = 3;
  optional ScalarReductionType reduction = 4 [default = kSumOverN];
  optional float weight_scalar = 5 [default = 1.0];
  optional string weight = 6;
  optional Norm norm = 7[default = L1];
}

message PackOpConf {
  required string in = 1;
  required string out = 2;
  required int32 pack_num = 3;
  required string related_unpack = 4;
}

message UnpackOpConf {
  required string in = 1;
  required string out = 2;
  required int32 unpack_num = 3;
}

message RepeatOpConf {
  required string in = 1;
  required string out = 2;
  required int32 repeat_num = 3;
}

message GatherOpConf {
  required string in = 1;
  required string indices = 2;
  required string out = 3;
  optional int64 axis = 4 [default = 0];
}

message GatherGradOpConf {
  required string out_diff = 1;
  required string indices = 2;
  required string in_diff = 3;
  required int64 axis = 4;
  required int64 gather_dim_size = 5;
}

message BatchGatherOpConf {
  required string in = 1;
  required string indices = 2;
  required string out = 3;
}

message SqrtOpConf {
  required string in = 1;
  required string out = 2;
}

message RsqrtOpConf {
  required string in = 1;
  required string out = 2;
  optional double epsilon = 3 [default = 1e-5];
}

message SquareOpConf {
  required string in = 1;
  required string out = 2;
}

message BroadcastAddOpConf {
  required string a = 1;
  required string b = 2;
  required string out = 3;
  optional bool is_const = 4 [default = false];
}

message BroadcastSubOpConf {
  required string a = 1;
  required string b = 2;
  required string out = 3;
  optional bool is_const = 4 [default = false];
}

message BroadcastMulOpConf {
  required string a = 1;
  required string b = 2;
  required string out = 3;
  optional bool is_const = 4 [default = false];
}

message BroadcastDivOpConf {
  required string a = 1;
  required string b = 2;
  required string out = 3;
  optional bool is_const = 4 [default = false];
}

message BroadcastLikeOpConf {
  required string x = 1;
  required string like = 2;
  required string y = 3;
  repeated int32 reduced_axis = 4;
}

message BroadcastDivGradOpConf {
  //  input
  required string b = 1; // denominator in fw
  required string y = 2;
  required string dy = 3;
  //  output
  required string db = 4;
  optional string temp_storage = 5 [default = "temp_storage"];
}

message BiasAddOpConf {
  // inputs
  required string a = 1;
  required string b = 2;
  // output
  required string out = 3;
}

message MeanOpConf {
  required string in = 1;
  required string out = 2;
  // TODO: axis of mean
}

message DimSliceConf {
  optional int32 start = 1 [default = 0];
  optional int32 end = 2 [default = 0];
  optional int32 stride = 3 [default = 1];
}

message SliceOpConf {
  required string in = 1;
  required string out = 2;
  repeated DimSliceConf dim_slice_conf = 3;
}

message SliceGradOpConf {
  required string dy = 1;
  required string dx = 2;
  required string like = 3;
  repeated DimSliceConf dim_slice_conf = 4;
}

message LayerNormOpConf {
  // in
  required string in = 1;
  optional string beta = 2;
  optional string gamma = 3;

  // out
  required string out = 4;
  optional string normalized = 5 [default = "normalized"];
  optional string mean = 6 [default = "mean"];
  optional string inv_variance = 7 [default = "inv_variance"];

  optional bool center = 8 [default = true];
  optional bool scale = 9 [default = true];
  optional ActivationType activation = 10 [default = kNone];
  optional int64 begin_norm_axis = 11 [default = 1];
  optional int64 begin_params_axis = 12 [default = -1];
  optional double epsilon = 13 [default = 1e-5];
}

message LayerNormGradOpConf {
  // in
  required string dy = 1;
  required string x = 2;
  optional string mean = 3;
  optional string inv_variance = 4;
  // out
  required string dx = 5;

  required int64 begin_norm_axis = 6;
  required double epsilon = 7;
}

message LayerNormParamGradOpConf {
  // in
  required string dy = 1;
  optional string normalized = 2;
  optional string gamma = 3;
  // out
  optional string normalized_diff = 4;
  optional string beta_diff = 5;
  optional string gamma_diff = 6;

  required int64 begin_params_axis = 7;
}

message ConstantOpConf {
  optional string tick = 1;
  required string out = 2;
  optional ShapeProto shape = 3;
  optional DataType data_type = 4;
  optional InitializerConf initializer = 5;
  optional bool use_device_piece_size_as_dim0 = 6 [default = false];
}

message DebugOpConf {
  required string in = 1;
  required string out = 2;
  optional string in_blob_dump_dir = 3;
  optional string out_diff_blob_dump_dir = 4;
  optional string part_name_prefix = 5 [default = "part-"];
  optional int32 part_name_suffix_length = 6 [default = -1];
  oneof const_out {
    string const_out_feature_load_filepath = 7;
    Feature const_out_feature = 8;
  }
  oneof const_in_diff {
    string const_in_diff_feature_load_filepath = 9;
    Feature const_in_diff_feature = 10;
  }
}

message OneHotOpConf {
  required string indices = 1;
  required string out = 2;
  required int64 depth = 3;
  optional DataType data_type = 4;
}

message ScalarAddOpConf {
  required string in = 1;
  required string out = 2;
  oneof scalar_operand {
    int64 int_operand = 3;
    double float_operand = 4;
  }
}

message ScalarMulOpConf {
  required string in = 1;
  required string out = 2;
  oneof scalar_operand {
    int64 int_operand = 3;
    double float_operand = 4;
  }
}

message ReduceIdentityOpConf {
  optional string in = 1;
  optional string out = 2;
  optional int32 order_in_graph = 3;
}

message TickOpConf {
  optional string in = 1;
  required string out = 2;
}

message TupleIdentityOpConf {
  repeated string in = 1;
  repeated string out = 2;
  optional int64 model_split_axis = 3;
}

message TopKOpConf {
  required string in = 1;
  required string out = 2;
  optional int32 k = 3 [default = 1];
  optional bool sorted = 4 [default = true];
}

message L2NormalizeOpConf {
  required string in = 1;
  required string out = 2;
  required int32 axis = 3 [default = -1];
  optional float epsilon = 4 [default = 1e-12];
}

message KeepHeaderOnlyOpConf {
  repeated string in = 1;
  repeated string out = 2;
}

message AxpyOpConf {
  required string x = 1;
  required string y = 2;
  required double alpha = 3;
}

message TotalLossInstanceNumOpConf {
  repeated string in = 1;
  required string out = 2;
}

message BatchGatherGradOpConf {
  required string out_diff = 1;
  required string indices = 2;
  required string in_diff = 3;
  required int64 gather_dim_size = 4;
}

message PrintScalarSummaryOpConf {
  required string x = 1;
  optional ScalarReductionType reduction_type = 2 [default = kSumOverN];
  optional float weight_scalar = 3 [default = 1.0];
  optional string weight = 4;
  optional int32 interval = 5 [default = 1];
}

message ShapeElemCntAxisConf {
  repeated int32 axis = 1;
}

message ShapeElemCntRangeAxisConf {
  // closed interval: [begin_axis, end_axis]
  optional int32 begin_axis = 1 [default = 0];
  optional int32 end_axis = 2 [default = -1];
}

message ShapeElemCntOpConf {
  required string x = 1;
  required string y = 2;
  optional DataType data_type = 3 [default = kInt32];
  oneof axis_conf {
    ShapeElemCntAxisConf exclude_axis_conf = 4;
    ShapeElemCntAxisConf include_axis_conf = 5;
    ShapeElemCntRangeAxisConf range_axis_conf = 6;
  }
}

message AccOpConf {
  // in
  required string one = 1;
  // out
  required string acc = 2;
  optional int32 max_acc_num = 3 [default = 1];   
}

message EveryNthOpConf {
  required string in = 1;
  required string out = 2;
  required int64 n = 3;
}

message ModelSaveV2OpConf {
  required string in = 1;
  required string lbn = 2;
}

message AllReduceFacadeOpConf {
  required string in = 1;
  required string out = 2;
}

message IdentityOpConf {
  required string in = 1;
  required string out = 2;
}

message WhereOpConf {
  required string condition = 1;
  required string x = 2;
  required string y = 3;
  required string out = 4;
}

message OperatorConf {
  required string name = 1;
  optional string model_load_dir = 2;
  optional bool trainable = 3 [default = true];
  optional DeviceType device_type = 4 [default = kInvalidDevice];
  optional bool enable_cudnn = 5;
  optional int64 cudnn_buf_limit_mbyte = 6;
<<<<<<< HEAD
  repeated string ctrl_in_op_name = 7;
=======
  optional float primary_lr = 7;
  optional float secondary_lr = 8;
  optional float weight_l1 = 9;
  optional float bias_l1 = 10;
  optional float weight_l2 = 11;
  optional float bias_l2 = 12;
>>>>>>> 70cbf9f7
  oneof op_type {
    // system op
    DecodeOFRecordOpConf decode_ofrecord_conf = 101;
    DecodeRandomOpConf decode_random_conf = 102;
    RecordLoadOpConf record_load_conf = 103;
    CopyHdOpConf copy_hd_conf = 104;
    CloneOpConf clone_conf = 105;
    CopyCommNetOpConf copy_comm_net_conf = 106;
    ConcatOpConf concat_conf = 107;
    BoxingOpConf boxing_conf = 108;
    ReduceScatterOpConf reduce_scatter_conf = 109;
    ReduceAddOpConf reduce_add_conf = 110;
    ReduceGatherOpConf reduce_gather_conf = 111;
    ReduceConcatOpConf reduce_concat_conf = 112;
    ReduceSplitOpConf reduce_split_conf = 113;
    NcclAllReduceOpConf nccl_all_reduce_conf = 114;
    NcclReduceScatterOpConf nccl_reduce_scatter_conf = 115;
    NcclAllGatherOpConf nccl_all_gather_conf = 116;
    AccumulateOpConf accumulate_conf = 117;
    NormalModelUpdateOpConf normal_mdupdt_conf = 118;
    ModelSaveOpConf model_save_conf = 119;
    SharedModelDiffAddOpConf shared_model_diff_add_conf = 120;
    CastOpConf cast_conf = 121;
    VariableOpConf variable_conf = 122;
    ReduceIdentityOpConf reduce_identity_conf = 123;
    TickOpConf tick_conf = 124;
    KeepHeaderOnlyOpConf keep_header_only_conf = 125;
    TotalLossInstanceNumOpConf total_loss_instance_num_conf = 126;
    NaiveModelUpdateOpConf naive_model_update_conf = 127;
    MomentumModelUpdateOpConf momentum_model_update_conf = 128;
    RMSPropModelUpdateOpConf rmsprop_model_update_conf = 129;
    LARSModelUpdateOpConf lars_model_update_conf = 130;
    AdamModelUpdateOpConf adam_model_update_conf = 131;
    ShapeElemCntOpConf shape_elem_cnt_conf = 132;
    AccOpConf acc_conf = 133;
    AllReduceFacadeOpConf all_reduce_facade_conf = 134;

    // domain op
    TupleIdentityOpConf tuple_identity_conf = 200;
    TransposeOpConf transpose_conf = 201;
    ReshapeOpConf reshape_conf = 202;
    BasicRnnOpConf basic_rnn_conf = 203;
    FullyConnectedOpConf fully_connected_conf = 204;
    Conv1DOpConf conv_1d_conf = 205;
    Conv2DOpConf conv_2d_conf = 206;
    Conv3DOpConf conv_3d_conf = 207;
    AveragePooling1DOpConf average_pooling_1d_conf = 208;
    MaxPooling1DOpConf max_pooling_1d_conf = 209;
    AveragePooling2DOpConf average_pooling_2d_conf = 210;
    MaxPooling2DOpConf max_pooling_2d_conf = 211;
    AveragePooling3DOpConf average_pooling_3d_conf = 212;
    MaxPooling3DOpConf max_pooling_3d_conf = 213;
    EmbeddingLookupOpConf embedding_lookup_conf = 214;
    EmbeddingLookupAccumulateOpConf embedding_lookup_accumulate_conf = 215;
    LocalResponseNormalizationOpConf local_response_normalization_conf = 216;
    NormalizationOpConf normalization_conf = 217;
    DropoutOpConf dropout_conf = 218;
    ReduceSumOpConf reduce_sum_conf = 219;
    AddOpConf add_conf = 220;
    MatmulOpConf matmul_conf = 221;
    DotOpConf dot_conf = 222;
    MultiplyOpConf multiply_conf = 223;
    MaximumOpConf maximum_conf = 224;
    SigmoidOpConf sigmoid_conf = 225;
    TanHOpConf tanh_conf = 226;
    ReluOpConf relu_conf = 227;
    SoftmaxOpConf softmax_conf = 228;
    SparseCrossEntropyLossOpConf sparse_cross_entropy_loss_conf = 229;
    HingeLossOpConf hinge_loss_conf = 230;
    SparseSoftmaxCrossEntropyLossOpConf sparse_softmax_cross_entropy_loss_conf = 231;
    AccuracyOpConf accuracy_conf = 232;
    PrintOpConf print_conf = 233;
    AccuracyPrintOpConf accuracy_print_conf = 234;
    LossPrintOpConf loss_print_conf = 235;
    DefineTestBlobOpConf define_test_blob_conf = 236;
    PackOpConf pack_conf = 237;
    UnpackOpConf unpack_conf = 238;
    RepeatOpConf repeat_conf = 239;
    LogCounterOpConf log_counter_conf = 240;
    GeluOpConf gelu_conf = 241;
    GatherOpConf gather_conf = 242;
    BatchGatherOpConf batch_gather_conf = 243;
    MeanOpConf mean_conf = 251;
    SliceOpConf slice_conf = 252;
    BiasAddOpConf bias_add_conf = 253;
    LayerNormOpConf layer_norm_conf = 254;
    ConstantOpConf constant_conf = 255;
    DebugOpConf debug_conf = 256;
    SigmoidCrossEntropyLossOpConf sigmoid_cross_entropy_loss_conf = 257;
    OneHotOpConf one_hot_conf = 258;
    IdentityLossOpConf identity_loss_conf = 259;
    SparseCrossEntropyOpConf sparse_cross_entropy_conf= 260;
    ReduceMeanOpConf reduce_mean_conf = 261;
    TopKOpConf top_k_conf = 262;
    L2NormalizeOpConf l2_normalize_conf = 264;
    PReluOpConf prelu_conf = 265;
<<<<<<< HEAD
    ReluGradOpConf relu_grad_conf = 266;
    GeluGradOpConf gelu_grad_conf = 267;
    ReshapeLikeOpConf reshape_like_conf = 268;
    SliceGradOpConf slice_grad_conf = 269;
    ReduceSumLikeOpConf reduce_sum_like_conf = 270;
    DropoutGradOpConf dropout_grad_conf = 271;
    LayerNormGradOpConf layer_norm_grad_conf = 272;
    LayerNormParamGradOpConf layer_norm_param_grad_conf = 273;
    SparseCrossEntropyGradOpConf sparse_cross_entropy_grad_conf= 274;
    GatherGradOpConf gather_grad_conf = 275;
    BroadcastDivGradOpConf broadcast_div_grad_conf= 276;
    BroadcastLikeOpConf broadcast_like_conf = 277;
    SoftmaxGradOpConf softmax_grad_conf = 278;
    BatchGatherGradOpConf batch_gather_grad_conf = 279;
    ReduceMeanGradOpConf reduce_mean_grad_conf = 280;
    PrintScalarSummaryOpConf print_scalar_summary_conf = 281;
    NormalizationGradOpConf normalization_grad_conf = 282;
    ConvBiasGradOpConf conv_bias_grad_conf = 283;
    ConvFilterGradOpConf conv_filter_grad_conf = 284;
    ConvDataGradOpConf conv_data_grad_conf = 285;
    EveryNthOpConf every_nth_conf = 286;
    ModelSaveV2OpConf model_save_v2_conf = 287;
    TanHGradOpConf tanh_grad_conf = 288;
    PoolingGradOpConf pooling_grad_conf = 289;
    IdentityOpConf identity_conf = 290;
=======
    WhereOpConf where_conf = 266;
    ExpandDimsOpConf expand_dims_conf = 267;
>>>>>>> 70cbf9f7

    // math op
    BroadcastAddOpConf broadcast_add_conf = 500;
    BroadcastSubOpConf broadcast_sub_conf = 501;
    BroadcastMulOpConf broadcast_mul_conf = 502;
    BroadcastDivOpConf broadcast_div_conf = 503;
    SquareOpConf square_conf = 504;
    SqrtOpConf sqrt_conf = 505;
    RsqrtOpConf rsqrt_conf = 506;
    ScalarAddOpConf scalar_add_conf = 507;
    ScalarMulOpConf scalar_mul_conf = 508;

    // mutable input op
    AxpyOpConf axpy_conf = 752;
  }
}

message OpNameSet {
  repeated string op_name = 1;
}

message OpNameRelations {
  map<string, string> src_op_name2dst_op_name = 1;
}

message OpNameGroups {
  message OpNameGroup {
    repeated string op_name = 1;
  }
  repeated OpNameGroup op_name_group = 2;
}<|MERGE_RESOLUTION|>--- conflicted
+++ resolved
@@ -96,36 +96,6 @@
   required string in = 1;
   required string out = 2;
   required int32 filters = 3;
-  optional string padding = 4 [default = "valid"];
-  required string data_format = 5;
-  repeated int32 kernel_size = 6;
-  repeated int32 strides = 7;
-  repeated int32 dilation_rate = 8;
-  optional ActivationType activation = 9 [default = kNone];
-  optional bool use_bias = 10 [default = true];
-  optional InitializerConf weight_initializer = 11;
-  optional InitializerConf bias_initializer = 12;
-  optional string weight = 13;
-  optional string bias = 14;
-}
-
-message Conv2DOpConf {
-  required string in = 1;
-  required string out = 2;
-  required int32 filters = 3;
-<<<<<<< HEAD
-  optional string padding = 4 [default = "valid"];
-  required string data_format = 5;
-  repeated int32 kernel_size = 6;
-  repeated int32 strides = 7;
-  repeated int32 dilation_rate = 8;
-  optional ActivationType activation = 9 [default = kNone];
-  optional bool use_bias = 10 [default = true];
-  optional InitializerConf weight_initializer = 11;
-  optional InitializerConf bias_initializer = 12;
-  optional string weight = 13;
-  optional string bias = 14;
-=======
   optional int32 group_num = 4 [default = 1];
   optional string padding = 5 [default = "valid"];
   required string data_format = 6;
@@ -136,33 +106,54 @@
   optional bool use_bias = 11 [default = true];
   optional InitializerConf weight_initializer = 12;
   optional InitializerConf bias_initializer = 13;
->>>>>>> 70cbf9f7
+  optional string weight = 14;
+  optional string bias = 15;
+}
+
+message Conv2DOpConf {
+  required string in = 1;
+  required string out = 2;
+  required int32 filters = 3;
+  optional int32 group_num = 4 [default = 1];
+  optional string padding = 5 [default = "valid"];
+  required string data_format = 6;
+  repeated int32 kernel_size = 7;
+  repeated int32 strides = 8;
+  repeated int32 dilation_rate = 9;
+  optional ActivationType activation = 10 [default = kNone];
+  optional bool use_bias = 11 [default = true];
+  optional InitializerConf weight_initializer = 12;
+  optional InitializerConf bias_initializer = 13;
+  optional string weight = 14;
+  optional string bias = 15;
 }
 
 message Conv3DOpConf {
   required string in = 1;
   required string out = 2;
   required int32 filters = 3;
-  optional string padding = 4 [default = "valid"];
-  required string data_format = 5;
-  repeated int32 kernel_size = 6;
-  repeated int32 strides = 7;
-  repeated int32 dilation_rate = 8;
-  optional ActivationType activation = 9 [default = kNone];
-  optional bool use_bias = 10 [default = true];
-  optional InitializerConf weight_initializer = 11;
-  optional InitializerConf bias_initializer = 12;
-  optional string weight = 13;
-  optional string bias = 14;
+  optional int32 group_num = 4 [default = 1];
+  optional string padding = 5 [default = "valid"];
+  required string data_format = 6;
+  repeated int32 kernel_size = 7;
+  repeated int32 strides = 8;
+  repeated int32 dilation_rate = 9;
+  optional ActivationType activation = 10 [default = kNone];
+  optional bool use_bias = 11 [default = true];
+  optional InitializerConf weight_initializer = 12;
+  optional InitializerConf bias_initializer = 13;
+  optional string weight = 14;
+  optional string bias = 15;
 }
 
 message ConvConf {
   required int32 num_spatial_dims = 1;
   required string padding = 2;
   required string data_format = 3;
-  repeated int32 kernel_size = 4;
-  repeated int32 strides = 5;
-  repeated int32 dilation_rate = 6;
+  required int32 group_num = 4;
+  repeated int32 kernel_size = 5;
+  repeated int32 strides = 6;
+  repeated int32 dilation_rate = 7;
 }
 
 message ConvDataGradOpConf {
@@ -296,9 +287,19 @@
 message PReluOpConf {
   required string in = 1;
   required string out = 2;
-  required string data_format = 3;
-  optional bool channel_shared = 4 [default = false];
-  optional float alpha_init = 5 [default = 0.25];
+  required string alpha = 3;
+  required string data_format = 4;
+  optional bool channel_shared = 5 [default = false];
+  optional float alpha_init = 6 [default = 0.25];
+}
+
+message PReluGradOpConf {
+  required string in = 1;
+  required string alpha = 2;
+  required string out_diff = 3;
+  required string in_diff = 4;
+  required string data_format = 5;
+  optional bool channel_shared = 6 [default = false];
 }
 
 message SigmoidOpConf {
@@ -746,17 +747,16 @@
   optional bool has_dim0_in_shape = 4;
 }
 
-<<<<<<< HEAD
 message ReshapeLikeOpConf {
   required string x = 1;
   required string y = 2;
   required string like = 3;
-=======
+}
+
 message ExpandDimsOpConf {
   required string in = 1;
   required string out = 2;
   required int32 dim = 3;
->>>>>>> 70cbf9f7
 }
 
 message EmbeddingLookupOpConf {
@@ -1300,9 +1300,19 @@
 message L2NormalizeOpConf {
   required string in = 1;
   required string out = 2;
-  required int32 axis = 3 [default = -1];
-  optional float epsilon = 4 [default = 1e-12];
-}
+  required string square_x_sum = 3;
+  required int32 axis = 4 [default = -1];
+  optional float epsilon = 5 [default = 1e-12];
+}
+
+message L2NormalizeGradOpConf {
+  required string out_diff = 1;
+  required string square_x_sum = 2;
+  required string in_diff = 3;
+  required int32 axis = 4 [default = -1];
+  optional float epsilon = 5 [default = 1e-12];
+}
+  
 
 message KeepHeaderOnlyOpConf {
   repeated string in = 1;
@@ -1392,6 +1402,18 @@
   required string out = 4;
 }
 
+message WhereXOpConf {
+  required string condition = 1;
+  required string out_diff = 2;
+  required string x_diff = 3;
+}
+
+message WhereYOpConf {
+  required string condition = 1;
+  required string out_diff = 2;
+  required string y_diff = 3;
+}
+
 message OperatorConf {
   required string name = 1;
   optional string model_load_dir = 2;
@@ -1399,16 +1421,13 @@
   optional DeviceType device_type = 4 [default = kInvalidDevice];
   optional bool enable_cudnn = 5;
   optional int64 cudnn_buf_limit_mbyte = 6;
-<<<<<<< HEAD
-  repeated string ctrl_in_op_name = 7;
-=======
   optional float primary_lr = 7;
   optional float secondary_lr = 8;
   optional float weight_l1 = 9;
   optional float bias_l1 = 10;
   optional float weight_l2 = 11;
   optional float bias_l2 = 12;
->>>>>>> 70cbf9f7
+  repeated string ctrl_in_op_name = 13;
   oneof op_type {
     // system op
     DecodeOFRecordOpConf decode_ofrecord_conf = 101;
@@ -1505,7 +1524,6 @@
     TopKOpConf top_k_conf = 262;
     L2NormalizeOpConf l2_normalize_conf = 264;
     PReluOpConf prelu_conf = 265;
-<<<<<<< HEAD
     ReluGradOpConf relu_grad_conf = 266;
     GeluGradOpConf gelu_grad_conf = 267;
     ReshapeLikeOpConf reshape_like_conf = 268;
@@ -1531,10 +1549,12 @@
     TanHGradOpConf tanh_grad_conf = 288;
     PoolingGradOpConf pooling_grad_conf = 289;
     IdentityOpConf identity_conf = 290;
-=======
-    WhereOpConf where_conf = 266;
-    ExpandDimsOpConf expand_dims_conf = 267;
->>>>>>> 70cbf9f7
+    WhereOpConf where_conf = 291;
+    WhereXGradOpConf where_x_grad_conf = 292;
+    WhereYGradOpConf where_y_grad_conf = 293;
+    ExpandDimsOpConf expand_dims_conf = 294;
+    ExpandDimsGradOpConf expand_dims_grad_conf = 295;
+    PReluGradOpConf prelu_grad_conf = 296;
 
     // math op
     BroadcastAddOpConf broadcast_add_conf = 500;
