syntax = "proto2";
package oneflow;

import "oneflow/core/common/shape.proto";
import "oneflow/core/common/data_type.proto";
import "oneflow/core/record/image.proto";
import "oneflow/core/record/record.proto";
import "oneflow/core/job/resource.proto";
import "oneflow/core/register/logical_blob_id.proto";
import "oneflow/core/data/data.proto";

enum ActivationType {
  kNone = 0;
  kTanH = 1;
  kSigmoid = 2;
  kRelu = 3;
}

message ConstantInitializerConf {
  optional float value = 1 [default = 0];
}

message ConstantIntInitializerConf {
  optional int64 value = 1 [default = 0];
}

message RandomUniformInitializerConf {
  optional float min = 1 [default = 0];
  optional float max = 2 [default = 1];
}

message RandomUniformIntInitializerConf {
  optional int32 min = 1 [default = 0];
  optional int32 max = 2 [default = 1];
}

message RandomNormalInitializerConf {
  optional float mean = 1 [default = 0];
  optional float std = 2 [default = 1];
}

message TruncatedNormalInitializerConf {
  optional float mean = 1 [default = 0.0];
  optional float std = 2 [default = 0.05];
}

enum VarianceNorm {
  kFanIn = 0;
  kFanOut = 1;
  kAverage = 2;
}

enum RandomDistribution {
  kRandomUniform = 0;
  kRandomNormal = 1;
  kTruncatedNormal = 2;
}

message XavierInitializerConf {
  required VarianceNorm variance_norm = 1;
  required string data_format = 2;
}

message MsraInitializerConf {
  required VarianceNorm variance_norm = 1;
  required string data_format = 2;
}

//output[D_0 ... D_(axis - 1) i D_(axis + 1) ... D_n] = start + i * stride
message RangeInitializerConf {
  optional double start = 1 [default = 0];
  optional double stride = 2 [default = 1];
  optional int64 axis = 3 [default = -1];
}

message IntRangeInitializerConf {
  optional int64 start = 1 [default = 0];
  optional int64 stride = 2 [default = 1];
  optional int64 axis = 3 [default = -1];
}

message VarianceScalingInitializerConf {
  required float scale = 1;
  required VarianceNorm variance_norm = 2;
  required RandomDistribution distribution = 3;
  required string data_format = 4;
}

message InitializerConf {
  oneof type {
    ConstantInitializerConf constant_conf = 1;
    ConstantIntInitializerConf constant_int_conf = 2;
    RandomUniformInitializerConf random_uniform_conf = 3;
    RandomUniformIntInitializerConf random_uniform_int_conf = 4;
    RandomNormalInitializerConf random_normal_conf = 5;
    TruncatedNormalInitializerConf truncated_normal_conf = 6;
    XavierInitializerConf xavier_conf = 7;
    MsraInitializerConf msra_conf = 8;
    RangeInitializerConf range_conf = 9;
    IntRangeInitializerConf int_range_conf = 10;
    VarianceScalingInitializerConf variance_scaling_conf = 11;
  }
}

message Conv1DOpConf {
  required string in = 1;
  required string out = 2;
  required int32 filters = 3;
  optional string padding = 4 [default = "valid"];
  required string data_format = 5;
  repeated int32 kernel_size = 6;
  repeated int32 strides = 7;
  repeated int32 dilation_rate = 8;
  optional bool use_bias = 10 [default = true];
  required string weight = 13;
  optional string bias = 14;
}

message Conv2DOpConf {
  required string in = 1;
  required string out = 2;
  required int32 filters = 3;
  optional string padding = 4 [default = "valid"];
  required string data_format = 5;
  repeated int32 kernel_size = 6;
  repeated int32 strides = 7;
  repeated int32 dilation_rate = 8;
  optional bool use_bias = 10 [default = true];
  required string weight = 13;
  optional string bias = 14;
}

message Conv3DOpConf {
  required string in = 1;
  required string out = 2;
  required int32 filters = 3;
  optional string padding = 4 [default = "valid"];
  required string data_format = 5;
  repeated int32 kernel_size = 6;
  repeated int32 strides = 7;
  repeated int32 dilation_rate = 8;
  optional bool use_bias = 10 [default = true];
  required string weight = 13;
  optional string bias = 14;
}

message ConvConf {
  required int32 num_spatial_dims = 1;
  required string padding = 2;
  required string data_format = 3;
  repeated int32 kernel_size = 4;
  repeated int32 strides = 5;
  repeated int32 dilation_rate = 6;
}

message ConvDataGradOpConf {
  required string dy = 1;
  required string filter = 2;
  required string x_like = 3;
  required string dx = 4;
  required ConvConf conv_conf = 5;
}

message ConvFilterGradOpConf {
  required string dy = 1;
  required string x = 2;
  required string filter_diff = 3;
  required ConvConf conv_conf = 4;
}

message ConvBiasGradOpConf {
  required string dy = 1;
  required string bias_diff = 2;
  required string data_format = 3;
  required int64 num_spatial_dims = 4;
}

message AveragePooling1DOpConf {
  required string in = 1;
  required string out = 2;

  optional string padding = 3 [default = "valid"];
  required string data_format = 4;
  repeated int32 pool_size = 5;
  repeated int32 strides = 6;
}

message MaxPooling1DOpConf {
  required string in = 1;
  required string out = 2;

  optional string padding = 3 [default = "valid"];
  required string data_format = 4;
  repeated int32 pool_size = 5;
  repeated int32 strides = 6;
}

message AveragePooling2DOpConf {
  required string in = 1;
  required string out = 2;

  optional string padding = 3 [default = "valid"];
  required string data_format = 4;
  repeated int32 pool_size = 5;
  repeated int32 strides = 6;
}

message MaxPooling2DOpConf {
  required string in = 1;
  required string out = 2;

  optional string padding = 3 [default = "valid"];
  required string data_format = 4;
  repeated int32 pool_size = 5;
  repeated int32 strides = 6;
}

message AveragePooling3DOpConf {
  required string in = 1;
  required string out = 2;

  optional string padding = 3 [default = "valid"];
  required string data_format = 4;
  repeated int32 pool_size = 5;
  repeated int32 strides = 6;
}

message MaxPooling3DOpConf {
  required string in = 1;
  required string out = 2;

  optional string padding = 3 [default = "valid"];
  required string data_format = 4;
  repeated int32 pool_size = 5;
  repeated int32 strides = 6;
}

message PoolingConf {
  required int32 num_spatial_dims = 1;
  // "avg" or "max"
  required string pool_mode = 2;
  required string data_format = 3;
  repeated int32 pool_size = 4;
  repeated int32 strides = 5;
  optional string padding = 6 [default = "valid"];
}

message PoolingGradOpConf {
  // input
  required string x = 1;
  required string y = 2;
  required string dy = 3;
  // output
  required string dx = 4;
  required PoolingConf pooling_conf = 5;
}

message ReluOpConf {
  required string in = 1;
  required string out = 2;
}

message ReluGradOpConf {
  required string y = 1;
  required string dy = 2;
  required string dx = 3;
}

message PReluOpConf {
  required string in = 1;
  required string out = 2;
  required string data_format = 3;
  optional bool channel_shared = 4 [default = false];
  optional float alpha_init = 5 [default = 0.25];
  required string alpha = 6;
}

message PReluDataGradOpConf {
  required string dy = 1;
  required string x = 2;
  required string alpha = 3;
  required string dx = 4;
  required string data_format = 5;
  required bool channel_shared = 6;
}

message PReluAlphaGradOpConf {
  required string dy = 1;
  required string x = 2;
  required string alpha_grad = 3;
  required string data_format = 4;
  required bool channel_shared = 5;
}

message SigmoidOpConf {
  required string in = 1;
  required string out = 2;
}

message SigmoidGradOpConf {
  required string y = 1;
  required string dy = 2;
  required string dx = 3;
}

message TanHOpConf {
  required string in = 1;
  required string out = 2;
}

message TanHGradOpConf {
  required string y = 1;
  required string dy = 2;
  required string dx = 3;
}

message SoftmaxOpConf {
  required string in = 1;
  required string out = 2;
  optional int32 axis = 3 [default = -1];
  optional string transpose_in = 4 [default = "transpose_in"];
  optional string transpose_out = 5 [default = "transpose_out"];
}

message SoftmaxGradOpConf {
  required string y = 1;
  required string dy = 2;
  required string dx = 3;
  optional string transpose_x = 4;
  optional string transpose_y = 5;
  optional int32 axis = 6 [default = -1];
}

enum ScalarReductionType {
  kSumOverOne = 0;
  kSumOverWeight = 1;
  kSumOverN = 2;
  kSumOverNonZeroWeight = 3;
}

message SparseCrossEntropyOpConf {
  required string prediction = 1;
  required string label = 2;
  required string out = 3;
}

message SparseCrossEntropyGradOpConf {
  required string prediction = 1;
  required string label = 2;
  required string dy = 3;
  required string prediction_diff = 4;
}

message SparseSoftmaxCrossEntropyLossOpConf {
  required string prediction = 1;
  required string label = 2;
  required string loss = 3;
  optional ScalarReductionType reduction = 4 [default = kSumOverN];
  optional float weight_scalar = 5 [default = 1.0];
  optional string weight = 6;
}

message SparseCrossEntropyLossOpConf {
  required string prediction = 1;
  required string label = 2;
  required string loss = 3;
  optional ScalarReductionType reduction = 4 [default = kSumOverN];
  optional float weight_scalar = 5 [default = 1.0];
  optional string weight = 6;
}

message SigmoidCrossEntropyLossOpConf {
  required string prediction = 1;
  required string label = 2;
  required string loss = 3;
  optional bool normalize = 4 [default = true];
  optional float scale = 5 [default = 1.0];
  optional ScalarReductionType reduction = 6 [default = kSumOverN];
  optional float weight_scalar = 7 [default = 1.0];
  optional string weight = 8;
}

message SigmoidCrossEntropyLossGradOpConf {
  required string prediction = 1;
  required string label = 2;
  required string loss_diff = 3;
  required string prediction_diff = 4;
  optional float weight_scalar = 5 [default = 1.0];
  optional ScalarReductionType reduction = 6 [default = kSumOverN];
}

message IdentityLossOpConf {
  required string prediction = 1;
  required string loss = 2;
  optional ScalarReductionType reduction = 3 [default = kSumOverN];
  optional float weight_scalar = 4 [default = 1.0];
  optional string weight = 5;
}

message ConcatOpConf {
  repeated string in = 1;
  required string out = 2;
  required int32 axis = 3;
}

message SplitLikeOpConf {
  required string in = 1;
  repeated string like = 2;
  repeated string out = 3;
  required int32 axis = 4;
}

message CopyCommNetOpConf {
}

message CopyHdOpConf {
  enum Type {
    H2D = 0;
    D2H = 1;
  }
  required Type type = 1;
}

message BoxConcatConf {
  required int32 axis = 1;
}

message BoxAddConf {
}

message BoxSplitConf {
  required int32 axis = 1;
  repeated int32 part_num = 2;
}

message BoxCloneConf {
}

message BoxingOpConf {
  required LogicalBlobId lbi = 1;
  required int32 in_num = 2;
  required int32 out_num = 3;

  oneof in_box {
    BoxConcatConf concat_box = 4;
    BoxAddConf add_box = 5;
  }
  oneof out_box {
    BoxSplitConf split_box = 6;
    BoxCloneConf clone_box = 7;
  }
}

message NaiveModelUpdateConf {
}

message MomentumModelUpdateConf {
  optional float beta = 1 [default = 0.9];
}

message RMSPropModelUpdateConf {
  optional float decay_rate = 1 [default = 0.99];
  optional float epsilon = 2 [default = 1e-8];
}

message LARSModelUpdateConf {
  optional float momentum_beta = 1 [default = 0.9];
  optional float epsilon = 2 [default = 1e-9];
  optional float lars_coefficient = 3 [default = 0.0001];
}

message AdamModelUpdateConf {
  optional float beta1 = 1 [default = 0.9];
  optional float beta2 = 2 [default = 0.999];
  optional float epsilon = 3 [default = 1e-8];
  optional bool do_bias_correction = 4 [default = false];
}

message LazyAdamModelUpdateConf {
  optional float beta1 = 1 [default = 0.9];
  optional float beta2 = 2 [default = 0.999];
  optional float epsilon = 3 [default = 1e-8];
}

message ExponentialDecayConf {
  required int64 decay_batches = 1;
  required double decay_rate = 2;
  optional bool staircase = 3 [default = false];
}

message InverseTimeDecayConf {
  required int64 decay_batches = 1;
  required double decay_rate = 2;
  optional bool staircase = 3 [default = false];
}

message NaturalExpDecayConf {
  required int64 decay_batches = 1;
  required double decay_rate = 2;
  optional bool staircase = 3 [default = false];
}

message PiecewiseConstantConf {
  repeated int64 boundaries = 1;
  repeated double values = 2;
}

message PolynomialDecayConf {
  required int64 decay_batches = 1;
  optional double end_learning_rate = 2 [default = 0.0001];
  optional double power = 3 [default = 1.0];
  optional bool cycle = 4 [default = false];
}

message CosineDecayConf {
  required int64 decay_batches = 1;
  optional double alpha = 2 [default = 0.0];
}

message LinearCosineDecayConf {
  required int64 decay_batches = 1;
  optional double num_periods = 2 [default = 0.5];
  optional double alpha = 3 [default = 0.0];
  optional double beta = 4 [default = 0.001];
}

message LearningRateDecayConf {
  oneof type {
    ExponentialDecayConf exponential_conf = 2000;
    InverseTimeDecayConf inverse_time_conf = 2001;
    NaturalExpDecayConf natural_exp_conf = 2002;
    PiecewiseConstantConf piecewise_constant_conf = 2003;
    PolynomialDecayConf polynomial_conf = 2004;
    CosineDecayConf cosine_conf = 2005;
    LinearCosineDecayConf linear_cosine_conf = 2006;
  }
}

message ConstantWarmupConf {
  required int64 warmup_batches = 1;
  required double multiplier = 2;
}

message LinearWarmupConf {
  required int64 warmup_batches = 1;
  required double start_multiplier = 2;
}

message WarmupConf {
  oneof type {
    ConstantWarmupConf constant_conf = 3000;
    LinearWarmupConf linear_conf = 3001;
  }
}

message ClipByGlobalNormConf {
  required float clip_norm = 1;
  optional float global_norm = 2;
}

message ClipConf {
  oneof type {
    ClipByGlobalNormConf clip_by_global_norm = 1;
  }
}

message NormalModelUpdateOpUserConf {
  optional LearningRateDecayConf learning_rate_decay = 1;
  optional WarmupConf warmup_conf = 2;
  optional ClipConf clip_conf = 3;
  oneof normal_mdupdt {
    NaiveModelUpdateConf naive_conf = 1000;
    MomentumModelUpdateConf momentum_conf = 1001;
    RMSPropModelUpdateConf rmsprop_conf = 1002;
    LARSModelUpdateConf lars_conf = 1003;
    AdamModelUpdateConf adam_conf = 1004;
    LazyAdamModelUpdateConf lazy_adam_conf = 1005;
  }
}

message NormalModelUpdateOpConf {
  required NormalModelUpdateOpUserConf user_conf = 1;
  required string model_diff = 2;
  required string total_instance_num_diff = 3;
  required string model = 4;
  required string train_step = 5;
  required string learning_rate = 6;
  required float l1 = 7;
  required float l2 = 8;
}

message NaiveModelUpdateOpConf {
  required NormalModelUpdateOpUserConf user_conf = 1;
  required string model_diff = 2;
  required string total_instance_num_diff = 3;
  required string model = 4;
  required string train_step = 5;
  required string learning_rate = 6;
  required float l1 = 7;
  required float l2 = 8;
}

message MomentumModelUpdateOpConf {
  required NormalModelUpdateOpUserConf user_conf = 1;
  required string momentum = 2;
  required string model_diff = 3;
  required string total_instance_num_diff = 4;
  required string model = 5;
  required string train_step = 6;
  required string learning_rate = 7;
  required float l1 = 8;
  required float l2 = 9;
}

message RMSPropModelUpdateOpConf {
  required NormalModelUpdateOpUserConf user_conf = 1;
  required string model_diff = 2;
  required string total_instance_num_diff = 3;
  required string model = 4;
  required string train_step = 5;
  required string learning_rate = 6;
  required float l1 = 7;
  required float l2 = 8;
}

message LARSModelUpdateOpConf {
  required NormalModelUpdateOpUserConf user_conf = 1;
  required string momentum = 2;
  required string model_diff = 3;
  required string total_instance_num_diff = 4;
  required string model = 5;
  required string train_step = 6;
  required string learning_rate = 7;
  required float l1 = 8;
  required float l2 = 9;
}

message AdamModelUpdateOpConf {
  required NormalModelUpdateOpUserConf user_conf = 1;
  required string m = 2;
  required string v = 3;
  optional string beta1_t = 4;
  optional string beta2_t = 5;
  required string model_diff = 6;
  required string total_instance_num_diff = 7;
  required string model = 8;
  required string train_step = 9;
  required string learning_rate = 10;
  required float l1 = 11;
  required float l2 = 12;
}

message LazyAdamModelUpdateOpConf {
  required NormalModelUpdateOpUserConf user_conf = 1;
  required string m = 2;
  required string v = 3;
  optional string beta1_t = 4;
  optional string beta2_t = 5;
  required string model_diff = 6;
  required string total_instance_num_diff = 7;
  required string model = 8;
  required string train_step = 9;
  required string learning_rate = 10;
  required float l1 = 11;
  required float l2 = 12;
}

message AccumulateOpConf {
}

message PrintRecordConf {
  required string lbn = 1;
  optional string name = 2;
  required EncodeConf encode_case = 3;
}

message PrintOpConf {
  repeated PrintRecordConf in = 1;
  required string print_dir = 2;
  optional string part_name_prefix = 3 [default = "part-"];
  optional int32 part_name_suffix_length = 4 [default = -1];
}

message GeluOpConf {
  required string in = 1;
  required string out = 2;
}

message GeluGradOpConf {
  required string x = 1;
  required string dy = 2;
  required string dx = 3;
}

message ReduceSumOpConf {
  oneof in_conf {
    string in = 1; // For User
    LogicalBlobId in_sys = 2; // For System
  }
  required string out = 3;
  repeated int32 axis = 4;
  optional bool keep_dims = 5 [default = false];
}

message ReduceSumLikeOpConf {
  required string x = 1;
  required string like = 2;
  required string y = 3;
  repeated int32 axis = 4;
  optional string temp_storage = 5 [default = "temp_storage"];
}

message ReduceMeanOpConf {
  required string in = 1;
  required string out = 2;
  repeated int32 axis = 3;
  optional bool keep_dims = 4 [default = false];
}

message ReduceMeanGradOpConf {
  required string dy = 1;
  required string x = 2; // like
  required string dx = 3;
  repeated int32 reduced_axis = 4;
  optional string temp_storage = 5 [default = "temp_storage"];
}

message ReshapeOpConf {
  required string in = 1;
  required string out = 2;
  required ShapeProto shape = 3;
}

message ReshapeLikeOpConf {
  required string x = 1;
  required string y = 2;
  required string like = 3;
}

message AddOpConf {
  repeated string in = 1;
  required string out = 2;
}

message MaximumOpConf {
  repeated string in = 1;
  required string out = 2;
}

message CastOpConf {
  required string in = 1;
  required string out = 2;
  required DataType data_type = 3;
}

message InterfaceBlobConf {
  required ShapeProto shape = 1;
  required DataType data_type = 2;
  optional OptInt64 split_axis = 3;
  required OptInt64 batch_axis = 4;
}

message InputOpConf {
  optional string tick = 1;
  required string out = 2;
  required InterfaceBlobConf blob_conf = 3;
}

message ForeignInputOpConf {
  optional string tick = 1;
  required string out = 2;
  required InterfaceBlobConf blob_conf = 3;
  required string ofblob_buffer_name = 4;
}

message ReturnOpConf {
  required string in = 1;
  required string out = 2;
}

message OutputOpConf {
  required string in = 1;
  required string out = 2;
  required InterfaceBlobConf blob_conf = 3;
}

message SwitchOutputOpConf {
  repeated string in = 1;
  required string in_index = 2;
  required string out = 3;
  required InterfaceBlobConf blob_conf = 4;
}

message ForeignOutputOpConf {
  required string in = 1;
  required string ofblob_buffer_name = 3;
}

message ForeignWatchOpConf {
  repeated string in = 1;
  required string handler_uuid = 2;
}

message InitializeWithSnapshotConf {
  required string path = 1;
  optional string key = 2;
}

message VariableOpConf {
  optional string tick = 1;
  required string out = 2;
  required ShapeProto shape = 3;
  optional DataType data_type = 4;
  oneof initialize {
    InitializerConf initializer = 5;
    InitializeWithSnapshotConf initialize_with_snapshot = 6;
  }
  optional string model_name = 7 [default = "weight"];
  required OptInt64 split_axis = 8;
  optional int64 random_seed = 9;
}

message LocalResponseNormalizationOpConf {
  required string in = 1;
  required string out = 2;
  required string data_format = 3;
  optional int32 depth_radius = 4 [default = 5];
  optional double bias = 5 [default = 1];
  optional double alpha = 6 [default = 1];
  optional double beta = 7 [default = 0.5];
}

message EncodeConf {
  oneof encode {
    EncodeRaw raw = 1;
    EncodeJpeg jpeg = 2;
    EncodeBytesList bytes_list = 3;
  }
}

message EncodeBytesList {
}

message EncodeRaw {
  optional bool dim1_varying_length = 1 [default = false];
}

message EncodeJpeg {
  repeated ImagePreprocess preprocess = 1;
}

message SubtractPreprocessConf {
  required float value = 1;
}

message NormByChannelPreprocessConf {
  repeated float mean_value = 1;
  repeated float std_value = 2;
  required string data_format = 3;
}

message ScalePreprocessConf {
  required float value = 1;
}

message PreprocessConf {
  oneof type {
    SubtractPreprocessConf subtract_conf = 1;
    NormByChannelPreprocessConf norm_by_channel_conf = 2;
    ScalePreprocessConf scale_conf = 3;
  }
}

message RandomShuffleConf {
  optional int32 buffer_size = 1 [default = 1024];
}

message RecordLoadOpConf {
  optional string tick  = 1;
  required string out = 2;
  required string data_dir = 3;
  required int32 data_part_num = 4;
  optional string part_name_prefix = 5 [default = "part-"];
  optional int32 part_name_suffix_length = 6 [default = -1];
  optional RandomShuffleConf random_shuffle_conf = 7;
  required int64 batch_size = 8;
}

message BlobConf {
  required string name = 1;
  required ShapeProto shape = 2;
  required DataType data_type = 3;
  optional int32 max_sequence_size = 4 [default = 1];
  required EncodeConf encode_case = 5;
  repeated PreprocessConf preprocess = 6;
  repeated int32 variable_length_axis = 7;
  optional DataSourceCase data_source = 8;
}

message DataLoadOpConf {
  required int64 batch_size = 1;
  optional string tick = 2;
  required DatasetProto dataset = 3;
  repeated BlobConf blobs = 4;
  repeated DataTransformProto transforms = 5;
  optional int32 batch_cache_size = 6 [default = 3];
}

message DecodeOFRecordOpConf {
  required string data_dir = 1;
  required int32 data_part_num = 2; // piece_size % data_part_num = 0
  optional string part_name_prefix = 3 [default = "part-"];
  optional int32 part_name_suffix_length = 4 [default = -1];
  optional string in = 5;
  repeated BlobConf blob = 6;
  optional RandomShuffleConf random_shuffle_conf = 7;
  required int64 batch_size = 8;
}

message DecodeRandomOpConf {
  optional string tick = 1;
  required string out = 2;
  required ShapeProto shape = 3;
  required DataType data_type = 4;
  required InitializerConf data_initializer = 5;
  required int64 batch_size = 8;
}

message NormalizationOpConf {
  required string in = 1;
  required string out = 2;
  optional int32 axis = 3 [default = -1]; // NCHW = 1, NHWC = 3, TODO: axis list
  optional float momentum = 4 [default = 0.99];
  optional float epsilon = 5 [default = 0.001];
  optional bool center = 6 [default = true];
  optional bool scale = 7 [default = true];
  optional float beta_init = 8 [default = 0.0];
  optional float gamma_init = 9 [default = 1.0];
  optional float mean_init = 10 [default = 0.0];
  optional float variance_init = 11 [default = 1.0];
  required string moving_mean = 14;
  required string moving_variance = 15;
  optional string beta = 16;
  optional string gamma = 17;
  optional string mean = 18 [default = "mean"];
  optional string inv_variance = 19 [default = "inv_variance"];
  optional bool is_training = 20 [default = true];
}

message NormalizationGradOpConf {
  //in
  required string dy = 1;
  required string x = 2;
  optional string mean = 3;
  optional string inv_variance = 4;
  optional string gamma = 5;
  //out
  optional string dx = 6 [default = "dx"];
  optional string beta_diff = 7 [default = "beta_diff"];
  optional string gamma_diff = 8 [default = "gamma_diff"];

  required int32 axis = 9;
  required float epsilon = 10;
}

message DropoutOpConf {
  required string in = 1;
  required string out = 2;
  required double rate = 3;
  optional ShapeProto noise_shape = 4;
  optional int64 seed = 5;
  optional string random_mask = 6 [default = "random_mask"];
}

message DropoutGradOpConf {
  required string random_mask = 1;
  required string dy = 2;
  required string dx = 3;
  required double rate = 4;
}

message TransposeOpConf {
  required string in = 1;
  required string out = 2;
  repeated int32 perm = 3;
}

message ReduceConcatOpConf {
  required int32 in_num = 1;
  repeated string in = 2;
  optional string out = 3;
}

message NcclAllReduceOpConf {
  optional string in = 1;
  optional string out = 2;
}

message NcclReduceScatterOpConf {
}

message NcclAllGatherOpConf {
}

message NcclTupleBroadcastOpConf {
  optional string tick = 1;
  repeated string in = 2;
  repeated string out = 3;
  repeated int64 root = 4;
  repeated DataType data_type = 5;
  repeated ShapeProto shape = 6;
  optional int64 nccl_order_hint = 7 [default = 0];
}

message NcclTupleReduceOpConf {
  repeated string in = 1;
  repeated string out = 2;
  repeated int64 root = 3;
  optional int64 nccl_order_hint = 4 [default = 0];
}

message ReduceSplitOpConf {
  required int32 out_num = 1;
  required string in = 2;
  repeated string out = 3;
  repeated ShapeProto out_shape = 4;
  optional int32 order_in_graph = 5;
}

message ReduceScatterOpConf {
  optional int32 out_num = 1 [default = 0];
}

message ReduceAddOpConf {
  optional int32 in_num = 1 [default = 0];
}

message ReduceGatherOpConf {
  optional int32 in_num = 1 [default = 0];
}

message AccuracyOpConf {
  required string prediction = 1;
  required string label = 2;
  optional int32 top_k = 3 [default = 1];
  required string accuracy = 4;
  optional string weight = 5;
}

message MatmulOpConf {
  // input lbn
  required string a = 1;
  required string b = 2;
  // output bn
  required string out = 5;
  optional bool transpose_a = 6 [default = false];
  optional bool transpose_b = 7 [default = false];
}

message DotOpConf {
  required string in = 1;
  required string weight = 2;
  optional string bias = 3;
  required string out = 4;
}

message MultiplyOpConf {
  required string in_0 = 1;
  required string in_1 = 2;
  required string out = 4;
}

enum Norm {
  L1 = 1;
  L2 = 2;
}

message HingeLossOpConf {
  required string prediction = 1;
  required string label = 2;
  required string loss = 3;
  optional ScalarReductionType reduction = 4 [default = kSumOverN];
  optional float weight_scalar = 5 [default = 1.0];
  optional string weight = 6;
  optional Norm norm = 7[default = L1];
}

message PackOpConf {
  required string in = 1;
  required string out = 2;
  required int32 pack_num = 3;
  required string related_unpack = 4;
}

message UnpackOpConf {
  required string in = 1;
  required string out = 2;
  required int32 unpack_num = 3;
}

message RepeatOpConf {
  required string in = 1;
  required string out = 2;
  required int32 repeat_num = 3;
}

message GatherOpConf {
  required string in = 1;
  required string indices = 2;
  required string out = 3;
  optional int64 axis = 4 [default = 0];
}

message GatherMs0OpConf {
  required string in = 1;
  required string indices = 2;
  required string out = 3;
}

message UnsortedSegmentSumOpConf {
  required string data = 1;
  required string segment_ids = 2;
  required string out = 3;
  required int64 axis = 4;
  required int64 num_segments = 5;
}

message GatherMs0GradOpConf {
  required string out_diff = 1;
  required string indices = 2;
  required string in_diff = 3;
  required int64 gather_dim_size = 4;
}

message BatchGatherOpConf {
  required string in = 1;
  required string indices = 2;
  required string out = 3;
}

message SqrtOpConf {
  required string in = 1;
  required string out = 2;
}

message RsqrtOpConf {
  required string in = 1;
  required string out = 2;
  optional double epsilon = 3 [default = 1e-5];
}

message SquareOpConf {
  required string in = 1;
  required string out = 2;
}

message BroadcastAddOpConf {
  required string a = 1;
  required string b = 2;
  required string out = 3;
  optional bool is_const = 4 [default = false];
}

message BroadcastSubOpConf {
  required string a = 1;
  required string b = 2;
  required string out = 3;
  optional bool is_const = 4 [default = false];
}

message BroadcastMulOpConf {
  required string a = 1;
  required string b = 2;
  required string out = 3;
  optional bool is_const = 4 [default = false];
}

message BroadcastDivOpConf {
  required string a = 1;
  required string b = 2;
  required string out = 3;
  optional bool is_const = 4 [default = false];
}

message BroadcastLikeOpConf {
  required string x = 1;
  required string like = 2;
  required string y = 3;
  repeated int32 reduced_axis = 4;
}

message BroadcastDivGradOpConf {
  //  input
  required string b = 1; // denominator in fw
  required string y = 2;
  required string dy = 3;
  //  output
  required string db = 4;
  optional string temp_storage = 5 [default = "temp_storage"];
}

message BroadcastEqualOpConf {
  required string a = 1;
  required string b = 2;
  required string out = 3;
  optional bool is_const = 4 [default = false];
}

message BroadcastNotEqualOpConf {
  required string a = 1;
  required string b = 2;
  required string out = 3;
  optional bool is_const = 4 [default = false];
}

message BroadcastLessThanOpConf {
  required string a = 1;
  required string b = 2;
  required string out = 3;
  optional bool is_const = 4 [default = false];
}

message BroadcastLessEqualOpConf {
  required string a = 1;
  required string b = 2;
  required string out = 3;
  optional bool is_const = 4 [default = false];
}

message BroadcastGreaterThanOpConf {
  required string a = 1;
  required string b = 2;
  required string out = 3;
  optional bool is_const = 4 [default = false];
}

message BroadcastGreaterEqualOpConf {
  required string a = 1;
  required string b = 2;
  required string out = 3;
  optional bool is_const = 4 [default = false];
}

message BiasAddOpConf {
  // inputs
  required string a = 1;
  required string b = 2;
  // output
  required string out = 3;
  // conf
  required int32 axis = 4;
}

message DimSliceConf {
  optional int32 start = 1 [default = 0];
  optional int32 end = 2 [default = 0];
  optional int32 stride = 3 [default = 1];
}

message SliceOpConf {
  required string in = 1;
  required string out = 2;
  repeated DimSliceConf dim_slice_conf = 3;
}

message SliceGradOpConf {
  required string dy = 1;
  required string dx = 2;
  required string like = 3;
  repeated DimSliceConf dim_slice_conf = 4;
}

message LayerNormOpConf {
  // in
  required string in = 1;
  optional string beta = 2;
  optional string gamma = 3;

  // out
  required string out = 4;
  optional string normalized = 5 [default = "normalized"];
  optional string mean = 6 [default = "mean"];
  optional string inv_variance = 7 [default = "inv_variance"];

  optional bool center = 8 [default = true];
  optional bool scale = 9 [default = true];
  optional int64 begin_norm_axis = 11 [default = 1];
  optional int64 begin_params_axis = 12 [default = -1];
  optional double epsilon = 13 [default = 1e-5];
}

message LayerNormGradOpConf {
  // in
  required string dy = 1;
  required string x = 2;
  optional string mean = 3;
  optional string inv_variance = 4;
  // out
  required string dx = 5;

  required int64 begin_norm_axis = 6;
  required double epsilon = 7;
}

message LayerNormParamGradOpConf {
  // in
  required string dy = 1;
  optional string normalized = 2;
  optional string gamma = 3;
  // out
  optional string normalized_diff = 4;
  optional string beta_diff = 5;
  optional string gamma_diff = 6;

  required int64 begin_params_axis = 7;
}

message ConstantOpConf {
  optional string tick = 1;
  required string out = 2;
  optional ShapeProto shape = 3;
  optional DataType data_type = 4;
  optional InitializerConf initializer = 5;
}

message OneHotOpConf {
  required string indices = 1;
  required string out = 2;
  required int64 depth = 3;
  optional DataType data_type = 4;
}

message ScalarAddOpConf {
  required string in = 1;
  required string out = 2;
  oneof scalar_operand {
    int64 int_operand = 3;
    double float_operand = 4;
  }
}

message ScalarMulOpConf {
  required string in = 1;
  required string out = 2;
  oneof scalar_operand {
    int64 int_operand = 3;
    double float_operand = 4;
  }
}

message ReduceIdentityOpConf {
  optional string in = 1;
  optional string out = 2;
  optional int32 order_in_graph = 3;
}

message TickOpConf {
  repeated string tick = 1;
  required string out = 2;
}

message WaitAndSendIdsOpConf {
  required string out = 1;
  required string wait_buffer_name = 2;
  repeated Int64List id_list = 3;
  required DataType data_type = 4 [default = kInt32];
}

message CallbackNotifyOpConf {
  required string in = 1;
  repeated string callback_buffer_name = 2;
}

message ReentrantLockOpConf {
  required string start = 1;
  optional string end = 2;
  required string out = 3;
  repeated Int64List lock_id2intersecting_lock_ids = 4;
}

message SourceTickOpConf {
  required string out = 1;
}

message SinkTickOpConf {
  repeated string tick = 1;
  required string out = 2;
}

message TupleIdentityOpConf {
  repeated string in = 1;
  repeated string out = 2;
}

message TopKOpConf {
  required string in = 1;
  required string out = 2;
  optional int32 k = 3 [default = 1];
  optional bool sorted = 4 [default = true];
}

message L2NormalizeOpConf {
  required string in = 1;
  required string out = 2;
  required int32 axis = 3 [default = -1];
  optional float epsilon = 4 [default = 1e-12];
}

message KeepHeaderOnlyOpConf {
  repeated string in = 1;
  repeated string out = 2;
}

message AxpyOpConf {
  required string x = 1;
  required string y = 2;
  required double alpha = 3;
}

message TotalLossInstanceNumOpConf {
  repeated string in = 1;
  required string out = 2;
}

message UnsortedBatchSegmentSumOpConf {
  required string data = 1;
  required string segment_ids = 2;
  required string out = 3;
  required int64 num_segments = 4;
}

message ShapeElemCntAxisConf {
  repeated int32 axis = 1;
}

message ShapeElemCntRangeAxisConf {
  // closed interval: [begin_axis, end_axis]
  optional int32 begin_axis = 1 [default = 0];
  optional int32 end_axis = 2 [default = -1];
}

message ShapeElemCntOpConf {
  required string x = 1;
  required string y = 2;
  optional DataType data_type = 3 [default = kInt32];
  oneof axis_conf {
    ShapeElemCntAxisConf exclude_axis_conf = 4;
    ShapeElemCntAxisConf include_axis_conf = 5;
    ShapeElemCntRangeAxisConf range_axis_conf = 6;
  }
}

message AccOpConf {
  // in
  required string one = 1;
  // out
  required string acc = 2;
  optional int32 max_acc_num = 3 [default = 1];   
}

message AccTickOpConf {
  // in
  required string one = 1;
  // out
  required string acc = 2;
  optional int32 max_acc_num = 3 [default = 1];   
}

message EveryNthOpConf {
  required string in = 1;
  required string out = 2;
  required int64 n = 3;
}

message ModelInitOpConf {
  required string tick = 1;
  repeated string out = 2;
  repeated string variable_op_name = 3;
  repeated VariableOpConf original_variable_conf = 4;
}

message ModelLoadOpConf {
  required string path = 1;
  repeated string out = 2;
  repeated string variable_op_name = 3;
  repeated VariableOpConf original_variable_conf = 4;
}

message AllReduceFacadeOpConf {
  required string in = 1;
  required string out = 2;
}

message IdentityOpConf {
  required string in = 1;
  required string out = 2;
}

message CaseOpConf {
  required string in = 1;
  repeated string out = 2;
}

message EsacOpConf {
  repeated string in = 1;
  required string out = 2;
  optional DataType data_type = 3 [default=kInt32];
}

message PartialTickOpConf {
  required string tick = 1;
  required string out = 2;
}

message AssignOpConf {
  required string ref = 1;
  required string value = 2;
}

message ModelSaveOpConf {
  required string path = 1;
  repeated string in = 2;
  repeated string key = 3;
}

message LearningRateScheduleOpConf {
  required string train_step = 1;
  required string out = 2;
  required float learning_rate = 3;
  optional LearningRateDecayConf learning_rate_decay = 4;
  optional WarmupConf warmup_conf = 5;
}

message OperatorConf {
  required string name = 1;
  optional bool trainable = 3 [default = true];
  optional DeviceType device_type = 4 [default = kInvalidDevice];
  optional bool enable_cudnn = 5;
  optional int64 cudnn_buf_limit_mbyte = 6;
  repeated string ctrl_in_op_name = 7;
  oneof op_type {
    // system op
    DecodeOFRecordOpConf decode_ofrecord_conf = 101;
    DecodeRandomOpConf decode_random_conf = 102;
    RecordLoadOpConf record_load_conf = 103;
    CopyHdOpConf copy_hd_conf = 104;
    CopyCommNetOpConf copy_comm_net_conf = 106;
    ConcatOpConf concat_conf = 107;
    BoxingOpConf boxing_conf = 108;
    ReduceScatterOpConf reduce_scatter_conf = 109;
    ReduceAddOpConf reduce_add_conf = 110;
    ReduceGatherOpConf reduce_gather_conf = 111;
    ReduceConcatOpConf reduce_concat_conf = 112;
    ReduceSplitOpConf reduce_split_conf = 113;
    NcclAllReduceOpConf nccl_all_reduce_conf = 114;
    NcclReduceScatterOpConf nccl_reduce_scatter_conf = 115;
    NcclAllGatherOpConf nccl_all_gather_conf = 116;
    AccumulateOpConf accumulate_conf = 117;
    NormalModelUpdateOpConf normal_mdupdt_conf = 118;
    CastOpConf cast_conf = 121;
    VariableOpConf variable_conf = 122;
    ReduceIdentityOpConf reduce_identity_conf = 123;
    TickOpConf tick_conf = 124;
    KeepHeaderOnlyOpConf keep_header_only_conf = 125;
    TotalLossInstanceNumOpConf total_loss_instance_num_conf = 126;
    NaiveModelUpdateOpConf naive_model_update_conf = 127;
    MomentumModelUpdateOpConf momentum_model_update_conf = 128;
    RMSPropModelUpdateOpConf rmsprop_model_update_conf = 129;
    LARSModelUpdateOpConf lars_model_update_conf = 130;
    AdamModelUpdateOpConf adam_model_update_conf = 131;
    ShapeElemCntOpConf shape_elem_cnt_conf = 132;
    AccOpConf acc_conf = 133;
    AllReduceFacadeOpConf all_reduce_facade_conf = 134;
    SourceTickOpConf source_tick_conf = 135;
    SinkTickOpConf sink_tick_conf = 136;
    InputOpConf input_conf = 137;
    OutputOpConf output_conf = 138;
    WaitAndSendIdsOpConf wait_and_send_ids_conf = 139;
    ReentrantLockOpConf reentrant_lock_conf = 140;
    CallbackNotifyOpConf callback_notify_conf = 141;
    ForeignInputOpConf foreign_input_conf = 142;
    ForeignOutputOpConf foreign_output_conf = 143;
    AccTickOpConf acc_tick_conf = 144;
    SwitchOutputOpConf switch_output_conf = 145;
    ReturnOpConf return_conf = 146;
<<<<<<< HEAD
    PartialTickOpConf partial_tick_conf = 147;
    ForeignWatchOpConf foreign_watch_conf = 148;
    DataLoadOpConf data_load_conf = 149;
=======
    NcclTupleBroadcastOpConf nccl_tuple_broadcast_conf = 147;
    NcclTupleReduceOpConf nccl_tuple_reduce_conf = 148;
    PartialTickOpConf partial_tick_conf = 149;
    LazyAdamModelUpdateOpConf lazy_adam_model_update_conf = 150;
    ForeignWatchOpConf foreign_watch_conf = 151;
>>>>>>> 979bcf25

    // domain op
    TupleIdentityOpConf tuple_identity_conf = 200;
    TransposeOpConf transpose_conf = 201;
    ReshapeOpConf reshape_conf = 202;
    Conv1DOpConf conv_1d_conf = 205;
    Conv2DOpConf conv_2d_conf = 206;
    Conv3DOpConf conv_3d_conf = 207;
    AveragePooling1DOpConf average_pooling_1d_conf = 208;
    MaxPooling1DOpConf max_pooling_1d_conf = 209;
    AveragePooling2DOpConf average_pooling_2d_conf = 210;
    MaxPooling2DOpConf max_pooling_2d_conf = 211;
    AveragePooling3DOpConf average_pooling_3d_conf = 212;
    MaxPooling3DOpConf max_pooling_3d_conf = 213;
    LocalResponseNormalizationOpConf local_response_normalization_conf = 216;
    NormalizationOpConf normalization_conf = 217;
    DropoutOpConf dropout_conf = 218;
    ReduceSumOpConf reduce_sum_conf = 219;
    AddOpConf add_conf = 220;
    MatmulOpConf matmul_conf = 221;
    DotOpConf dot_conf = 222;
    MultiplyOpConf multiply_conf = 223;
    MaximumOpConf maximum_conf = 224;
    SigmoidOpConf sigmoid_conf = 225;
    TanHOpConf tanh_conf = 226;
    ReluOpConf relu_conf = 227;
    SoftmaxOpConf softmax_conf = 228;
    SparseCrossEntropyLossOpConf sparse_cross_entropy_loss_conf = 229;
    HingeLossOpConf hinge_loss_conf = 230;
    SparseSoftmaxCrossEntropyLossOpConf sparse_softmax_cross_entropy_loss_conf = 231;
    AccuracyOpConf accuracy_conf = 232;
    PrintOpConf print_conf = 233;
    PackOpConf pack_conf = 237;
    UnpackOpConf unpack_conf = 238;
    RepeatOpConf repeat_conf = 239;
    GeluOpConf gelu_conf = 241;
    GatherOpConf gather_conf = 242;
    BatchGatherOpConf batch_gather_conf = 243;
    SliceOpConf slice_conf = 252;
    BiasAddOpConf bias_add_conf = 253;
    LayerNormOpConf layer_norm_conf = 254;
    ConstantOpConf constant_conf = 255;
    SigmoidCrossEntropyLossOpConf sigmoid_cross_entropy_loss_conf = 257;
    OneHotOpConf one_hot_conf = 258;
    IdentityLossOpConf identity_loss_conf = 259;
    SparseCrossEntropyOpConf sparse_cross_entropy_conf= 260;
    ReduceMeanOpConf reduce_mean_conf = 261;
    TopKOpConf top_k_conf = 262;
    L2NormalizeOpConf l2_normalize_conf = 264;
    PReluOpConf prelu_conf = 265;
    ReluGradOpConf relu_grad_conf = 266;
    GeluGradOpConf gelu_grad_conf = 267;
    ReshapeLikeOpConf reshape_like_conf = 268;
    SliceGradOpConf slice_grad_conf = 269;
    ReduceSumLikeOpConf reduce_sum_like_conf = 270;
    DropoutGradOpConf dropout_grad_conf = 271;
    LayerNormGradOpConf layer_norm_grad_conf = 272;
    LayerNormParamGradOpConf layer_norm_param_grad_conf = 273;
    SparseCrossEntropyGradOpConf sparse_cross_entropy_grad_conf= 274;
    UnsortedSegmentSumOpConf unsorted_segment_sum_conf = 275;
    BroadcastDivGradOpConf broadcast_div_grad_conf= 276;
    BroadcastLikeOpConf broadcast_like_conf = 277;
    SoftmaxGradOpConf softmax_grad_conf = 278;
    UnsortedBatchSegmentSumOpConf unsorted_batch_segment_sum_conf = 279;
    ReduceMeanGradOpConf reduce_mean_grad_conf = 280;
    NormalizationGradOpConf normalization_grad_conf = 282;
    ConvBiasGradOpConf conv_bias_grad_conf = 283;
    ConvFilterGradOpConf conv_filter_grad_conf = 284;
    ConvDataGradOpConf conv_data_grad_conf = 285;
    EveryNthOpConf every_nth_conf = 286;
    TanHGradOpConf tanh_grad_conf = 288;
    PoolingGradOpConf pooling_grad_conf = 289;
    IdentityOpConf identity_conf = 290;
    CaseOpConf case_conf = 291;
    EsacOpConf esac_conf = 292;
    ModelInitOpConf model_init_conf = 293;
    SplitLikeOpConf split_like_conf = 294;
    SigmoidGradOpConf sigmoid_grad_conf = 295;
    AssignOpConf assign_conf = 296;
    ModelSaveOpConf model_save_conf = 297;
    LearningRateScheduleOpConf learning_rate_schedule_conf = 298;
    PReluDataGradOpConf prelu_data_grad_conf = 299;
    PReluAlphaGradOpConf prelu_alpha_grad_conf = 300;
    ModelLoadOpConf model_load_conf = 301;
    SigmoidCrossEntropyLossGradOpConf sigmoid_cross_entropy_loss_grad_conf = 304; 
    GatherMs0OpConf gather_ms0_conf = 305;
    GatherMs0GradOpConf gather_ms0_grad_conf = 306;

    // math op
    BroadcastAddOpConf broadcast_add_conf = 500;
    BroadcastSubOpConf broadcast_sub_conf = 501;
    BroadcastMulOpConf broadcast_mul_conf = 502;
    BroadcastDivOpConf broadcast_div_conf = 503;
    BroadcastEqualOpConf broadcast_equal_conf = 504;
    BroadcastNotEqualOpConf broadcast_not_equal_conf = 505;
    BroadcastLessThanOpConf broadcast_less_than_conf = 506;
    BroadcastLessEqualOpConf broadcast_less_equal_conf = 507;
    BroadcastGreaterThanOpConf broadcast_greater_than_conf = 508;
    BroadcastGreaterEqualOpConf broadcast_greater_equal_conf = 509;
    SquareOpConf square_conf = 510;
    SqrtOpConf sqrt_conf = 511;
    RsqrtOpConf rsqrt_conf = 512;
    ScalarAddOpConf scalar_add_conf = 513;
    ScalarMulOpConf scalar_mul_conf = 514;

    // mutable input op
    AxpyOpConf axpy_conf = 752;
  }
}

message OpNameSet {
  repeated string op_name = 1;
}

message OpNameRelations {
  map<string, string> src_op_name2dst_op_name = 1;
}

message OpNameGroups {
  message OpNameGroup {
    repeated string op_name = 1;
  }
  repeated OpNameGroup op_name_group = 2;
}<|MERGE_RESOLUTION|>--- conflicted
+++ resolved
@@ -1543,7 +1543,8 @@
     DecodeOFRecordOpConf decode_ofrecord_conf = 101;
     DecodeRandomOpConf decode_random_conf = 102;
     RecordLoadOpConf record_load_conf = 103;
-    CopyHdOpConf copy_hd_conf = 104;
+    DataLoadOpConf data_load_conf = 104;
+    CopyHdOpConf copy_hd_conf = 105;
     CopyCommNetOpConf copy_comm_net_conf = 106;
     ConcatOpConf concat_conf = 107;
     BoxingOpConf boxing_conf = 108;
@@ -1583,17 +1584,11 @@
     AccTickOpConf acc_tick_conf = 144;
     SwitchOutputOpConf switch_output_conf = 145;
     ReturnOpConf return_conf = 146;
-<<<<<<< HEAD
-    PartialTickOpConf partial_tick_conf = 147;
-    ForeignWatchOpConf foreign_watch_conf = 148;
-    DataLoadOpConf data_load_conf = 149;
-=======
     NcclTupleBroadcastOpConf nccl_tuple_broadcast_conf = 147;
     NcclTupleReduceOpConf nccl_tuple_reduce_conf = 148;
     PartialTickOpConf partial_tick_conf = 149;
     LazyAdamModelUpdateOpConf lazy_adam_model_update_conf = 150;
     ForeignWatchOpConf foreign_watch_conf = 151;
->>>>>>> 979bcf25
 
     // domain op
     TupleIdentityOpConf tuple_identity_conf = 200;
