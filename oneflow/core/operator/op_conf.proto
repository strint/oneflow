syntax = "proto2";
package oneflow;

import "oneflow/core/common/shape.proto";
import "oneflow/core/common/data_type.proto";
import "oneflow/core/record/image.proto";
import "oneflow/core/job/resource.proto";

enum ActivationType {
  kNone = 0;
  kTanH = 1;
  kSigmoid = 2;
  kRelu = 3;
}

message ConstantInitializerConf {
  optional float value = 1 [default = 0];
}

message ConstantIntInitializerConf {
  optional int32 value = 1 [default = 0];
}

message RandomUniformInitializerConf {
  optional float min = 1 [default = 0];
  optional float max = 2 [default = 1];
}

message RandomUniformIntInitializerConf {
  optional int32 min = 1 [default = 0];
  optional int32 max = 2 [default = 1];
}

message RandomNormalInitializerConf {
  optional float mean = 1 [default = 0];
  optional float std = 2 [default = 1];
}

enum VarianceNorm {
  kFanIn = 0;
  kFanOut = 1;
  kAverage = 2;
}

message XavierInitializerConf {
  required VarianceNorm variance_norm = 1;
}

message MsraInitializerConf {
  required VarianceNorm variance_norm = 1;
}

message InitializerConf {
  oneof type {
    ConstantInitializerConf constant_conf = 1;
    ConstantIntInitializerConf constant_int_conf = 2;
    RandomUniformInitializerConf random_uniform_conf = 3;
    RandomUniformIntInitializerConf random_uniform_int_conf = 4;
    RandomNormalInitializerConf random_normal_conf = 5;
    XavierInitializerConf xavier_conf = 6;
    MsraInitializerConf msra_conf = 7;
  }
}

message Conv1DOpConf {
  required string in = 1;
  required string out = 2;
  required int32 filters = 3;
  optional string padding = 4 [default = "valid"];
  required string data_format = 5;
  repeated int32 kernel_size = 6;
  repeated int32 strides = 7;
  repeated int32 dilation_rate = 8;
  optional ActivationType activation = 9 [default = kNone];
  optional bool use_bias = 10 [default = true];
  optional InitializerConf weight_initializer = 11;
  optional InitializerConf bias_initializer = 12;
}

message Conv2DOpConf {
  required string in = 1;
  required string out = 2;
  required int32 filters = 3;
  optional string padding = 4 [default = "valid"];
  required string data_format = 5;
  repeated int32 kernel_size = 6;
  repeated int32 strides = 7;
  repeated int32 dilation_rate = 8;
  optional ActivationType activation = 9 [default = kNone];
  optional bool use_bias = 10 [default = true];
  optional InitializerConf weight_initializer = 11;
  optional InitializerConf bias_initializer = 12;
}

message Conv3DOpConf {
  required string in = 1;
  required string out = 2;
  required int32 filters = 3;
  optional string padding = 4 [default = "valid"];
  required string data_format = 5;
  repeated int32 kernel_size = 6;
  repeated int32 strides = 7;
  repeated int32 dilation_rate = 8;
  optional ActivationType activation = 9 [default = kNone];
  optional bool use_bias = 10 [default = true];
  optional InitializerConf weight_initializer = 11;
  optional InitializerConf bias_initializer = 12;
}

message FullyConnectedOpConf {
  required string in = 1;
  required string out = 2;
  required int32 units = 3;
  optional ActivationType activation = 4 [default = kNone];
  optional bool use_bias = 5 [default = true];
  optional InitializerConf weight_initializer = 6;
  optional InitializerConf bias_initializer = 7;
}

message AveragePooling1DOpConf {
  required string in = 1;
  required string out = 2;

  optional string padding = 3 [default = "valid"];
  required string data_format = 4;
  repeated int32 pool_size = 5;
  repeated int32 strides = 6;
}

message MaxPooling1DOpConf {
  required string in = 1;
  required string out = 2;

  optional string padding = 3 [default = "valid"];
  required string data_format = 4;
  repeated int32 pool_size = 5;
  repeated int32 strides = 6;
}

message AveragePooling2DOpConf {
  required string in = 1;
  required string out = 2;

  optional string padding = 3 [default = "valid"];
  required string data_format = 4;
  repeated int32 pool_size = 5;
  repeated int32 strides = 6;
}

message MaxPooling2DOpConf {
  required string in = 1;
  required string out = 2;

  optional string padding = 3 [default = "valid"];
  required string data_format = 4;
  repeated int32 pool_size = 5;
  repeated int32 strides = 6;
}

message AveragePooling3DOpConf {
  required string in = 1;
  required string out = 2;

  optional string padding = 3 [default = "valid"];
  required string data_format = 4;
  repeated int32 pool_size = 5;
  repeated int32 strides = 6;
}

message MaxPooling3DOpConf {
  required string in = 1;
  required string out = 2;

  optional string padding = 3 [default = "valid"];
  required string data_format = 4;
  repeated int32 pool_size = 5;
  repeated int32 strides = 6;
}

message ReluOpConf {
  required string in = 1;
  required string out = 2;
}

message SigmoidOpConf {
  required string in = 1;
  required string out = 2;
}

message TanHOpConf {
  required string in = 1;
  required string out = 2;
}

message SoftmaxOpConf {
  required string in = 1;
  required string out = 2;
  optional int32 axis = 3 [default = -1];
}

enum LossReductionType {
  kSumOverOne = 0;
  kSumOverWeight = 1;
  kSumOverN = 2;
  kSumOverNonZeroWeight = 3;
}

message SparseSoftmaxCrossEntropyLossOpConf {
  required string prediction = 1;
  required string label = 2;
  required string loss = 3;
  optional LossReductionType reduction = 4 [default = kSumOverN];
  optional float weight_scalar = 5 [default = 1.0];
  optional string weight = 6;
}

message SmoothL1LossOpConf {
  required string prediction = 1;
  required string label = 2;
  required string loss = 3;
  optional float beta = 4 [default = 1] ;
  optional float scale = 5 [default = 1];
  required string inside_weights = 6;
  required string outside_weights = 7;
  optional LossReductionType reduction = 8 [default = kSumOverN];
  optional float weight_scalar = 9 [default = 1.0];
  optional string weight = 10;
}

message SparseCrossEntropyLossOpConf {
  required string prediction = 1;
  required string label = 2;
  required string loss = 3;
  optional LossReductionType reduction = 4 [default = kSumOverN];
  optional float weight_scalar = 5 [default = 1.0];
  optional string weight = 6;
}

message SigmoidCrossEntropyLossOpConf {
  required string prediction = 1;
  required string label = 2;
  required string loss = 3;
  optional bool normalize = 4 [default = true];
  optional float scale = 5 [default = 1.0];
  optional LossReductionType reduction = 6 [default = kSumOverN];
  optional float weight_scalar = 7 [default = 1.0];
  optional string weight = 8;
}

message ConcatOpConf {
  repeated string in = 1;
  required string out = 2;
  required int32 axis = 3;
}

message CopyCommNetOpConf {
}

message CopyHdOpConf {
  enum Type {
    H2D = 0;
    D2H = 1;
  }
  required Type type = 1;
}

message CloneOpConf {
  required int32 out_num = 1;
}

message BoxConcatConf {
  required int32 axis = 1;
}

message BoxAddConf {
}

message BoxSplitConf {
  required int32 axis = 1;
  repeated int32 part_num = 2;
}

message BoxCloneConf {
}

message LogicalBlobId {
  optional string op_name = 1;
  optional string blob_name = 2;
  optional int32 clone_id = 3 [default = -1];
  optional bool is_packed_id = 4 [default = false];
  optional bool is_pb_blob = 5 [default = false];
}

message BoxingOpConf {
  required LogicalBlobId lbi = 1;
  required int32 in_num = 2;
  required int32 out_num = 3;

  oneof in_box {
    BoxConcatConf concat_box = 4;
    BoxAddConf add_box = 5;
  }
  oneof out_box {
    BoxSplitConf split_box = 6;
    BoxCloneConf clone_box = 7;
  }
}

message PodBoxingOpConf {
  required BoxingOpConf boxing_conf = 1;
}

message PbBoxingOpConf {
  required BoxingOpConf boxing_conf = 1;
}

message NaiveModelUpdateConf {
}

message MomentumModelUpdateConf {
  optional float beta = 1 [default = 0.9];
}

message RMSPropModelUpdateConf {
  optional float decay_rate = 1 [default = 0.99];
  optional float epsilon = 2 [default = 1e-8];
}

message ExponentialDecayConf {
  required int64 decay_batches = 1;
  required double decay_rate = 2;
  optional bool staircase = 3 [default = false];
}

message InverseTimeDecayConf {
  required int64 decay_batches = 1;
  required double decay_rate = 2;
  optional bool staircase = 3 [default = false];
}

message NaturalExpDecayConf {
  required int64 decay_batches = 1;
  required double decay_rate = 2;
  optional bool staircase = 3 [default = false];
}

message PiecewiseConstantConf {
  repeated int64 boundaries = 1;
  repeated double values = 2;
}

message PolynomialDecayConf {
  required int64 decay_batches = 1;
  optional double end_learning_rate = 2 [default = 0.0001];
  optional double power = 3 [default = 1.0];
  optional bool cycle = 4 [default = false];
}

message CosineDecayConf {
  required int64 decay_batches = 1;
  optional double alpha = 2 [default = 0.0];
}

message LinearCosineDecayConf {
  required int64 decay_batches = 1;
  optional double num_periods = 2 [default = 0.5];
  optional double alpha = 3 [default = 0.0];
  optional double beta = 4 [default = 0.001];
}

message LearningRateDecayConf {
  oneof type {
    ExponentialDecayConf exponential_conf = 2000;
    InverseTimeDecayConf inverse_time_conf = 2001;
    NaturalExpDecayConf natural_exp_conf = 2002;
    PiecewiseConstantConf piecewise_constant_conf = 2003;
    PolynomialDecayConf polynomial_conf = 2004;
    CosineDecayConf cosine_conf = 2005;
    LinearCosineDecayConf linear_cosine_conf = 2006;
  }
}

message ConstantWarmupConf {
  required int64 warmup_batches = 1;
  required double multiplier = 2;
}

message LinearWarmupConf {
  required int64 warmup_batches = 1;
  required double start_multiplier = 2;
}

message WarmupConf {
  oneof type {
    ConstantWarmupConf constant_conf = 3000;
    LinearWarmupConf linear_conf = 3001;
  }
}

message NormalModelUpdateOpUserConf {
  optional double learning_rate = 1 [default = 0.01];
  optional LearningRateDecayConf learning_rate_decay = 2;
  optional WarmupConf warmup_conf = 3;
  oneof normal_mdupdt {
    NaiveModelUpdateConf naive_conf = 1000;
    MomentumModelUpdateConf momentum_conf = 1001;
    RMSPropModelUpdateConf rmsprop_conf = 1002;
  }
}

message NormalModelUpdateOpConf {
  required NormalModelUpdateOpUserConf user_conf = 1;
  required int32 in_num = 2;
}

message AccumulateOpConf {
}

message EmbeddingLookupAccumulateOpConf {
}

message ModelSaveOpConf {
}


message PrintRecordConf {
  required string lbn = 1;
  optional string name = 2;
  required EncodeConf encode_case = 3;
}

message PrintOpConf {
  repeated PrintRecordConf in = 1;
  required string print_dir = 2;
  optional string part_name_prefix = 3 [default = "part-"];
  optional int32 part_name_suffix_length = 4 [default = -1];
}

message LossPrintOpConf {
  required LogicalBlobId loss_lbi = 1;
  optional LogicalBlobId reduction_lbi = 2;
  optional float weight_scalar = 3 [default = 1.0];
  optional LossReductionType reduction_type = 4 [default = kSumOverN];
}

message AccuracyPrintOpConf {
  required LogicalBlobId accuracy_lbi = 1;
  optional int32 top_k_print = 3 [default = 1];
}

message ReduceSumOpConf {
  oneof in_conf {
    string in = 1; // For User
    LogicalBlobId in_sys = 2; // For System
  }
  required string out = 3;
  optional int32 axis = 4;
  optional bool keepdims = 5 [default = false];
}

message BasicRnnOpConf {
  required string in = 1;
  optional string init_hidden = 2;
  required string out = 3;
  required int32 hidden_size = 4;
  optional ActivationType activation = 6 [default = kTanH];

  optional InitializerConf init_hidden_initializer = 7;
  optional InitializerConf bias_initializer = 8;
  optional InitializerConf i2h_weight_initializer = 9;
  optional InitializerConf h2h_weight_initializer = 10;

  optional bool is_init_hidden_trainable = 11 [default = true];
  optional bool use_bias = 12 [default = true];
}

message BasicLstmOpConf {
}

message ReshapeOpConf {
  required string in = 1;
  required string out = 2;
  required ShapeProto shape = 3;
}

message EmbeddingLookupOpConf {
  required string ids = 1;
  required string out = 2;
  required int32 units = 3;
  required int32 table_size = 4;
  optional InitializerConf weight_initializer = 5;
}

message AddOpConf {
  repeated string in = 1;
  required string out = 2;
  optional ActivationType activation = 3 [default = kNone];
}

message MaximumOpConf {
  repeated string in = 1;
  required string out = 2;
}

message LocalResponseNormalizationOpConf {
  required string in = 1;
  required string out = 2;
  required string data_format = 3;
  optional int32 depth_radius = 4 [default = 5];
  optional double bias = 5 [default = 1];
  optional double alpha = 6 [default = 1];
  optional double beta = 7 [default = 0.5];
}

message EncodeConf {
  oneof encode {
    EncodeRaw raw = 1;
    EncodeJpeg jpeg = 2;
    EncodeProtobuf protobuf = 3;
  }
}

message EncodeProtobuf {
}

message EncodeRaw {
}

message EncodeJpeg {
  repeated ImagePreprocess preprocess = 1;
}

message SubtractPreprocessConf {
  required float value = 1;
}

message NormByChannelPreprocessConf {
  repeated float mean_value = 1;
  repeated float std_value = 2;
  required string data_format = 3;
}

message ScalePreprocessConf {
  required float value = 1;
}

message PreprocessConf {
  oneof type {
    SubtractPreprocessConf subtract_conf = 1;
    NormByChannelPreprocessConf norm_by_channel_conf = 2;
    ScalePreprocessConf scale_conf = 3;
  }
}

message RecordLoadOpConf {
  required string out = 1;
  required string data_dir = 2;
  optional string part_name_prefix = 3 [default = "part-"];
  optional int32 part_name_suffix_length = 4 [default = -1];
}

message BlobConf {
  required string name = 1;
  required ShapeProto shape = 2;
  required DataType data_type = 3;
  optional int32 max_sequence_size = 4 [default = 1];
  required EncodeConf encode_case = 5;
  repeated PreprocessConf preprocess = 6;
}

message DecodeOFRecordOpConf {
  required string data_dir = 1;
  optional string part_name_prefix = 2 [default = "part-"];
  optional int32 part_name_suffix_length = 3 [default = -1];
  optional string in = 4;
  repeated BlobConf blob = 5;
}

message DecodeRandomOpConf {
  required string out = 1;
  required ShapeProto shape = 2;
  required DataType data_type = 3;
  optional int32 max_sequence_size = 4 [default = 1];
  required InitializerConf initializer = 7;
}

message DefineTestBlobConf {
  required string name = 1;
  required ShapeProto shape = 2;
  required DataType data_type = 3;
}

message NormalizationOpConf {
  required string in = 1;
  required string out = 2;
  optional int32 axis = 3 [default = -1]; // NCHW = 1, NHWC = 3, TODO: axis list
  optional float momentum = 4 [default = 0.99];
  optional float epsilon = 5 [default = 0.001];
  optional bool center = 6 [default = true];
  optional bool scale = 7 [default = true];
  optional float beta_init = 8 [default = 0.0];
  optional float gamma_init = 9 [default = 1.0];
  optional float mean_init = 10 [default = 0.0];
  optional float variance_init = 11 [default = 1.0];
  optional bool use_first_piece_init_moving = 12 [default = false];
  optional ActivationType activation = 13 [default = kNone];
}

message DropoutOpConf {
  required string in = 1;
  required string out = 2;
  required double rate = 3;
  optional ShapeProto noise_shape = 4;
  optional int64 seed = 5;
}

message TransposeOpConf {
  required string in = 1;
  required string out = 2;
  repeated int32 perm = 3;
}

message ReduceConcatOpConf {
  required int32 in_num = 1;
}

message ReduceSplitOpConf {
  required int32 out_num = 1;
}

message ReduceScatterOpConf {
  required int32 out_num = 1;
}

message ReduceLocalAddOpConf {
  required int32 in_num = 1;
  required int32 out_num = 2;
}

message ReduceGlobalAddOpConf {
  required int32 in_num = 1;
}

message ReduceGatherOpConf {
  required int32 in_num = 1;
}

message AccuracyOpConf {
  required string prediction = 1;
  required string label = 2;
  optional int32 top_k = 3 [default = 1];
  required string accuracy = 4;
}

<<<<<<< HEAD
message ProposalTargetOpConf {
  required string rpn_rois = 1;
  required string gt_boxes = 2;
  required string gt_labels = 3;
  required string rois = 4;
  required string labels = 5;
  required string bbox_targets = 6;
  required string bbox_inside_weights = 7;
  required string bbox_outside_weights = 8;
  required float foreground_threshold = 9;
  required float background_threshold_low = 10;
  required float background_threshold_high = 11;
  required float foreground_fraction = 12 [default = 0.5];
  required BBoxRegressionWeights bbox_reg_weights = 13;
  required int32 num_classes = 14;
  required int32 num_rois_per_image = 15 [default = 256];
  required int32 max_gt_boxes_num = 16 [default = 256];
  required int32 image_height = 17;
  required int32 image_width = 18;
}

enum ScoringMethod {
  kId = 0;
  kTempAvg = 1;
  kAvg = 2;
  kIouAvg = 3;
  kGeneralizedAvg = 4;
  kQuasiSum = 5;
}

message BboxVoteConf {
  required float beta = 1 [default = 1.0];
  required float threshold = 2 [default = 1];
  required ScoringMethod scoring_method = 3 [default = kId];
}

message BboxNmsAndLimitOpConf {
  required string rois = 1;
  required string bbox_delta = 2;
  required string scores = 3;
  required string labeled_bbox = 4;
  required string bbox_score = 5;
  required BBoxRegressionWeights bbox_reg_weights = 6;
  required float score_threshold = 7;
  required float nms_threshold = 8;
  required int32 detections_per_im = 9;
  required float threshold = 10;
  required int32 image_height = 11;
  required int32 image_width = 12;
  required bool bbox_vote_enabled = 13;
  optional BboxVoteConf bbox_vote = 14;
}

message AnchorGeneratorConf {
  required int32 feature_map_stride = 1 [default = 16];
  repeated float aspect_ratios = 2;
  repeated int32 anchor_scales = 3;
  required int32 image_height = 4;
  required int32 image_width = 5;
}

message ProposalOpConf {
  required string class_prob = 1;
  required string bbox_pred = 2;
  required string rois = 3;
  required string roi_probs = 4;
  required AnchorGeneratorConf anchors_generator_conf = 5;
  required BBoxRegressionWeights bbox_reg_weights = 6;
  required int32 min_size = 7;
  required int32 pre_nms_top_n = 8;
  required int32 post_nms_top_n = 9;
  required float nms_threshold = 10;
}

message BBoxRegressionWeights {
  required float weight_x = 1 [default = 1.0];
  required float weight_y = 2 [default = 1.0];
  required float weight_w = 3 [default = 1.0];
  required float weight_h = 4 [default = 1.0];
}

message RoIPoolingOpConf {
  required string in = 1;
  required string rois = 2;
  required string out = 3;

  required int32 pooled_h = 4;
  required int32 pooled_w = 5;
  required float spatial_scale = 6 [default = 0.0625]; // 1/16
}

message RoIAlignOpConf {
  required string in = 1;
  required string rois = 2;
  required string out = 3;

  required int32 pooled_h = 4;
  required int32 pooled_w = 5;
  optional float spatial_scale = 6 [default = 0.0625]; // 1/16
  optional int32 sampling_ratio = 7 [default = 2]; // adaptive if negative
  optional string data_format = 8 [default = "channels_first"];
}

message AnchorTargetOpConf {
  required string gt_boxes = 1;
  required string rpn_labels = 2;
  required string rpn_bbox_targets = 3;
  required string rpn_bbox_inside_weights = 4;
  required string rpn_bbox_outside_weights = 5;
  required AnchorGeneratorConf anchor_generator_conf = 6;
  required int32 max_gt_boxes_num = 7 [default = 256];
  required float positive_overlap_threshold = 8 [default = 0.7];
  required float negative_overlap_threshold = 9 [default = 0.3];
  required int32 batch_size_per_image = 10 [default = 256];
  required float foreground_fraction = 11 [default = 0.5];
  required float straddle_thresh = 12 [default = 0.0];
  required BBoxRegressionWeights bbox_reg_weights = 13;
=======
message MatmulOpConf {
  required string in = 1;
  required string weight = 2;
  optional string bias = 3;
  required int32 units = 4;
  required string out = 5;
}

message DotOpConf {
  required string in = 1;
  required string weight = 2;
  optional string bias = 3;
  required string out = 4;
}

message MultiplyOpConf {
  required string in_0 = 1;
  required string in_1 = 2;
  required string out = 4;
}

enum Norm {
  L1 = 1;
  L2 = 2;
}

message HingeLossOpConf {
  required string prediction = 1;
  required string label = 2;
  required string loss = 3;
  optional LossReductionType reduction = 4 [default = kSumOverN];
  optional float weight_scalar = 5 [default = 1.0];
  optional string weight = 6;
  optional Norm norm = 7[default = L1];
>>>>>>> 592227a1
}

message OperatorConf {
  required string name = 1;
  optional string model_load_dir = 2;
  optional bool trainable = 3 [default = true];
  optional DeviceType device_type = 4 [default = kInvalidDevice];
  optional bool enable_cudnn = 5;
  optional int64 cudnn_buf_limit_mbyte = 6 [default = 1024]; // 1GByte
  oneof op_type {
    FullyConnectedOpConf fully_connected_conf = 101;
    DecodeOFRecordOpConf decode_ofrecord_conf = 102;
    DecodeRandomOpConf decode_random_conf = 103;
    ReluOpConf relu_conf = 104;
    SoftmaxOpConf softmax_conf = 105;
    SparseCrossEntropyLossOpConf sparse_cross_entropy_loss_conf = 106;
    CopyHdOpConf copy_hd_conf = 107;
    CloneOpConf clone_conf = 108;
    NormalModelUpdateOpConf normal_mdupdt_conf = 110;
    ModelSaveOpConf model_save_conf = 111;
    AccumulateOpConf accumulate_conf = 112;
    ConcatOpConf concat_conf = 113;
    CopyCommNetOpConf copy_comm_net_conf = 114;
    SparseSoftmaxCrossEntropyLossOpConf sparse_softmax_cross_entropy_loss_conf = 117;
    PrintOpConf print_conf = 118;
    LossPrintOpConf loss_print_conf = 119;
    ReduceSumOpConf reduce_sum_conf = 120;
    BasicRnnOpConf basic_rnn_conf = 121;
    ReshapeOpConf reshape_conf = 122;
    SigmoidOpConf sigmoid_conf = 123;
    TanHOpConf tanh_conf = 124;
    Conv1DOpConf conv_1d_conf = 125;
    Conv2DOpConf conv_2d_conf = 126;
    Conv3DOpConf conv_3d_conf = 127;
    TransposeOpConf transpose_conf = 128;
<<<<<<< HEAD
    PodBoxingOpConf pod_boxing_conf = 129;
    PbBoxingOpConf pb_boxing_conf = 130;
=======
    MatmulOpConf matmul_conf = 129;
    DotOpConf dot_conf = 130;
    MultiplyOpConf multiply_conf = 131;
    HingeLossOpConf hinge_loss_conf = 132;
>>>>>>> 592227a1
    DropoutOpConf dropout_conf = 140;
    DefineTestBlobConf define_test_blob_conf = 141;
    AveragePooling1DOpConf average_pooling_1d_conf = 200;
    MaxPooling1DOpConf max_pooling_1d_conf = 201;
    AveragePooling2DOpConf average_pooling_2d_conf = 202;
    MaxPooling2DOpConf max_pooling_2d_conf = 203;
    AveragePooling3DOpConf average_pooling_3d_conf = 204;
    MaxPooling3DOpConf max_pooling_3d_conf = 205;
    EmbeddingLookupOpConf embedding_lookup_conf = 250;
    EmbeddingLookupAccumulateOpConf embedding_lookup_accumulate_conf = 251;
    AddOpConf add_conf = 301;
    MaximumOpConf maximum_conf = 302;
    LocalResponseNormalizationOpConf local_response_normalization_conf = 300;
    NormalizationOpConf normalization_conf = 350;
    ReduceScatterOpConf reduce_scatter_conf = 400;
    ReduceLocalAddOpConf reduce_local_add_conf = 401;
    ReduceGlobalAddOpConf reduce_global_add_conf = 402;
    ReduceGatherOpConf reduce_gather_conf = 403;
    ReduceConcatOpConf reduce_concat_conf = 404;
    ReduceSplitOpConf reduce_split_conf = 405;
    RecordLoadOpConf record_load_conf = 406;
    AccuracyOpConf accuracy_conf = 407;
    AccuracyPrintOpConf accuracy_print_conf = 408;
    RoIPoolingOpConf roi_pooling_conf = 1000;
    SmoothL1LossOpConf smooth_l1_loss_conf = 1001;
    ProposalOpConf proposal_conf = 1002;
    RoIAlignOpConf roi_align_conf = 1003;
    ProposalTargetOpConf proposal_target_conf = 1004;
    BboxNmsAndLimitOpConf bbox_nms_and_limit_conf = 1005;
    AnchorTargetOpConf anchor_target_conf = 1006;
    SigmoidCrossEntropyLossOpConf sigmoid_cross_entropy_loss_conf = 1007;
  }
}

message OpNameSet {
  repeated string op_name = 1;
}<|MERGE_RESOLUTION|>--- conflicted
+++ resolved
@@ -652,7 +652,6 @@
   required string accuracy = 4;
 }
 
-<<<<<<< HEAD
 message ProposalTargetOpConf {
   required string rpn_rois = 1;
   required string gt_boxes = 2;
@@ -770,7 +769,8 @@
   required float foreground_fraction = 11 [default = 0.5];
   required float straddle_thresh = 12 [default = 0.0];
   required BBoxRegressionWeights bbox_reg_weights = 13;
-=======
+}
+
 message MatmulOpConf {
   required string in = 1;
   required string weight = 2;
@@ -805,7 +805,6 @@
   optional float weight_scalar = 5 [default = 1.0];
   optional string weight = 6;
   optional Norm norm = 7[default = L1];
->>>>>>> 592227a1
 }
 
 message OperatorConf {
@@ -841,17 +840,14 @@
     Conv2DOpConf conv_2d_conf = 126;
     Conv3DOpConf conv_3d_conf = 127;
     TransposeOpConf transpose_conf = 128;
-<<<<<<< HEAD
-    PodBoxingOpConf pod_boxing_conf = 129;
-    PbBoxingOpConf pb_boxing_conf = 130;
-=======
     MatmulOpConf matmul_conf = 129;
     DotOpConf dot_conf = 130;
     MultiplyOpConf multiply_conf = 131;
     HingeLossOpConf hinge_loss_conf = 132;
->>>>>>> 592227a1
     DropoutOpConf dropout_conf = 140;
     DefineTestBlobConf define_test_blob_conf = 141;
+    PodBoxingOpConf pod_boxing_conf = 198;
+    PbBoxingOpConf pb_boxing_conf = 199;
     AveragePooling1DOpConf average_pooling_1d_conf = 200;
     MaxPooling1DOpConf max_pooling_1d_conf = 201;
     AveragePooling2DOpConf average_pooling_2d_conf = 202;
