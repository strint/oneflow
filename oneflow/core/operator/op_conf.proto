--- conflicted
+++ resolved
@@ -1605,12 +1605,9 @@
     EsacOpConf esac_conf = 292;
     ModelInitOpConf model_init_conf = 293;
     SplitLikeOpConf split_like_conf = 294;
-<<<<<<< HEAD
-    PReluDataGradOpConf prelu_data_grad_conf = 295;
-    PReluAlphaGradOpConf prelu_alpha_grad_conf = 296;
-=======
     SigmoidGradOpConf sigmoid_grad_conf = 295;
->>>>>>> 0bb0ea19
+    PReluDataGradOpConf prelu_data_grad_conf = 296;
+    PReluAlphaGradOpConf prelu_alpha_grad_conf = 297;
 
     // math op
     BroadcastAddOpConf broadcast_add_conf = 500;
