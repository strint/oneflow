syntax = "proto2";
package oneflow;

import "oneflow/core/common/shape.proto";
import "oneflow/core/common/data_type.proto";
import "oneflow/core/record/image.proto";
import "oneflow/core/record/record.proto";
import "oneflow/core/job/resource.proto";
import "oneflow/core/register/logical_blob_id.proto";
<<<<<<< HEAD
import "oneflow/core/framework/user_op_conf.proto";
=======
import "oneflow/core/job/sbp_parallel.proto";
>>>>>>> 21b127c7

enum ActivationType {
  kNone = 0;
  kTanH = 1;
  kSigmoid = 2;
  kRelu = 3;
}

message ConstantInitializerConf {
  optional float value = 1 [default = 0];
}

message ConstantIntInitializerConf {
  optional int64 value = 1 [default = 0];
}

message RandomUniformInitializerConf {
  optional float min = 1 [default = 0];
  optional float max = 2 [default = 1];
}

message RandomUniformIntInitializerConf {
  optional int32 min = 1 [default = 0];
  optional int32 max = 2 [default = 1];
}

message RandomNormalInitializerConf {
  optional float mean = 1 [default = 0];
  optional float std = 2 [default = 1];
}

message TruncatedNormalInitializerConf {
  optional float mean = 1 [default = 0.0];
  optional float std = 2 [default = 0.05];
}

enum VarianceNorm {
  kFanIn = 0;
  kFanOut = 1;
  kAverage = 2;
}

enum RandomDistribution {
  kRandomUniform = 0;
  kRandomNormal = 1;
  kTruncatedNormal = 2;
}

message XavierInitializerConf {
  required VarianceNorm variance_norm = 1;
  required string data_format = 2;
}

message MsraInitializerConf {
  required VarianceNorm variance_norm = 1;
  required string data_format = 2;
}

//output[D_0 ... D_(axis - 1) i D_(axis + 1) ... D_n] = start + i * stride
message RangeInitializerConf {
  optional double start = 1 [default = 0];
  optional double stride = 2 [default = 1];
  optional int64 axis = 3 [default = -1];
}

message IntRangeInitializerConf {
  optional int64 start = 1 [default = 0];
  optional int64 stride = 2 [default = 1];
  optional int64 axis = 3 [default = -1];
}

message VarianceScalingInitializerConf {
  required float scale = 1;
  required VarianceNorm variance_norm = 2;
  required RandomDistribution distribution = 3;
  required string data_format = 4;
}

message InitializerConf {
  oneof type {
    ConstantInitializerConf constant_conf = 1;
    ConstantIntInitializerConf constant_int_conf = 2;
    RandomUniformInitializerConf random_uniform_conf = 3;
    RandomUniformIntInitializerConf random_uniform_int_conf = 4;
    RandomNormalInitializerConf random_normal_conf = 5;
    TruncatedNormalInitializerConf truncated_normal_conf = 6;
    XavierInitializerConf xavier_conf = 7;
    MsraInitializerConf msra_conf = 8;
    RangeInitializerConf range_conf = 9;
    IntRangeInitializerConf int_range_conf = 10;
    VarianceScalingInitializerConf variance_scaling_conf = 11;
  }
}

message Conv1DOpConf {
  required string in = 1;
  required string out = 2;
  required int32 filters = 3;
  optional string padding = 4 [default = "valid"];
  required string data_format = 5;
  repeated int32 kernel_size = 6;
  repeated int32 strides = 7;
  repeated int32 dilation_rate = 8;
  optional bool use_bias = 10 [default = true];
  required string weight = 13;
  optional string bias = 14;
}

message Conv2DOpConf {
  required string in = 1;
  required string out = 2;
  required int32 filters = 3;
  optional string padding = 4 [default = "valid"];
  required string data_format = 5;
  repeated int32 kernel_size = 6;
  repeated int32 strides = 7;
  repeated int32 dilation_rate = 8;
  optional bool use_bias = 10 [default = true];
  required string weight = 13;
  optional string bias = 14;
}

message Conv3DOpConf {
  required string in = 1;
  required string out = 2;
  required int32 filters = 3;
  optional string padding = 4 [default = "valid"];
  required string data_format = 5;
  repeated int32 kernel_size = 6;
  repeated int32 strides = 7;
  repeated int32 dilation_rate = 8;
  optional bool use_bias = 10 [default = true];
  required string weight = 13;
  optional string bias = 14;
}

message ConvConf {
  required int32 num_spatial_dims = 1;
  required string padding = 2;
  required string data_format = 3;
  repeated int32 kernel_size = 4;
  repeated int32 strides = 5;
  repeated int32 dilation_rate = 6;
}

message ConvDataGradOpConf {
  required string dy = 1;
  required string filter = 2;
  required string x_like = 3;
  required string dx = 4;
  required ConvConf conv_conf = 5;
}

message ConvFilterGradOpConf {
  required string dy = 1;
  required string x = 2;
  required string filter_diff = 3;
  required ConvConf conv_conf = 4;
}

message ConvBiasGradOpConf {
  required string dy = 1;
  required string bias_diff = 2;
  required string data_format = 3;
  required int64 num_spatial_dims = 4;
}

message AveragePooling1DOpConf {
  required string in = 1;
  required string out = 2;

  optional string padding = 3 [default = "valid"];
  required string data_format = 4;
  repeated int32 pool_size = 5;
  repeated int32 strides = 6;
}

message MaxPooling1DOpConf {
  required string in = 1;
  required string out = 2;

  optional string padding = 3 [default = "valid"];
  required string data_format = 4;
  repeated int32 pool_size = 5;
  repeated int32 strides = 6;
}

message AveragePooling2DOpConf {
  required string in = 1;
  required string out = 2;

  optional string padding = 3 [default = "valid"];
  required string data_format = 4;
  repeated int32 pool_size = 5;
  repeated int32 strides = 6;
}

message MaxPooling2DOpConf {
  required string in = 1;
  required string out = 2;

  optional string padding = 3 [default = "valid"];
  required string data_format = 4;
  repeated int32 pool_size = 5;
  repeated int32 strides = 6;
}

message AveragePooling3DOpConf {
  required string in = 1;
  required string out = 2;

  optional string padding = 3 [default = "valid"];
  required string data_format = 4;
  repeated int32 pool_size = 5;
  repeated int32 strides = 6;
}

message MaxPooling3DOpConf {
  required string in = 1;
  required string out = 2;

  optional string padding = 3 [default = "valid"];
  required string data_format = 4;
  repeated int32 pool_size = 5;
  repeated int32 strides = 6;
}

message PoolingConf {
  required int32 num_spatial_dims = 1;
  // "avg" or "max"
  required string pool_mode = 2;
  required string data_format = 3;
  repeated int32 pool_size = 4;
  repeated int32 strides = 5;
  optional string padding = 6 [default = "valid"];
}

message PoolingGradOpConf {
  // input
  required string x = 1;
  required string y = 2;
  required string dy = 3;
  // output
  required string dx = 4;
  required PoolingConf pooling_conf = 5;
}

message ReluOpConf {
  required string in = 1;
  required string out = 2;
}

message ReluGradOpConf {
  required string y = 1;
  required string dy = 2;
  required string dx = 3;
}

message PReluOpConf {
  required string in = 1;
  required string out = 2;
  required string data_format = 3;
  optional bool channel_shared = 4 [default = false];
  optional float alpha_init = 5 [default = 0.25];
  required string alpha = 6;
}

message PReluDataGradOpConf {
  required string dy = 1;
  required string x = 2;
  required string alpha = 3;
  required string dx = 4;
  required string data_format = 5;
  required bool channel_shared = 6;
}

message PReluAlphaGradOpConf {
  required string dy = 1;
  required string x = 2;
  required string alpha_grad = 3;
  required string data_format = 4;
  required bool channel_shared = 5;
}

message SigmoidOpConf {
  required string in = 1;
  required string out = 2;
}

message SigmoidGradOpConf {
  required string y = 1;
  required string dy = 2;
  required string dx = 3;
}

message TanHOpConf {
  required string in = 1;
  required string out = 2;
}

message TanHGradOpConf {
  required string y = 1;
  required string dy = 2;
  required string dx = 3;
}

message SoftmaxOpConf {
  required string in = 1;
  required string out = 2;
  optional int32 axis = 3 [default = -1];
  optional string transpose_in = 4 [default = "transpose_in"];
  optional string transpose_out = 5 [default = "transpose_out"];
}

message SoftmaxGradOpConf {
  required string y = 1;
  required string dy = 2;
  required string dx = 3;
  optional string transpose_x = 4;
  optional string transpose_y = 5;
  optional int32 axis = 6 [default = -1];
}

enum ScalarReductionType {
  kSumOverOne = 0;
  kSumOverWeight = 1;
  kSumOverN = 2;
  kSumOverNonZeroWeight = 3;
}

message SparseCrossEntropyOpConf {
  required string prediction = 1;
  required string label = 2;
  required string out = 3;
}

message SparseCrossEntropyGradOpConf {
  required string prediction = 1;
  required string label = 2;
  required string dy = 3;
  required string prediction_diff = 4;
}

message SparseSoftmaxCrossEntropyLossOpConf {
  required string prediction = 1;
  required string label = 2;
  required string loss = 3;
  optional ScalarReductionType reduction = 4 [default = kSumOverN];
  optional float weight_scalar = 5 [default = 1.0];
  optional string weight = 6;
}

message SparseCrossEntropyLossOpConf {
  required string prediction = 1;
  required string label = 2;
  required string loss = 3;
  optional ScalarReductionType reduction = 4 [default = kSumOverN];
  optional float weight_scalar = 5 [default = 1.0];
  optional string weight = 6;
}

message SigmoidCrossEntropyLossOpConf {
  required string prediction = 1;
  required string label = 2;
  required string loss = 3;
  optional bool normalize = 4 [default = true];
  optional float scale = 5 [default = 1.0];
  optional ScalarReductionType reduction = 6 [default = kSumOverN];
  optional float weight_scalar = 7 [default = 1.0];
  optional string weight = 8;
}

message SigmoidCrossEntropyLossGradOpConf {
  required string prediction = 1;
  required string label = 2;
  required string loss_diff = 3;
  required string prediction_diff = 4;
  optional float weight_scalar = 5 [default = 1.0];
  optional ScalarReductionType reduction = 6 [default = kSumOverN];
}

message IdentityLossOpConf {
  required string prediction = 1;
  required string loss = 2;
  optional ScalarReductionType reduction = 3 [default = kSumOverN];
  optional float weight_scalar = 4 [default = 1.0];
  optional string weight = 5;
}

message DistributeConcatOpConf {
  repeated string in = 1;
  required string out = 2;
  required int32 axis = 3;
}

message DistributeSplitOpConf {
  required string in = 1;
  repeated string out = 2;
  required int32 axis = 3;
}

message DistributeCloneOpConf {
  required string in = 1;
  repeated string out = 2;
}

message DistributeAddOpConf {
  repeated string in = 1;
  required string out = 2;
}

message ConcatOpConf {
  repeated string in = 1;
  required string out = 2;
  required int32 axis = 3;
}

message SplitLikeOpConf {
  required string in = 1;
  repeated string like = 2;
  repeated string out = 3;
  required int32 axis = 4;
}

message CopyCommNetOpConf {
}

message CopyHdOpConf {
  enum Type {
    H2D = 0;
    D2H = 1;
  }
  required Type type = 1;
  optional LogicalBlobId lbi = 2;
}

message BoxConcatConf {
  required int32 axis = 1;
}

message BoxAddConf {
}

message BoxSplitConf {
  required int32 axis = 1;
  repeated int32 part_num = 2;
}

message BoxCloneConf {
}

message BoxingOpConf {
  required LogicalBlobId lbi = 1;
  required int32 in_num = 2;
  required int32 out_num = 3;

  oneof in_box {
    BoxConcatConf concat_box = 4;
    BoxAddConf add_box = 5;
  }
  oneof out_box {
    BoxSplitConf split_box = 6;
    BoxCloneConf clone_box = 7;
  }
}

message NaiveModelUpdateConf {
}

message MomentumModelUpdateConf {
  optional float beta = 1 [default = 0.9];
}

message RMSPropModelUpdateConf {
  optional float decay_rate = 1 [default = 0.99];
  optional float epsilon = 2 [default = 1e-8];
}

message LARSModelUpdateConf {
  optional float momentum_beta = 1 [default = 0.9];
  optional float epsilon = 2 [default = 1e-9];
  optional float lars_coefficient = 3 [default = 0.0001];
}

message AdamModelUpdateConf {
  optional float beta1 = 1 [default = 0.9];
  optional float beta2 = 2 [default = 0.999];
  optional float epsilon = 3 [default = 1e-8];
  optional bool do_bias_correction = 4 [default = false];
}

message LazyAdamModelUpdateConf {
  optional float beta1 = 1 [default = 0.9];
  optional float beta2 = 2 [default = 0.999];
  optional float epsilon = 3 [default = 1e-8];
}

message ExponentialDecayConf {
  required int64 decay_batches = 1;
  required double decay_rate = 2;
  optional bool staircase = 3 [default = false];
}

message InverseTimeDecayConf {
  required int64 decay_batches = 1;
  required double decay_rate = 2;
  optional bool staircase = 3 [default = false];
}

message NaturalExpDecayConf {
  required int64 decay_batches = 1;
  required double decay_rate = 2;
  optional bool staircase = 3 [default = false];
}

message PiecewiseConstantConf {
  repeated int64 boundaries = 1;
  repeated double values = 2;
}

message PolynomialDecayConf {
  required int64 decay_batches = 1;
  optional double end_learning_rate = 2 [default = 0.0001];
  optional double power = 3 [default = 1.0];
  optional bool cycle = 4 [default = false];
}

message CosineDecayConf {
  required int64 decay_batches = 1;
  optional double alpha = 2 [default = 0.0];
}

message LinearCosineDecayConf {
  required int64 decay_batches = 1;
  optional double num_periods = 2 [default = 0.5];
  optional double alpha = 3 [default = 0.0];
  optional double beta = 4 [default = 0.001];
}

message LearningRateDecayConf {
  oneof type {
    ExponentialDecayConf exponential_conf = 2000;
    InverseTimeDecayConf inverse_time_conf = 2001;
    NaturalExpDecayConf natural_exp_conf = 2002;
    PiecewiseConstantConf piecewise_constant_conf = 2003;
    PolynomialDecayConf polynomial_conf = 2004;
    CosineDecayConf cosine_conf = 2005;
    LinearCosineDecayConf linear_cosine_conf = 2006;
  }
}

message ConstantWarmupConf {
  required int64 warmup_batches = 1;
  required double multiplier = 2;
}

message LinearWarmupConf {
  required int64 warmup_batches = 1;
  required double start_multiplier = 2;
}

message WarmupConf {
  oneof type {
    ConstantWarmupConf constant_conf = 3000;
    LinearWarmupConf linear_conf = 3001;
  }
}

message ClipByGlobalNormConf {
  required float clip_norm = 1;
  optional float global_norm = 2;
}

message ClipConf {
  oneof type {
    ClipByGlobalNormConf clip_by_global_norm = 1;
  }
}

message NormalModelUpdateOpUserConf {
  optional LearningRateDecayConf learning_rate_decay = 1;
  optional WarmupConf warmup_conf = 2;
  optional ClipConf clip_conf = 3;
  oneof normal_mdupdt {
    NaiveModelUpdateConf naive_conf = 1000;
    MomentumModelUpdateConf momentum_conf = 1001;
    RMSPropModelUpdateConf rmsprop_conf = 1002;
    LARSModelUpdateConf lars_conf = 1003;
    AdamModelUpdateConf adam_conf = 1004;
    LazyAdamModelUpdateConf lazy_adam_conf = 1005;
  }
}

message NormalModelUpdateOpConf {
  required NormalModelUpdateOpUserConf user_conf = 1;
  required string model_diff = 2;
  required string total_instance_num_diff = 3;
  required string model = 4;
  required string train_step = 5;
  required string learning_rate = 6;
  required float l1 = 7;
  required float l2 = 8;
}

message NaiveModelUpdateOpConf {
  required NormalModelUpdateOpUserConf user_conf = 1;
  required string model_diff = 2;
  required string total_instance_num_diff = 3;
  required string model = 4;
  required string train_step = 5;
  required string learning_rate = 6;
  required float l1 = 7;
  required float l2 = 8;
}

message MomentumModelUpdateOpConf {
  required NormalModelUpdateOpUserConf user_conf = 1;
  required string momentum = 2;
  required string model_diff = 3;
  required string total_instance_num_diff = 4;
  required string model = 5;
  required string train_step = 6;
  required string learning_rate = 7;
  required float l1 = 8;
  required float l2 = 9;
}

message RMSPropModelUpdateOpConf {
  required NormalModelUpdateOpUserConf user_conf = 1;
  required string model_diff = 2;
  required string total_instance_num_diff = 3;
  required string model = 4;
  required string train_step = 5;
  required string learning_rate = 6;
  required float l1 = 7;
  required float l2 = 8;
}

message LARSModelUpdateOpConf {
  required NormalModelUpdateOpUserConf user_conf = 1;
  required string momentum = 2;
  required string model_diff = 3;
  required string total_instance_num_diff = 4;
  required string model = 5;
  required string train_step = 6;
  required string learning_rate = 7;
  required float l1 = 8;
  required float l2 = 9;
}

message AdamModelUpdateOpConf {
  required NormalModelUpdateOpUserConf user_conf = 1;
  required string m = 2;
  required string v = 3;
  optional string beta1_t = 4;
  optional string beta2_t = 5;
  required string model_diff = 6;
  required string total_instance_num_diff = 7;
  required string model = 8;
  required string train_step = 9;
  required string learning_rate = 10;
  required float l1 = 11;
  required float l2 = 12;
}

message LazyAdamModelUpdateOpConf {
  required NormalModelUpdateOpUserConf user_conf = 1;
  required string m = 2;
  required string v = 3;
  optional string beta1_t = 4;
  optional string beta2_t = 5;
  required string model_diff = 6;
  required string total_instance_num_diff = 7;
  required string model = 8;
  required string train_step = 9;
  required string learning_rate = 10;
  required float l1 = 11;
  required float l2 = 12;
}

message AccumulateOpConf {
}

message PrintRecordConf {
  required string lbn = 1;
  optional string name = 2;
  required EncodeConf encode_case = 3;
}

message PrintOpConf {
  repeated PrintRecordConf in = 1;
  required string print_dir = 2;
  optional string part_name_prefix = 3 [default = "part-"];
  optional int32 part_name_suffix_length = 4 [default = -1];
}

message GeluOpConf {
  required string in = 1;
  required string out = 2;
}

message GeluGradOpConf {
  required string x = 1;
  required string dy = 2;
  required string dx = 3;
}

message ReduceSumOpConf {
  oneof in_conf {
    string in = 1; // For User
    LogicalBlobId in_sys = 2; // For System
  }
  required string out = 3;
  repeated int32 axis = 4;
  optional bool keep_dims = 5 [default = false];
}

message ReduceSumLikeOpConf {
  required string x = 1;
  required string like = 2;
  required string y = 3;
  repeated int32 axis = 4;
  optional string temp_storage = 5 [default = "temp_storage"];
}

message ReduceMeanOpConf {
  required string in = 1;
  required string out = 2;
  repeated int32 axis = 3;
  optional bool keep_dims = 4 [default = false];
}

message ReduceMeanGradOpConf {
  required string dy = 1;
  required string x = 2; // like
  required string dx = 3;
  repeated int32 reduced_axis = 4;
  optional string temp_storage = 5 [default = "temp_storage"];
}

message ReshapeOpConf {
  required string in = 1;
  required string out = 2;
  required ShapeProto shape = 3;
}

message ReshapeLikeOpConf {
  required string x = 1;
  required string y = 2;
  required string like = 3;
}

message AddOpConf {
  repeated string in = 1;
  required string out = 2;
}

message MaximumOpConf {
  repeated string in = 1;
  required string out = 2;
}

message CastOpConf {
  required string in = 1;
  required string out = 2;
  required DataType data_type = 3;
}

message InterfaceBlobConf {
  required ShapeProto shape = 1;
  required DataType data_type = 2;
  optional OptInt64 split_axis = 3;
  required OptInt64 batch_axis = 4;
  optional bool is_dynamic = 5;
  optional bool is_tensor_list = 6 [default = false];
}

message InputOpConf {
  optional string tick = 1;
  required string out = 2;
  required InterfaceBlobConf blob_conf = 3;
}

message ForeignInputOpConf {
  optional string tick = 1;
  required string out = 2;
  required InterfaceBlobConf blob_conf = 3;
  required string ofblob_buffer_name = 4;
}

message ReturnOpConf {
  required string in = 1;
  required string out = 2;
}

message OutputOpConf {
  required string in = 1;
  required string out = 2;
  required InterfaceBlobConf blob_conf = 3;
}

message SwitchOutputOpConf {
  repeated string in = 1;
  required string in_index = 2;
  required string out = 3;
  required InterfaceBlobConf blob_conf = 4;
}

message ForeignOutputOpConf {
  required string in = 1;
  required string ofblob_buffer_name = 3;
}

message ForeignWatchOpConf {
  required string in = 1;
  required string handler_uuid = 2;
}

message InitializeWithSnapshotConf {
  required string path = 1;
  optional string key = 2;
}

message VariableOpConf {
  optional string tick = 1;
  required string out = 2;
  required ShapeProto shape = 3;
  optional DataType data_type = 4;
  oneof initialize {
    InitializerConf initializer = 5;
    InitializeWithSnapshotConf initialize_with_snapshot = 6;
  }
  optional string model_name = 7 [default = "weight"];
  required OptInt64 split_axis = 8;
  optional int64 random_seed = 9;
}

message LocalResponseNormalizationOpConf {
  required string in = 1;
  required string out = 2;
  required string data_format = 3;
  optional int32 depth_radius = 4 [default = 5];
  optional double bias = 5 [default = 1];
  optional double alpha = 6 [default = 1];
  optional double beta = 7 [default = 0.5];
}

message EncodeConf {
  oneof encode {
    EncodeRaw raw = 1;
    EncodeJpeg jpeg = 2;
    EncodeBytesList bytes_list = 3;
  }
}

message EncodeBytesList {
}

message EncodeRaw {
  optional bool dim1_varying_length = 1 [default = false];
  optional bool auto_zero_padding = 2 [default = false];
}

message EncodeJpeg {
  repeated ImagePreprocess preprocess = 1;
}

message SubtractPreprocessConf {
  required float value = 1;
}

message NormByChannelPreprocessConf {
  repeated float mean_value = 1;
  repeated float std_value = 2;
  required string data_format = 3;
}

message ScalePreprocessConf {
  required float value = 1;
}

message PreprocessConf {
  oneof type {
    SubtractPreprocessConf subtract_conf = 1;
    NormByChannelPreprocessConf norm_by_channel_conf = 2;
    ScalePreprocessConf scale_conf = 3;
  }
}

message RandomShuffleConf {
  optional int32 buffer_size = 1 [default = 1024];
}

message RecordLoadOpConf {
  optional string tick  = 1;
  required string out = 2;
  required string data_dir = 3;
  required int32 data_part_num = 4;
  optional string part_name_prefix = 5 [default = "part-"];
  optional int32 part_name_suffix_length = 6 [default = -1];
  optional RandomShuffleConf random_shuffle_conf = 7;
  required int64 batch_size = 8;
}

message BlobConf {
  required string name = 1;
  required ShapeProto shape = 2;
  required DataType data_type = 3;
  optional int32 max_sequence_size = 4 [default = 1];
  required EncodeConf encode_case = 5;
  repeated PreprocessConf preprocess = 6;
  optional int32 tensor_list_variable_axis = 7 [default = -1];
  optional bool is_dynamic = 9 [default = false];
}

message DecodeOFRecordOpConf {
  required string data_dir = 1;
  required int32 data_part_num = 2; // piece_size % data_part_num = 0
  optional string part_name_prefix = 3 [default = "part-"];
  optional int32 part_name_suffix_length = 4 [default = -1];
  optional string in = 5;
  repeated BlobConf blob = 6;
  optional RandomShuffleConf random_shuffle_conf = 7;
  required int64 batch_size = 8;
}

message DecodeRandomOpConf {
  optional string tick = 1;
  required string out = 2;
  required ShapeProto shape = 3;
  required DataType data_type = 4;
  required InitializerConf data_initializer = 5;
  required int64 batch_size = 8;
}

message NormalizationOpConf {
  required string in = 1;
  required string out = 2;
  optional int32 axis = 3 [default = -1]; // NCHW = 1, NHWC = 3, TODO: axis list
  optional float momentum = 4 [default = 0.99];
  optional float epsilon = 5 [default = 0.001];
  optional bool center = 6 [default = true];
  optional bool scale = 7 [default = true];
  optional float beta_init = 8 [default = 0.0];
  optional float gamma_init = 9 [default = 1.0];
  optional float mean_init = 10 [default = 0.0];
  optional float variance_init = 11 [default = 1.0];
  required string moving_mean = 14;
  required string moving_variance = 15;
  optional string beta = 16;
  optional string gamma = 17;
  optional string mean = 18 [default = "mean"];
  optional string inv_variance = 19 [default = "inv_variance"];
  optional bool is_training = 20 [default = true];
}

message NormalizationGradOpConf {
  //in
  required string dy = 1;
  required string x = 2;
  optional string mean = 3;
  optional string inv_variance = 4;
  optional string gamma = 5;
  //out
  optional string dx = 6 [default = "dx"];
  optional string beta_diff = 7 [default = "beta_diff"];
  optional string gamma_diff = 8 [default = "gamma_diff"];

  required int32 axis = 9;
  required float epsilon = 10;
}

message RandomMaskLikeOpConf {
  required string like = 1;
  required string out = 2;
  required double rate = 3;
  optional ShapeProto noise_shape = 4;
  optional int64 seed = 5;
}

message DropoutOpConf {
  required string mask = 1;
  required string in = 2;
  required string out = 3;
  required float scale = 4;
}

message DropoutGradOpConf {
  required string mask = 1;
  required string dy = 2;
  required string dx = 3;
  required float scale = 4;
}

message TransposeOpConf {
  required string in = 1;
  required string out = 2;
  repeated int32 perm = 3;
}

message ReduceConcatOpConf {
  repeated string in = 1;
  required string out = 2;
  repeated int64 data_offset = 3;
  required int64 out_size = 4;
}

message NcclAllReduceOpConf {
  optional string in = 1;
  optional string out = 2;
}

message NcclReduceScatterOpConf {
}

message NcclAllGatherOpConf {
}

message NcclTupleBroadcastOpConf {
  optional string tick = 1;
  repeated string in = 2;
  repeated string out = 3;
  repeated int64 root = 4;
  repeated DataType data_type = 5;
  repeated ShapeProto shape = 6;
  optional int64 nccl_order_hint = 7 [default = 0];
}

message NcclTupleReduceOpConf {
  repeated string in = 1;
  repeated string out = 2;
  repeated int64 root = 3;
  optional int64 nccl_order_hint = 4 [default = 0];
}

message ReduceSplitOpConf {
  required string in = 1;
  repeated string out = 2;
  repeated ShapeProto out_shape = 3;
  repeated int64 data_offset = 4;
  optional int32 order_in_graph = 5;
}

message ReduceScatterOpConf {
  optional int32 out_num = 1 [default = 0];
}

message ReduceAddOpConf {
  optional int32 in_num = 1 [default = 0];
}

message ReduceGatherOpConf {
  optional int32 in_num = 1 [default = 0];
}

message AccuracyOpConf {
  required string prediction = 1;
  required string label = 2;
  optional int32 top_k = 3 [default = 1];
  required string accuracy = 4;
  optional string weight = 5;
}

message MatmulOpConf {
  // input lbn
  required string a = 1;
  required string b = 2;
  // output bn
  required string out = 5;
  optional bool transpose_a = 6 [default = false];
  optional bool transpose_b = 7 [default = false];
}

message DotOpConf {
  required string in = 1;
  required string weight = 2;
  optional string bias = 3;
  required string out = 4;
}

message MultiplyOpConf {
  required string in_0 = 1;
  required string in_1 = 2;
  required string out = 4;
}

enum Norm {
  L1 = 1;
  L2 = 2;
}

message HingeLossOpConf {
  required string prediction = 1;
  required string label = 2;
  required string loss = 3;
  optional ScalarReductionType reduction = 4 [default = kSumOverN];
  optional float weight_scalar = 5 [default = 1.0];
  optional string weight = 6;
  optional Norm norm = 7[default = L1];
}

message PackOpConf {
  required string in = 1;
  required string out = 2;
  required int32 pack_num = 3;
}

message UnpackOpConf {
  required string in = 1;
  required string out = 2;
  required int32 unpack_num = 3;
}

message RepeatOpConf {
  required string in = 1;
  required string out = 2;
  required int32 repeat_num = 3;
}

message GatherOpConf {
  required string in = 1;
  required string indices = 2;
  required string out = 3;
  optional int64 axis = 4 [default = 0];
}

message GatherMs0OpConf {
  required string in = 1;
  required string indices = 2;
  required string out = 3;
}

message UnsortedSegmentSumOpConf {
  required string data = 1;
  required string segment_ids = 2;
  required string out = 3;
  required int64 axis = 4;
  required int64 num_segments = 5;
}

message GatherMs0GradOpConf {
  required string out_diff = 1;
  required string indices = 2;
  required string in_diff = 3;
  required int64 gather_dim_size = 4;
}

message BatchGatherOpConf {
  required string in = 1;
  required string indices = 2;
  required string out = 3;
}

message SqrtOpConf {
  required string in = 1;
  required string out = 2;
}

message RsqrtOpConf {
  required string in = 1;
  required string out = 2;
  optional double epsilon = 3 [default = 1e-5];
}

message SquareOpConf {
  required string in = 1;
  required string out = 2;
}

message BroadcastAddOpConf {
  required string a = 1;
  required string b = 2;
  required string out = 3;
  optional bool is_const = 4 [default = false];
}

message BroadcastSubOpConf {
  required string a = 1;
  required string b = 2;
  required string out = 3;
  optional bool is_const = 4 [default = false];
}

message BroadcastMulOpConf {
  required string a = 1;
  required string b = 2;
  required string out = 3;
  optional bool is_const = 4 [default = false];
}

message BroadcastDivOpConf {
  required string a = 1;
  required string b = 2;
  required string out = 3;
  optional bool is_const = 4 [default = false];
}

message BroadcastLikeOpConf {
  required string x = 1;
  required string like = 2;
  required string y = 3;
  repeated int32 reduced_axis = 4;
}

message BroadcastDivGradOpConf {
  //  input
  required string b = 1; // denominator in fw
  required string y = 2;
  required string dy = 3;
  //  output
  required string db = 4;
  optional string temp_storage = 5 [default = "temp_storage"];
}

message BiasAddOpConf {
  // inputs
  required string a = 1;
  required string b = 2;
  // output
  required string out = 3;
  // conf
  required int32 axis = 4;
}

message DimSliceConf {
  optional int32 start = 1 [default = 0];
  optional int32 end = 2 [default = 0];
  optional int32 stride = 3 [default = 1];
}

message SliceOpConf {
  required string in = 1;
  required string out = 2;
  repeated DimSliceConf dim_slice_conf = 3;
}

message SliceGradOpConf {
  required string dy = 1;
  required string dx = 2;
  required string like = 3;
  repeated DimSliceConf dim_slice_conf = 4;
}

message LayerNormOpConf {
  // in
  required string in = 1;
  optional string beta = 2;
  optional string gamma = 3;

  // out
  required string out = 4;
  optional string normalized = 5 [default = "normalized"];
  optional string mean = 6 [default = "mean"];
  optional string inv_variance = 7 [default = "inv_variance"];

  optional bool center = 8 [default = true];
  optional bool scale = 9 [default = true];
  optional int64 begin_norm_axis = 11 [default = 1];
  optional int64 begin_params_axis = 12 [default = -1];
  optional double epsilon = 13 [default = 1e-5];
}

message LayerNormGradOpConf {
  // in
  required string dy = 1;
  required string x = 2;
  optional string mean = 3;
  optional string inv_variance = 4;
  // out
  required string dx = 5;

  required int64 begin_norm_axis = 6;
  required double epsilon = 7;
}

message LayerNormParamGradOpConf {
  // in
  required string dy = 1;
  optional string normalized = 2;
  optional string gamma = 3;
  // out
  optional string normalized_diff = 4;
  optional string beta_diff = 5;
  optional string gamma_diff = 6;

  required int64 begin_params_axis = 7;
}

message ConstantOpConf {
  optional string tick = 1;
  required string out = 2;
  optional ShapeProto shape = 3;
  optional DataType data_type = 4;
  optional InitializerConf initializer = 5;
}

message OneHotOpConf {
  required string indices = 1;
  required string out = 2;
  required int64 depth = 3;
  optional DataType data_type = 4;
}

message ScalarAddOpConf {
  required string in = 1;
  required string out = 2;
  oneof scalar_operand {
    int64 int_operand = 3;
    double float_operand = 4;
  }
}

message ScalarMulOpConf {
  required string in = 1;
  required string out = 2;
  oneof scalar_operand {
    int64 int_operand = 3;
    double float_operand = 4;
  }
}

message ReduceIdentityOpConf {
  optional string in = 1;
  optional string out = 2;
  optional int32 order_in_graph = 3;
}

message TickOpConf {
  repeated string tick = 1;
  required string out = 2;
}

message DeviceTickOpConf {
  repeated string tick = 1;
  required string out = 2;
}

message WaitAndSendIdsOpConf {
  required string out = 1;
  required string wait_buffer_name = 2;
  repeated Int64List id_list = 3;
  required DataType data_type = 4 [default = kInt32];
}

message CallbackNotifyOpConf {
  required string in = 1;
  repeated string callback_buffer_name = 2;
}

message ReentrantLockOpConf {
  required string start = 1;
  optional string end = 2;
  required string out = 3;
  repeated Int64List lock_id2intersecting_lock_ids = 4;
}

message SourceTickOpConf {
  required string out = 1;
}

message SinkTickOpConf {
  repeated string tick = 1;
  required string out = 2;
}

message TupleIdentityOpConf {
  repeated string in = 1;
  repeated string out = 2;
}

message TopKOpConf {
  required string in = 1;
  required string out = 2;
  optional int32 k = 3 [default = 1];
  optional bool sorted = 4 [default = true];
}

message L2NormalizeOpConf {
  required string in = 1;
  required string out = 2;
  required int32 axis = 3 [default = -1];
  optional float epsilon = 4 [default = 1e-12];
}

message KeepHeaderOnlyOpConf {
  repeated string in = 1;
  repeated string out = 2;
}

message AxpyOpConf {
  required string x = 1;
  required string y = 2;
  required double alpha = 3;
}

message TotalLossInstanceNumOpConf {
  repeated string in = 1;
  required string out = 2;
}

message UnsortedBatchSegmentSumOpConf {
  required string data = 1;
  required string segment_ids = 2;
  required string out = 3;
  required int64 num_segments = 4;
}

message ShapeElemCntAxisConf {
  repeated int32 axis = 1;
}

message ShapeElemCntRangeAxisConf {
  // closed interval: [begin_axis, end_axis]
  optional int32 begin_axis = 1 [default = 0];
  optional int32 end_axis = 2 [default = -1];
}

message ShapeElemCntOpConf {
  required string x = 1;
  required string y = 2;
  optional DataType data_type = 3 [default = kInt32];
  oneof axis_conf {
    ShapeElemCntAxisConf exclude_axis_conf = 4;
    ShapeElemCntAxisConf include_axis_conf = 5;
    ShapeElemCntRangeAxisConf range_axis_conf = 6;
  }
}

message AccOpConf {
  // in
  required string one = 1;
  // out
  required string acc = 2;
  optional int32 max_acc_num = 3 [default = 1];   
}

message AccTickOpConf {
  // in
  required string one = 1;
  // out
  required string acc = 2;
  optional int32 max_acc_num = 3 [default = 1];   
}

message EveryNthOpConf {
  required string in = 1;
  required string out = 2;
  required int64 n = 3;
}

message ModelInitOpConf {
  required string tick = 1;
  repeated string out = 2;
  repeated string variable_op_name = 3;
  repeated VariableOpConf original_variable_conf = 4;
}

message ModelLoadOpConf {
  required string path = 1;
  repeated string out = 2;
  repeated string variable_op_name = 3;
  repeated VariableOpConf original_variable_conf = 4;
}

message AllReduceFacadeOpConf {
  required string in = 1;
  required string out = 2;
}

message IdentityOpConf {
  required string in = 1;
  required string out = 2;
}

message CaseOpConf {
  required string in = 1;
  repeated string out = 2;
}

message EsacOpConf {
  repeated string in = 1;
  required string out = 2;
  optional DataType data_type = 3 [default=kInt32];
}

message PartialTickOpConf {
  required string tick = 1;
  required string out = 2;
}

message AssignOpConf {
  required string ref = 1;
  required string value = 2;
}

message ModelSaveOpConf {
  required string path = 1;
  repeated string in = 2;
  repeated string key = 3;
}

message LearningRateScheduleOpConf {
  required string train_step = 1;
  required string out = 2;
  required float learning_rate = 3;
  optional LearningRateDecayConf learning_rate_decay = 4;
  optional WarmupConf warmup_conf = 5;
}

message XrtLaunchOpConf {
  message Argument {
    required string name = 1;
    required string value = 2;
    required DeviceType device_type = 3;
  }
  message Function {
    repeated Argument argument = 1;
    repeated OperatorConf node = 2;
  }
  repeated string in = 1;
  repeated string out = 2;
  required Function function = 3;
  // Function executing engine.
  // Only "XLA" and "TensorRT" are supported currently.
  required string engine = 4;
  // Input mutability.
  map<string, bool> input_mutability = 5;
  // Mapping launch op's input and output names into function.
  map<string, string> input_output_mapping = 6;
  map<string, OptInt64> batch_axis = 7;
  // Sbp signatures of each function node.
  map<string, SbpSignature> sbp_signatures = 8;
  optional bool model_update = 9 [default = false];
}

message NcclBoxingReduceScatterOpConf {
  required LogicalBlobId lbi = 1;
}

message NcclBoxingAllGatherOpConf {
  required LogicalBlobId lbi = 1;
}

message NcclBoxingAllReduceOpConf {
  required LogicalBlobId lbi = 1;
}

message ParallelCastOpConf {
  required string in = 1;
  required string out = 2;
  optional OptInt64 split_axis = 3;
  optional OptInt64 gradient_split_axis = 4;
}

message OperatorConf {
  required string name = 1;
  optional bool trainable = 3 [default = true];
  optional DeviceType device_type = 4 [default = kInvalidDevice];
  optional bool enable_cudnn = 5;
  optional int64 cudnn_buf_limit_mbyte = 6;
  repeated string ctrl_in_op_name = 7;
  oneof op_type {
    // system op
    DecodeOFRecordOpConf decode_ofrecord_conf = 101;
    DecodeRandomOpConf decode_random_conf = 102;
    RecordLoadOpConf record_load_conf = 103;
    CopyHdOpConf copy_hd_conf = 105;
    CopyCommNetOpConf copy_comm_net_conf = 106;
    ConcatOpConf concat_conf = 107;
    BoxingOpConf boxing_conf = 108;
    ReduceScatterOpConf reduce_scatter_conf = 109;
    ReduceAddOpConf reduce_add_conf = 110;
    ReduceGatherOpConf reduce_gather_conf = 111;
    ReduceConcatOpConf reduce_concat_conf = 112;
    ReduceSplitOpConf reduce_split_conf = 113;
    NcclAllReduceOpConf nccl_all_reduce_conf = 114;
    NcclReduceScatterOpConf nccl_reduce_scatter_conf = 115;
    NcclAllGatherOpConf nccl_all_gather_conf = 116;
    AccumulateOpConf accumulate_conf = 117;
    NormalModelUpdateOpConf normal_mdupdt_conf = 118;
    CastOpConf cast_conf = 121;
    VariableOpConf variable_conf = 122;
    ReduceIdentityOpConf reduce_identity_conf = 123;
    TickOpConf tick_conf = 124;
    KeepHeaderOnlyOpConf keep_header_only_conf = 125;
    TotalLossInstanceNumOpConf total_loss_instance_num_conf = 126;
    NaiveModelUpdateOpConf naive_model_update_conf = 127;
    MomentumModelUpdateOpConf momentum_model_update_conf = 128;
    RMSPropModelUpdateOpConf rmsprop_model_update_conf = 129;
    LARSModelUpdateOpConf lars_model_update_conf = 130;
    AdamModelUpdateOpConf adam_model_update_conf = 131;
    ShapeElemCntOpConf shape_elem_cnt_conf = 132;
    AccOpConf acc_conf = 133;
    AllReduceFacadeOpConf all_reduce_facade_conf = 134;
    SourceTickOpConf source_tick_conf = 135;
    SinkTickOpConf sink_tick_conf = 136;
    InputOpConf input_conf = 137;
    OutputOpConf output_conf = 138;
    WaitAndSendIdsOpConf wait_and_send_ids_conf = 139;
    ReentrantLockOpConf reentrant_lock_conf = 140;
    CallbackNotifyOpConf callback_notify_conf = 141;
    ForeignInputOpConf foreign_input_conf = 142;
    ForeignOutputOpConf foreign_output_conf = 143;
    AccTickOpConf acc_tick_conf = 144;
    SwitchOutputOpConf switch_output_conf = 145;
    ReturnOpConf return_conf = 146;
    NcclTupleBroadcastOpConf nccl_tuple_broadcast_conf = 147;
    NcclTupleReduceOpConf nccl_tuple_reduce_conf = 148;
    PartialTickOpConf partial_tick_conf = 149;
    LazyAdamModelUpdateOpConf lazy_adam_model_update_conf = 150;
    ForeignWatchOpConf foreign_watch_conf = 151;
    NcclBoxingReduceScatterOpConf nccl_boxing_reduce_scatter_conf = 152;
    NcclBoxingAllGatherOpConf nccl_boxing_all_gather_conf = 153;
    NcclBoxingAllReduceOpConf nccl_boxing_all_reduce_conf = 154;
    DistributeConcatOpConf distribute_concat_conf = 155;
    DistributeSplitOpConf distribute_split_conf = 156;
    DistributeCloneOpConf distribute_clone_conf = 157;
    DistributeAddOpConf distribute_add_conf = 158;
<<<<<<< HEAD
    UserOpConf user_conf = 199;

=======
    DeviceTickOpConf device_tick_conf = 159;
    
>>>>>>> 21b127c7
    // domain op
    TupleIdentityOpConf tuple_identity_conf = 200;
    TransposeOpConf transpose_conf = 201;
    ReshapeOpConf reshape_conf = 202;
    Conv1DOpConf conv_1d_conf = 205;
    Conv2DOpConf conv_2d_conf = 206;
    Conv3DOpConf conv_3d_conf = 207;
    AveragePooling1DOpConf average_pooling_1d_conf = 208;
    MaxPooling1DOpConf max_pooling_1d_conf = 209;
    AveragePooling2DOpConf average_pooling_2d_conf = 210;
    MaxPooling2DOpConf max_pooling_2d_conf = 211;
    AveragePooling3DOpConf average_pooling_3d_conf = 212;
    MaxPooling3DOpConf max_pooling_3d_conf = 213;
    RandomMaskLikeOpConf random_mask_like_conf = 214;
    LocalResponseNormalizationOpConf local_response_normalization_conf = 216;
    NormalizationOpConf normalization_conf = 217;
    DropoutOpConf dropout_conf = 218;
    ReduceSumOpConf reduce_sum_conf = 219;
    AddOpConf add_conf = 220;
    MatmulOpConf matmul_conf = 221;
    DotOpConf dot_conf = 222;
    MultiplyOpConf multiply_conf = 223;
    MaximumOpConf maximum_conf = 224;
    SigmoidOpConf sigmoid_conf = 225;
    TanHOpConf tanh_conf = 226;
    ReluOpConf relu_conf = 227;
    SoftmaxOpConf softmax_conf = 228;
    SparseCrossEntropyLossOpConf sparse_cross_entropy_loss_conf = 229;
    HingeLossOpConf hinge_loss_conf = 230;
    SparseSoftmaxCrossEntropyLossOpConf sparse_softmax_cross_entropy_loss_conf = 231;
    AccuracyOpConf accuracy_conf = 232;
    PrintOpConf print_conf = 233;
    PackOpConf pack_conf = 237;
    UnpackOpConf unpack_conf = 238;
    RepeatOpConf repeat_conf = 239;
    GeluOpConf gelu_conf = 241;
    GatherOpConf gather_conf = 242;
    BatchGatherOpConf batch_gather_conf = 243;
    SliceOpConf slice_conf = 252;
    BiasAddOpConf bias_add_conf = 253;
    LayerNormOpConf layer_norm_conf = 254;
    ConstantOpConf constant_conf = 255;
    SigmoidCrossEntropyLossOpConf sigmoid_cross_entropy_loss_conf = 257;
    OneHotOpConf one_hot_conf = 258;
    IdentityLossOpConf identity_loss_conf = 259;
    SparseCrossEntropyOpConf sparse_cross_entropy_conf= 260;
    ReduceMeanOpConf reduce_mean_conf = 261;
    L2NormalizeOpConf l2_normalize_conf = 264;
    PReluOpConf prelu_conf = 265;
    ReluGradOpConf relu_grad_conf = 266;
    GeluGradOpConf gelu_grad_conf = 267;
    ReshapeLikeOpConf reshape_like_conf = 268;
    SliceGradOpConf slice_grad_conf = 269;
    ReduceSumLikeOpConf reduce_sum_like_conf = 270;
    DropoutGradOpConf dropout_grad_conf = 271;
    LayerNormGradOpConf layer_norm_grad_conf = 272;
    LayerNormParamGradOpConf layer_norm_param_grad_conf = 273;
    SparseCrossEntropyGradOpConf sparse_cross_entropy_grad_conf= 274;
    UnsortedSegmentSumOpConf unsorted_segment_sum_conf = 275;
    BroadcastDivGradOpConf broadcast_div_grad_conf= 276;
    BroadcastLikeOpConf broadcast_like_conf = 277;
    SoftmaxGradOpConf softmax_grad_conf = 278;
    UnsortedBatchSegmentSumOpConf unsorted_batch_segment_sum_conf = 279;
    ReduceMeanGradOpConf reduce_mean_grad_conf = 280;
    NormalizationGradOpConf normalization_grad_conf = 282;
    ConvBiasGradOpConf conv_bias_grad_conf = 283;
    ConvFilterGradOpConf conv_filter_grad_conf = 284;
    ConvDataGradOpConf conv_data_grad_conf = 285;
    EveryNthOpConf every_nth_conf = 286;
    TanHGradOpConf tanh_grad_conf = 288;
    PoolingGradOpConf pooling_grad_conf = 289;
    IdentityOpConf identity_conf = 290;
    CaseOpConf case_conf = 291;
    EsacOpConf esac_conf = 292;
    ModelInitOpConf model_init_conf = 293;
    SplitLikeOpConf split_like_conf = 294;
    SigmoidGradOpConf sigmoid_grad_conf = 295;
    AssignOpConf assign_conf = 296;
    ModelSaveOpConf model_save_conf = 297;
    LearningRateScheduleOpConf learning_rate_schedule_conf = 298;
    PReluDataGradOpConf prelu_data_grad_conf = 299;
    PReluAlphaGradOpConf prelu_alpha_grad_conf = 300;
    ModelLoadOpConf model_load_conf = 301;
    GatherMs0OpConf gather_ms0_conf = 302;
    GatherMs0GradOpConf gather_ms0_grad_conf = 303;
    SigmoidCrossEntropyLossGradOpConf sigmoid_cross_entropy_loss_grad_conf = 317;
    ParallelCastOpConf parallel_cast_conf = 336;

    XrtLaunchOpConf xrt_launch_conf = 410;

    // math op
    BroadcastAddOpConf broadcast_add_conf = 500;
    BroadcastSubOpConf broadcast_sub_conf = 501;
    BroadcastMulOpConf broadcast_mul_conf = 502;
    BroadcastDivOpConf broadcast_div_conf = 503;
    SquareOpConf square_conf = 513;
    SqrtOpConf sqrt_conf = 514;
    RsqrtOpConf rsqrt_conf = 515;
    ScalarAddOpConf scalar_add_conf = 516;
    ScalarMulOpConf scalar_mul_conf = 517;

    // mutable input op
    AxpyOpConf axpy_conf = 752;
  }
}

message OpNameSet {
  repeated string op_name = 1;
}

message OpNameRelations {
  map<string, string> src_op_name2dst_op_name = 1;
}

message OpNameGroups {
  message OpNameGroup {
    repeated string op_name = 1;
  }
  repeated OpNameGroup op_name_group = 2;
}<|MERGE_RESOLUTION|>--- conflicted
+++ resolved
@@ -7,11 +7,8 @@
 import "oneflow/core/record/record.proto";
 import "oneflow/core/job/resource.proto";
 import "oneflow/core/register/logical_blob_id.proto";
-<<<<<<< HEAD
 import "oneflow/core/framework/user_op_conf.proto";
-=======
 import "oneflow/core/job/sbp_parallel.proto";
->>>>>>> 21b127c7
 
 enum ActivationType {
   kNone = 0;
@@ -1630,13 +1627,9 @@
     DistributeSplitOpConf distribute_split_conf = 156;
     DistributeCloneOpConf distribute_clone_conf = 157;
     DistributeAddOpConf distribute_add_conf = 158;
-<<<<<<< HEAD
+    DeviceTickOpConf device_tick_conf = 159;
     UserOpConf user_conf = 199;
-
-=======
-    DeviceTickOpConf device_tick_conf = 159;
     
->>>>>>> 21b127c7
     // domain op
     TupleIdentityOpConf tuple_identity_conf = 200;
     TransposeOpConf transpose_conf = 201;
