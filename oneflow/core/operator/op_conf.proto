syntax = "proto2";
package oneflow;

import "oneflow/core/common/shape.proto";
import "oneflow/core/common/data_type.proto";
import "oneflow/core/record/image.proto";
import "oneflow/core/job/resource.proto";
import "oneflow/core/register/logical_blob_id.proto";

enum ActivationType {
  kNone = 0;
  kTanH = 1;
  kSigmoid = 2;
  kRelu = 3;
}

message ConstantInitializerConf {
  optional float value = 1 [default = 0];
}

message ConstantIntInitializerConf {
  optional int32 value = 1 [default = 0];
}

message RandomUniformInitializerConf {
  optional float min = 1 [default = 0];
  optional float max = 2 [default = 1];
}

message RandomUniformIntInitializerConf {
  optional int32 min = 1 [default = 0];
  optional int32 max = 2 [default = 1];
}

message RandomNormalInitializerConf {
  optional float mean = 1 [default = 0];
  optional float std = 2 [default = 1];
}

enum VarianceNorm {
  kFanIn = 0;
  kFanOut = 1;
  kAverage = 2;
}

message XavierInitializerConf {
  required VarianceNorm variance_norm = 1;
}

message MsraInitializerConf {
  required VarianceNorm variance_norm = 1;
}

message InitializerConf {
  oneof type {
    ConstantInitializerConf constant_conf = 1;
    ConstantIntInitializerConf constant_int_conf = 2;
    RandomUniformInitializerConf random_uniform_conf = 3;
    RandomUniformIntInitializerConf random_uniform_int_conf = 4;
    RandomNormalInitializerConf random_normal_conf = 5;
    XavierInitializerConf xavier_conf = 6;
    MsraInitializerConf msra_conf = 7;
  }
}

message Conv1DOpConf {
  required string in = 1;
  required string out = 2;
  required int32 filters = 3;
  optional string padding = 4 [default = "valid"];
  required string data_format = 5;
  repeated int32 kernel_size = 6;
  repeated int32 strides = 7;
  repeated int32 dilation_rate = 8;
  optional ActivationType activation = 9 [default = kNone];
  optional bool use_bias = 10 [default = true];
  optional InitializerConf weight_initializer = 11;
  optional InitializerConf bias_initializer = 12;
}

message Conv2DOpConf {
  required string in = 1;
  required string out = 2;
  required int32 filters = 3;
  optional string padding = 4 [default = "valid"];
  required string data_format = 5;
  repeated int32 kernel_size = 6;
  repeated int32 strides = 7;
  repeated int32 dilation_rate = 8;
  optional ActivationType activation = 9 [default = kNone];
  optional bool use_bias = 10 [default = true];
  optional InitializerConf weight_initializer = 11;
  optional InitializerConf bias_initializer = 12;
}

message Conv3DOpConf {
  required string in = 1;
  required string out = 2;
  required int32 filters = 3;
  optional string padding = 4 [default = "valid"];
  required string data_format = 5;
  repeated int32 kernel_size = 6;
  repeated int32 strides = 7;
  repeated int32 dilation_rate = 8;
  optional ActivationType activation = 9 [default = kNone];
  optional bool use_bias = 10 [default = true];
  optional InitializerConf weight_initializer = 11;
  optional InitializerConf bias_initializer = 12;
}

message Deconv2DOpConf {
  required string in = 1;
  required string out = 2;
  required int32 filters = 3;
  optional string padding = 4 [default = "valid"];
  required string data_format = 5;
  repeated int32 kernel_size = 6;
  repeated int32 strides = 7;
  optional ActivationType activation = 8 [default = kNone];
  optional bool use_bias = 9 [default = true];
  optional InitializerConf weight_initializer = 10;
  optional InitializerConf bias_initializer = 11;

}

message Deconv3DOpConf {
  required string in = 1;
  required string out = 2;
  required int32 filters = 3;
  optional string padding = 4 [default = "valid"];
  required string data_format = 5;
  repeated int32 kernel_size = 6;
  repeated int32 strides = 7;
  optional ActivationType activation = 8 [default = kNone];
  optional bool use_bias = 9 [default = true];
  optional InitializerConf weight_initializer = 10;
  optional InitializerConf bias_initializer = 11;
}

message FullyConnectedOpConf {
  required string in = 1;
  required string out = 2;
  required int32 units = 3;
  optional ActivationType activation = 4 [default = kNone];
  optional bool use_bias = 5 [default = true];
  optional InitializerConf weight_initializer = 6;
  optional InitializerConf bias_initializer = 7;
}

message AveragePooling1DOpConf {
  required string in = 1;
  required string out = 2;

  optional string padding = 3 [default = "valid"];
  required string data_format = 4;
  repeated int32 pool_size = 5;
  repeated int32 strides = 6;
}

message MaxPooling1DOpConf {
  required string in = 1;
  required string out = 2;

  optional string padding = 3 [default = "valid"];
  required string data_format = 4;
  repeated int32 pool_size = 5;
  repeated int32 strides = 6;
}

message AveragePooling2DOpConf {
  required string in = 1;
  required string out = 2;

  optional string padding = 3 [default = "valid"];
  required string data_format = 4;
  repeated int32 pool_size = 5;
  repeated int32 strides = 6;
}

message MaxPooling2DOpConf {
  required string in = 1;
  required string out = 2;

  optional string padding = 3 [default = "valid"];
  required string data_format = 4;
  repeated int32 pool_size = 5;
  repeated int32 strides = 6;
}

message AveragePooling3DOpConf {
  required string in = 1;
  required string out = 2;

  optional string padding = 3 [default = "valid"];
  required string data_format = 4;
  repeated int32 pool_size = 5;
  repeated int32 strides = 6;
}

message MaxPooling3DOpConf {
  required string in = 1;
  required string out = 2;

  optional string padding = 3 [default = "valid"];
  required string data_format = 4;
  repeated int32 pool_size = 5;
  repeated int32 strides = 6;
}

message ReluOpConf {
  required string in = 1;
  required string out = 2;
}

message SigmoidOpConf {
  required string in = 1;
  required string out = 2;
}

message TanHOpConf {
  required string in = 1;
  required string out = 2;
}

message SoftmaxOpConf {
  required string in = 1;
  required string out = 2;
  optional int32 axis = 3 [default = -1];
}

enum LossReductionType {
  kSumOverOne = 0;
  kSumOverWeight = 1;
  kSumOverN = 2;
  kSumOverNonZeroWeight = 3;
}

message SparseSoftmaxCrossEntropyLossOpConf {
  required string prediction = 1;
  required string label = 2;
  required string loss = 3;
  optional LossReductionType reduction = 4 [default = kSumOverN];
  optional float weight_scalar = 5 [default = 1.0];
  optional string weight = 6;
}

message SmoothL1LossOpConf {
  required string prediction = 1;
  required string label = 2;
  required string loss = 3;
  optional float beta = 4 [default = 1] ;
  optional float scale = 5 [default = 1];
  required string inside_weights = 6;
  required string outside_weights = 7;
  optional LossReductionType reduction = 8 [default = kSumOverN];
  optional float weight_scalar = 9 [default = 1.0];
  optional string weight = 10;
}

message SparseCrossEntropyLossOpConf {
  required string prediction = 1;
  required string label = 2;
  required string loss = 3;
  optional LossReductionType reduction = 4 [default = kSumOverN];
  optional float weight_scalar = 5 [default = 1.0];
  optional string weight = 6;
}

message SigmoidCrossEntropyLossOpConf {
  required string prediction = 1;
  required string label = 2;
  required string loss = 3;
  optional bool normalize = 4 [default = true];
  optional float scale = 5 [default = 1.0];
  optional LossReductionType reduction = 6 [default = kSumOverN];
  optional float weight_scalar = 7 [default = 1.0];
  optional string weight = 8;
}

message ConcatOpConf {
  repeated string in = 1;
  required string out = 2;
  required int32 axis = 3;
}

message CopyCommNetOpConf {
}

message CopyHdOpConf {
  enum Type {
    H2D = 0;
    D2H = 1;
  }
  required Type type = 1;
}

message CloneOpConf {
  required int32 out_num = 1;
}

message BoxConcatConf {
  required int32 axis = 1;
}

message BoxAddConf {
}

message BoxSplitConf {
  required int32 axis = 1;
  repeated int32 part_num = 2;
}

message BoxCloneConf {
}

message BoxingOpConf {
  required LogicalBlobId lbi = 1;
  required int32 in_num = 2;
  required int32 out_num = 3;

  oneof in_box {
    BoxConcatConf concat_box = 4;
    BoxAddConf add_box = 5;
  }
  oneof out_box {
    BoxSplitConf split_box = 6;
    BoxCloneConf clone_box = 7;
  }
}

message PodBoxingOpConf {
  required BoxingOpConf boxing_conf = 1;
}

message PbBoxingOpConf {
  required BoxingOpConf boxing_conf = 1;
}

message NaiveModelUpdateConf {
}

message MomentumModelUpdateConf {
  optional float beta = 1 [default = 0.9];
}

message RMSPropModelUpdateConf {
  optional float decay_rate = 1 [default = 0.99];
  optional float epsilon = 2 [default = 1e-8];
}

message LARSModelUpdateConf {
  optional float momentum_beta = 1 [default = 0.9];
  optional float epsilon = 2 [default = 1e-9];
  optional float lars_coefficient = 3 [default = 0.0001];
}

message ExponentialDecayConf {
  required int64 decay_batches = 1;
  required double decay_rate = 2;
  optional bool staircase = 3 [default = false];
}

message InverseTimeDecayConf {
  required int64 decay_batches = 1;
  required double decay_rate = 2;
  optional bool staircase = 3 [default = false];
}

message NaturalExpDecayConf {
  required int64 decay_batches = 1;
  required double decay_rate = 2;
  optional bool staircase = 3 [default = false];
}

message PiecewiseConstantConf {
  repeated int64 boundaries = 1;
  repeated double values = 2;
}

message PolynomialDecayConf {
  required int64 decay_batches = 1;
  optional double end_learning_rate = 2 [default = 0.0001];
  optional double power = 3 [default = 1.0];
  optional bool cycle = 4 [default = false];
}

message CosineDecayConf {
  required int64 decay_batches = 1;
  optional double alpha = 2 [default = 0.0];
}

message LinearCosineDecayConf {
  required int64 decay_batches = 1;
  optional double num_periods = 2 [default = 0.5];
  optional double alpha = 3 [default = 0.0];
  optional double beta = 4 [default = 0.001];
}

message LearningRateDecayConf {
  oneof type {
    ExponentialDecayConf exponential_conf = 2000;
    InverseTimeDecayConf inverse_time_conf = 2001;
    NaturalExpDecayConf natural_exp_conf = 2002;
    PiecewiseConstantConf piecewise_constant_conf = 2003;
    PolynomialDecayConf polynomial_conf = 2004;
    CosineDecayConf cosine_conf = 2005;
    LinearCosineDecayConf linear_cosine_conf = 2006;
  }
}

message ConstantWarmupConf {
  required int64 warmup_batches = 1;
  required double multiplier = 2;
}

message LinearWarmupConf {
  required int64 warmup_batches = 1;
  required double start_multiplier = 2;
}

message WarmupConf {
  oneof type {
    ConstantWarmupConf constant_conf = 3000;
    LinearWarmupConf linear_conf = 3001;
  }
}

message NormalModelUpdateOpUserConf {
  optional LearningRateDecayConf learning_rate_decay = 1;
  optional WarmupConf warmup_conf = 2;
  oneof normal_mdupdt {
    NaiveModelUpdateConf naive_conf = 1000;
    MomentumModelUpdateConf momentum_conf = 1001;
    RMSPropModelUpdateConf rmsprop_conf = 1002;
    LARSModelUpdateConf lars_conf = 1003;
  }
}

message NormalModelUpdateOpConf {
  required NormalModelUpdateOpUserConf user_conf = 1;
  required string model_diff = 2;
  required string model = 3;
  required float learning_rate = 4;
  required float l1 = 5;
  required float l2 = 6;
}

message AccumulateOpConf {
}

message EmbeddingLookupAccumulateOpConf {
}

message ModelSaveOpConf {
}


message PrintRecordConf {
  required string lbn = 1;
  optional string name = 2;
  required EncodeConf encode_case = 3;
}

message PrintOpConf {
  repeated PrintRecordConf in = 1;
  required string print_dir = 2;
  optional string part_name_prefix = 3 [default = "part-"];
  optional int32 part_name_suffix_length = 4 [default = -1];
}

message LossPrintOpConf {
  required LogicalBlobId loss_lbi = 1;
  optional LogicalBlobId reduction_lbi = 2;
  optional float weight_scalar = 3 [default = 1.0];
  optional LossReductionType reduction_type = 4 [default = kSumOverN];
}

message AccuracyPrintOpConf {
  required LogicalBlobId accuracy_lbi = 1;
  optional int32 top_k_print = 3 [default = 1];
}

message ReduceSumOpConf {
  oneof in_conf {
    string in = 1; // For User
    LogicalBlobId in_sys = 2; // For System
  }
  required string out = 3;
  optional int32 axis = 4;
  optional bool keepdims = 5 [default = false];
}

message BasicRnnOpConf {
  required string in = 1;
  optional string init_hidden = 2;
  required string out = 3;
  required int32 hidden_size = 4;
  optional ActivationType activation = 6 [default = kTanH];

  optional InitializerConf init_hidden_initializer = 7;
  optional InitializerConf bias_initializer = 8;
  optional InitializerConf i2h_weight_initializer = 9;
  optional InitializerConf h2h_weight_initializer = 10;

  optional bool is_init_hidden_trainable = 11 [default = true];
  optional bool use_bias = 12 [default = true];
}

message BasicLstmOpConf {
}

message ReshapeOpConf {
  required string in = 1;
  required string out = 2;
  required ShapeProto shape = 3;
}

message EmbeddingLookupOpConf {
  required string ids = 1;
  required string out = 2;
  required int32 units = 3;
  required int32 table_size = 4;
  optional InitializerConf weight_initializer = 5;
}

message AddOpConf {
  repeated string in = 1;
  required string out = 2;
  optional ActivationType activation = 3 [default = kNone];
}

message MaximumOpConf {
  repeated string in = 1;
  required string out = 2;
}

message SharedModelDiffAddOpConf {
  required int32 in_num = 1;
}

message LocalResponseNormalizationOpConf {
  required string in = 1;
  required string out = 2;
  required string data_format = 3;
  optional int32 depth_radius = 4 [default = 5];
  optional double bias = 5 [default = 1];
  optional double alpha = 6 [default = 1];
  optional double beta = 7 [default = 0.5];
}

message EncodeConf {
  oneof encode {
    EncodeRaw raw = 1;
    EncodeJpeg jpeg = 2;
    EncodeProtobuf protobuf = 3;
    EncodeBytesList bytes_list = 4;
  }
}

message EncodeBytesList {
}

message EncodeProtobuf {
}

message EncodeRaw {
  optional bool dim1_varying_length = 1 [default = false];
}

message EncodeJpeg {
  repeated ImagePreprocess preprocess = 1;
}

message SubtractPreprocessConf {
  required float value = 1;
}

message NormByChannelPreprocessConf {
  repeated float mean_value = 1;
  repeated float std_value = 2;
  required string data_format = 3;
}

message ScalePreprocessConf {
  required float value = 1;
}

message PreprocessConf {
  oneof type {
    SubtractPreprocessConf subtract_conf = 1;
    NormByChannelPreprocessConf norm_by_channel_conf = 2;
    ScalePreprocessConf scale_conf = 3;
  }
}

message RecordLoadOpConf {
  required string out = 1;
  required string data_dir = 2;
  optional string part_name_prefix = 3 [default = "part-"];
  optional int32 part_name_suffix_length = 4 [default = -1];
}

message BlobConf {
  required string name = 1;
  required ShapeProto shape = 2;
  required DataType data_type = 3;
  optional int32 max_sequence_size = 4 [default = 1];
  required EncodeConf encode_case = 5;
  repeated PreprocessConf preprocess = 6;
}

message DecodeOFRecordOpConf {
  required string data_dir = 1;
  optional string part_name_prefix = 2 [default = "part-"];
  optional int32 part_name_suffix_length = 3 [default = -1];
  optional string in = 4;
  repeated BlobConf blob = 5;
}

message DecodeRandomOpConf {
  required string out = 1;
  required ShapeProto shape = 2;
  required DataType data_type = 3;
  required InitializerConf data_initializer = 4;
}

message DefineTestBlobConf {
  required string out = 1;
  required ShapeProto shape = 2;
  required DataType data_type = 3;
  optional ShapeProto dim0_inner_shape = 4;
  optional int32 dim0_valid_num = 5;
  optional int32 dim1_valid_num = 6;
  optional int32 dim2_valid_num = 7;
}

message NormalizationOpConf {
  required string in = 1;
  required string out = 2;
  optional int32 axis = 3 [default = -1]; // NCHW = 1, NHWC = 3, TODO: axis list
  optional float momentum = 4 [default = 0.99];
  optional float epsilon = 5 [default = 0.001];
  optional bool center = 6 [default = true];
  optional bool scale = 7 [default = true];
  optional float beta_init = 8 [default = 0.0];
  optional float gamma_init = 9 [default = 1.0];
  optional float mean_init = 10 [default = 0.0];
  optional float variance_init = 11 [default = 1.0];
  optional bool use_first_piece_init_moving = 12 [default = false];
  optional ActivationType activation = 13 [default = kNone];
}

message FpnCollectOpConf{
  repeated string rpn_rois_fpn = 1;
  repeated string rpn_roi_probs_fpn = 2;
  required string out = 3;
  required int32 post_nms_top_n = 4;
  optional int32 level = 5 [default = 5];
}

message AffineChannelOpConf {
  required string in = 1;
  required string out = 2;
  optional int32 channel_axis = 3 [default = 1]; // NCHW = 1, NHWC = 3
  optional InitializerConf scale_initializer = 4;
  optional InitializerConf bias_initializer = 5;
  optional ActivationType activation = 6 [default = kNone];
}

message DropoutOpConf {
  required string in = 1;
  required string out = 2;
  required double rate = 3;
  optional ShapeProto noise_shape = 4;
  optional int64 seed = 5;
}

message TransposeOpConf {
  required string in = 1;
  required string out = 2;
  repeated int32 perm = 3;
}

message ReduceConcatOpConf {
  required int32 in_num = 1;
}

message NcclAllReduceOpConf {
}

message NcclReduceScatterOpConf {
}

message NcclAllGatherOpConf {
}

message ReduceSplitOpConf {
  required int32 out_num = 1;
}

message ReduceScatterOpConf {
  required int32 out_num = 1;
}

message ReduceAddOpConf {
  required int32 in_num = 1;
}

message ReduceGatherOpConf {
  required int32 in_num = 1;
}

message AccuracyOpConf {
  required string prediction = 1;
  required string label = 2;
  optional int32 top_k = 3 [default = 1];
  required string accuracy = 4;
}

message ProposalTargetOpConf {
  required string rpn_rois = 1;
  required string gt_boxes = 2;
  required string gt_labels = 3;
  required string rois = 4;
  required string labels = 5;
  required string bbox_targets = 6;
  required string bbox_inside_weights = 7;
  required string bbox_outside_weights = 8;
  required float foreground_threshold = 9;
  required float background_threshold_low = 10;
  required float background_threshold_high = 11;
  required float foreground_fraction = 12 [default = 0.5];
  required BBoxRegressionWeights bbox_reg_weights = 13;
  required int32 num_classes = 14;
  required int32 num_rois_per_image = 15 [default = 256];
  required int32 max_gt_boxes_num = 16 [default = 256];
  required int32 image_height = 17;
  required int32 image_width = 18;
}

message MaskTargetOpConf {
  required string sample_rois = 1;
  required string sample_labels = 2;
  required string seg_polys = 3;
  required string seg_cls = 4;
  required string mask_rois = 5;
  required string masks = 6;
  required int32 num_rois_per_image = 7 [default = 512];
  required int32 max_gt_boxes_num = 8 [default = 512];
  required int32 num_classes = 9 [default = 81];
  required int32 resolution = 10 [default = 28];
}

enum ScoringMethod {
  kId = 0;
  kTempAvg = 1;
  kAvg = 2;
  kIouAvg = 3;
  kGeneralizedAvg = 4;
  kQuasiSum = 5;
}

message BboxVoteConf {
  required float beta = 1 [default = 1.0];
  required float threshold = 2 [default = 1];
  required ScoringMethod scoring_method = 3 [default = kId];
}

message BboxNmsAndLimitOpConf {
  required string bbox = 1;
  required string bbox_pred = 2;
  required string bbox_prob = 3;
  required string out_bbox = 4;
  required string out_bbox_score = 5;
  required string out_bbox_label = 6;
  required BBoxRegressionWeights bbox_reg_weights = 7;
  required float score_threshold = 8;
  required float nms_threshold = 9;
  required int32 detections_per_im = 10;
  required float threshold = 11;
  required int32 image_height = 12;
  required int32 image_width = 13;
  required bool bbox_vote_enabled = 14;
  optional BboxVoteConf bbox_vote = 15;
}

message AnchorGeneratorConf {
  required int32 feature_map_stride = 1 [default = 16];
  repeated float aspect_ratios = 2;
  repeated int32 anchor_scales = 3;
  required int32 image_height = 4;
  required int32 image_width = 5;
}

message ProposalOpConf {
  required string class_prob = 1;
  required string bbox_pred = 2;
  required string rois = 3;
  required string roi_probs = 4;
  required AnchorGeneratorConf anchors_generator_conf = 5;
  required BBoxRegressionWeights bbox_reg_weights = 6;
  required int32 min_size = 7;
  required int32 pre_nms_top_n = 8;
  required int32 post_nms_top_n = 9;
  required float nms_threshold = 10;
}

message BBoxRegressionWeights {
  required float weight_x = 1 [default = 1.0];
  required float weight_y = 2 [default = 1.0];
  required float weight_w = 3 [default = 1.0];
  required float weight_h = 4 [default = 1.0];
}

message BboxClipConf {
  required int32 width = 1;
  required int32 height = 2;
}

message BboxTransformOpConf {
  required string bbox = 1;
  required string bbox_delta = 2;
  required string out_bbox = 3;
  required BBoxRegressionWeights bbox_reg_weights = 4;
  optional BboxClipConf clip_conf = 5;
}

message RoIPoolingOpConf {
  required string in = 1;
  required string rois = 2;
  required string out = 3;

  required int32 pooled_h = 4;
  required int32 pooled_w = 5;
  required float spatial_scale = 6 [default = 0.0625]; // 1/16
}

message RoIAlignOpConf {
  required string in = 1;
  required string rois = 2;
  required string out = 3;

  required int32 pooled_h = 4;
  required int32 pooled_w = 5;
  optional float spatial_scale = 6 [default = 0.0625]; // 1/16
  optional int32 sampling_ratio = 7 [default = 2]; // adaptive if negative
  optional string data_format = 8 [default = "channels_first"];
}

message AnchorTargetOpConf {
  required string gt_boxes = 1;
  required string rpn_labels = 2;
  required string rpn_bbox_targets = 3;
  required string rpn_bbox_inside_weights = 4;
  required string rpn_bbox_outside_weights = 5;
  required AnchorGeneratorConf anchor_generator_conf = 6;
  required int32 max_gt_boxes_num = 7 [default = 256];
  required float positive_overlap_threshold = 8 [default = 0.7];
  required float negative_overlap_threshold = 9 [default = 0.3];
  required int32 batch_size_per_image = 10 [default = 256];
  required float foreground_fraction = 11 [default = 0.5];
  required float straddle_thresh = 12 [default = 0.0];
  required BBoxRegressionWeights bbox_reg_weights = 13;
}

message MatmulOpConf {
  required string in = 1;
  required string weight = 2;
  optional string bias = 3;
  required int32 units = 4;
  required string out = 5;
}

message DotOpConf {
  required string in = 1;
  required string weight = 2;
  optional string bias = 3;
  required string out = 4;
}

message MultiplyOpConf {
  required string in_0 = 1;
  required string in_1 = 2;
  required string out = 4;
}

message UpsampleNearestOpConf {
  required string in = 1;
  required string out = 2;
  required int32 scale = 3;
  required string data_format = 4;
}

message ResizeNearestNeighborOpConf {
  required string in = 1;
  required string out = 2;
  required string data_format = 3;
  required int64 new_h = 4;
  required int64 new_w = 5;
  optional bool align_corners = 6 [default = false];
}

enum Norm {
  L1 = 1;
  L2 = 2;
}

message HingeLossOpConf {
  required string prediction = 1;
  required string label = 2;
  required string loss = 3;
  optional LossReductionType reduction = 4 [default = kSumOverN];
  optional float weight_scalar = 5 [default = 1.0];
  optional string weight = 6;
  optional Norm norm = 7[default = L1];
}

message BatchPermutationOpConf {
  required string in = 1;
  required string indices = 2;
  required string out = 3;
  required string data_format = 4;
}

message VStackOpConf {
  repeated string in = 1;
  required string out = 2;
  optional bool shape_identical = 3 [default = false];
}

message FpnDistributeOpConf {
  required string collected_rois = 1;
  repeated string rois = 2; // num = rpn_max_level - rpn_min_level + 1
  required string roi_indices = 3;
  required int32 roi_min_level = 4 [default = 2];
  required int32 roi_max_level = 5 [default = 5];
  required int32 roi_canonical_level = 6 [default = 4];
  required float roi_canonical_scale = 7 [default = 224];
}

message ShrinkDim0Conf {
  required int32 axis = 1;
}

message ExtendDim0Conf {
  required int32 axis = 1;
}

message RedefineDim0OpConf {
  required string in = 1;
  required string out = 2;
  oneof type {
    ShrinkDim0Conf shrink_conf = 3;
    ExtendDim0Conf extend_conf = 4;
  }
}

message OperatorConf {
  required string name = 1;
  optional string model_load_dir = 2;
  optional bool trainable = 3 [default = true];
  optional DeviceType device_type = 4 [default = kInvalidDevice];
  optional bool enable_cudnn = 5;
  optional int64 cudnn_buf_limit_mbyte = 6;
  oneof op_type {
    // system op
    DecodeOFRecordOpConf decode_ofrecord_conf = 101;
    DecodeRandomOpConf decode_random_conf = 102;
    RecordLoadOpConf record_load_conf = 103;
    CopyHdOpConf copy_hd_conf = 104;
    CloneOpConf clone_conf = 105;
    CopyCommNetOpConf copy_comm_net_conf = 106;
    ConcatOpConf concat_conf = 107;
    ReduceScatterOpConf reduce_scatter_conf = 109;
    ReduceAddOpConf reduce_add_conf = 110;
    ReduceGatherOpConf reduce_gather_conf = 111;
    ReduceConcatOpConf reduce_concat_conf = 112;
    ReduceSplitOpConf reduce_split_conf = 113;
    NcclAllReduceOpConf nccl_all_reduce_conf = 114;
    NcclReduceScatterOpConf nccl_reduce_scatter_conf = 115;
    NcclAllGatherOpConf nccl_all_gather_conf = 116;
    AccumulateOpConf accumulate_conf = 117;
    NormalModelUpdateOpConf normal_mdupdt_conf = 118;
    ModelSaveOpConf model_save_conf = 119;
    SharedModelDiffAddOpConf shared_model_diff_add_conf = 120;
    PodBoxingOpConf pod_boxing_conf = 121;
    PbBoxingOpConf pb_boxing_conf = 122;

    // user op
    TransposeOpConf transpose_conf = 201;
    ReshapeOpConf reshape_conf = 202;
    BasicRnnOpConf basic_rnn_conf = 203;
    FullyConnectedOpConf fully_connected_conf = 204;
    Conv1DOpConf conv_1d_conf = 205;
    Conv2DOpConf conv_2d_conf = 206;
    Conv3DOpConf conv_3d_conf = 207;
    AveragePooling1DOpConf average_pooling_1d_conf = 208;
    MaxPooling1DOpConf max_pooling_1d_conf = 209;
    AveragePooling2DOpConf average_pooling_2d_conf = 210;
    MaxPooling2DOpConf max_pooling_2d_conf = 211;
    AveragePooling3DOpConf average_pooling_3d_conf = 212;
    MaxPooling3DOpConf max_pooling_3d_conf = 213;
    EmbeddingLookupOpConf embedding_lookup_conf = 214;
    EmbeddingLookupAccumulateOpConf embedding_lookup_accumulate_conf = 215;
    LocalResponseNormalizationOpConf local_response_normalization_conf = 216;
    NormalizationOpConf normalization_conf = 217;
    DropoutOpConf dropout_conf = 218;
    ReduceSumOpConf reduce_sum_conf = 219;
    AddOpConf add_conf = 220;
    MatmulOpConf matmul_conf = 221;
    DotOpConf dot_conf = 222;
    MultiplyOpConf multiply_conf = 223;
    MaximumOpConf maximum_conf = 224;
    SigmoidOpConf sigmoid_conf = 225;
    TanHOpConf tanh_conf = 226;
    ReluOpConf relu_conf = 227;
    SoftmaxOpConf softmax_conf = 228;
    SparseCrossEntropyLossOpConf sparse_cross_entropy_loss_conf = 229;
    HingeLossOpConf hinge_loss_conf = 230;
    SparseSoftmaxCrossEntropyLossOpConf sparse_softmax_cross_entropy_loss_conf = 231;
    AccuracyOpConf accuracy_conf = 232;
    PrintOpConf print_conf = 233;
    AccuracyPrintOpConf accuracy_print_conf = 234;
    LossPrintOpConf loss_print_conf = 235;
    DefineTestBlobConf define_test_blob_conf = 236;
    Deconv2DOpConf deconv_2d_conf = 237;
    Deconv3DOpConf deconv_3d_conf = 238;
    RoIPoolingOpConf roi_pooling_conf = 1000;
    SmoothL1LossOpConf smooth_l1_loss_conf = 1001;
    ProposalOpConf proposal_conf = 1002;
    RoIAlignOpConf roi_align_conf = 1003;
    ProposalTargetOpConf proposal_target_conf = 1004;
    BboxNmsAndLimitOpConf bbox_nms_and_limit_conf = 1005;
    AnchorTargetOpConf anchor_target_conf = 1006;
    SigmoidCrossEntropyLossOpConf sigmoid_cross_entropy_loss_conf = 1007;
    AffineChannelOpConf affine_channel_conf = 1008;
    UpsampleNearestOpConf upsample_nearest_conf = 1009;
    ResizeNearestNeighborOpConf resize_nearest_neighbor_conf = 1010;
    BatchPermutationOpConf batch_permutation_conf = 1011;
    FpnCollectOpConf fpn_collect_conf = 1012;
    FpnDistributeOpConf fpn_distribute_conf = 1013;
    VStackOpConf vstack_conf = 1014;
    RedefineDim0OpConf redefine_dim0_conf = 1015;
<<<<<<< HEAD
    MaskTargetOpConf mask_target_conf = 1016;
=======
    BboxTransformOpConf bbox_transform_conf = 1100;
>>>>>>> 14ecd2f6
  }
}

message OpNameSet {
  repeated string op_name = 1;
}<|MERGE_RESOLUTION|>--- conflicted
+++ resolved
@@ -1041,11 +1041,8 @@
     FpnDistributeOpConf fpn_distribute_conf = 1013;
     VStackOpConf vstack_conf = 1014;
     RedefineDim0OpConf redefine_dim0_conf = 1015;
-<<<<<<< HEAD
     MaskTargetOpConf mask_target_conf = 1016;
-=======
     BboxTransformOpConf bbox_transform_conf = 1100;
->>>>>>> 14ecd2f6
   }
 }
 
