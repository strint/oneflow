syntax = "proto2";
package oneflow;

import "oneflow/core/common/shape.proto";
import "oneflow/core/common/data_type.proto";
import "oneflow/core/record/image.proto";
import "oneflow/core/record/record.proto";
import "oneflow/core/job/resource.proto";
import "oneflow/core/register/logical_blob_id.proto";

enum ActivationType {
  kNone = 0;
  kTanH = 1;
  kSigmoid = 2;
  kRelu = 3;
}

message ConstantInitializerConf {
  optional float value = 1 [default = 0];
}

message ConstantIntInitializerConf {
  optional int64 value = 1 [default = 0];
}

message RandomUniformInitializerConf {
  optional float min = 1 [default = 0];
  optional float max = 2 [default = 1];
}

message RandomUniformIntInitializerConf {
  optional int32 min = 1 [default = 0];
  optional int32 max = 2 [default = 1];
}

message RandomNormalInitializerConf {
  optional float mean = 1 [default = 0];
  optional float std = 2 [default = 1];
}

message TruncatedNormalInitializerConf {
  optional float std = 1 [default = 1];
}

enum VarianceNorm {
  kFanIn = 0;
  kFanOut = 1;
  kAverage = 2;
}

message XavierInitializerConf {
  required VarianceNorm variance_norm = 1;
}

message MsraInitializerConf {
  required VarianceNorm variance_norm = 1;
}

//output[D_0 ... D_(axis - 1) i D_(axis + 1) ... D_n] = start + i * stride
message RangeInitializerConf {
  optional double start = 1 [default = 0];
  optional double stride = 2 [default = 1];
  optional int64 axis = 3 [default = -1];
}

message IntRangeInitializerConf {
  optional int64 start = 1 [default = 0];
  optional int64 stride = 2 [default = 1];
  optional int64 axis = 3 [default = -1];
}


message InitializerConf {
  oneof type {
    ConstantInitializerConf constant_conf = 1;
    ConstantIntInitializerConf constant_int_conf = 2;
    RandomUniformInitializerConf random_uniform_conf = 3;
    RandomUniformIntInitializerConf random_uniform_int_conf = 4;
    RandomNormalInitializerConf random_normal_conf = 5;
    TruncatedNormalInitializerConf truncated_normal_conf = 6;
    XavierInitializerConf xavier_conf = 7;
    MsraInitializerConf msra_conf = 8;
    RangeInitializerConf range_conf = 9;
    IntRangeInitializerConf int_range_conf = 10;
  }
}

message Conv1DOpConf {
  required string in = 1;
  required string out = 2;
  required int32 filters = 3;
  optional string padding = 4 [default = "valid"];
  required string data_format = 5;
  repeated int32 kernel_size = 6;
  repeated int32 strides = 7;
  repeated int32 dilation_rate = 8;
  optional ActivationType activation = 9 [default = kNone];
  optional bool use_bias = 10 [default = true];
  optional InitializerConf weight_initializer = 11;
  optional InitializerConf bias_initializer = 12;
  optional string weight = 13;
  optional string bias = 14;
}

message Conv2DOpConf {
  required string in = 1;
  required string out = 2;
  required int32 filters = 3;
  optional string padding = 4 [default = "valid"];
  required string data_format = 5;
  repeated int32 kernel_size = 6;
  repeated int32 strides = 7;
  repeated int32 dilation_rate = 8;
  optional ActivationType activation = 9 [default = kNone];
  optional bool use_bias = 10 [default = true];
  optional InitializerConf weight_initializer = 11;
  optional InitializerConf bias_initializer = 12;
  optional string weight = 13;
  optional string bias = 14;
  optional int32 group_num = 15 [default = 1];
}

message Conv3DOpConf {
  required string in = 1;
  required string out = 2;
  required int32 filters = 3;
  optional string padding = 4 [default = "valid"];
  required string data_format = 5;
  repeated int32 kernel_size = 6;
  repeated int32 strides = 7;
  repeated int32 dilation_rate = 8;
  optional ActivationType activation = 9 [default = kNone];
  optional bool use_bias = 10 [default = true];
  optional InitializerConf weight_initializer = 11;
  optional InitializerConf bias_initializer = 12;
  optional string weight = 13;
  optional string bias = 14;
}

message ConvConf {
  required int32 num_spatial_dims = 1;
  required string padding = 2;
  required string data_format = 3;
  repeated int32 kernel_size = 4;
  repeated int32 strides = 5;
  repeated int32 dilation_rate = 6;
  optional int32 group_num = 7 [default = 1];
}

message ConvDataGradOpConf {
  required string dy = 1;
  required string filter = 2;
  required string x_like = 3;
  required string dx = 4;
  required ConvConf conv_conf = 5;
}

message ConvFilterGradOpConf {
  required string dy = 1;
  required string x = 2;
  required string filter_diff = 3;
  required ConvConf conv_conf = 4;
}

message ConvBiasGradOpConf {
  required string dy = 1;
  required string bias_diff = 2;
  required string data_format = 3;
  required int64 num_spatial_dims = 4;
}

message FullyConnectedOpConf {
  // in
  required string in = 1;
  optional string weight = 2;
  optional string bias = 3;
  // out
  required string out = 4;
  required int32 units = 5;
  optional ActivationType activation = 6 [default = kNone];
  optional bool use_bias = 7 [default = true];
  optional InitializerConf weight_initializer = 8;
  optional InitializerConf bias_initializer = 9;
}

message AveragePooling1DOpConf {
  required string in = 1;
  required string out = 2;

  optional string padding = 3 [default = "valid"];
  required string data_format = 4;
  repeated int32 pool_size = 5;
  repeated int32 strides = 6;
}

message MaxPooling1DOpConf {
  required string in = 1;
  required string out = 2;

  optional string padding = 3 [default = "valid"];
  required string data_format = 4;
  repeated int32 pool_size = 5;
  repeated int32 strides = 6;
}

message AveragePooling2DOpConf {
  required string in = 1;
  required string out = 2;

  optional string padding = 3 [default = "valid"];
  required string data_format = 4;
  repeated int32 pool_size = 5;
  repeated int32 strides = 6;
}

message MaxPooling2DOpConf {
  required string in = 1;
  required string out = 2;

  optional string padding = 3 [default = "valid"];
  required string data_format = 4;
  repeated int32 pool_size = 5;
  repeated int32 strides = 6;
}

message AveragePooling3DOpConf {
  required string in = 1;
  required string out = 2;

  optional string padding = 3 [default = "valid"];
  required string data_format = 4;
  repeated int32 pool_size = 5;
  repeated int32 strides = 6;
}

message MaxPooling3DOpConf {
  required string in = 1;
  required string out = 2;

  optional string padding = 3 [default = "valid"];
  required string data_format = 4;
  repeated int32 pool_size = 5;
  repeated int32 strides = 6;
}


message PoolingConf {
  required int32 num_spatial_dims = 1;
  // "avg" or "max"
  required string pool_mode = 2;
  required string data_format = 3;
  repeated int32 pool_size = 4;
  repeated int32 strides = 5;
  optional string padding = 6 [default = "valid"];
}

message PoolingGradOpConf {
  // input
  required string x = 1;
  required string y = 2;
  required string dy = 3;
  // output
  required string dx = 4;
  required PoolingConf pooling_conf = 5;
}

message ReluOpConf {
  required string in = 1;
  required string out = 2;
}

message ReluGradOpConf {
  required string y = 1;
  required string dy = 2;
  required string dx = 3;
}

message PReluOpConf {
  required string in = 1;
  required string out = 2;
  required string data_format = 3;
  optional bool channel_shared = 4 [default = false];
  optional float alpha_init = 5 [default = 0.25];
  optional string alpha = 6;
}

message PReluDataGradOpConf {
  required string dy = 1;
  required string x = 2;
  required string alpha = 3;
  required string dx = 4;
  required string data_format = 5;
  optional bool channel_shared = 6 [default = false];
}

message PReluAlphaGradOpConf {
  required string dy = 1;
  required string x = 2;
  required string alpha_grad = 3;
  required string data_format = 4;
  optional bool channel_shared = 5 [default = false];
}

message SigmoidOpConf {
  required string in = 1;
  required string out = 2;
}

message SigmoidGradOpConf {
  required string y = 1;
  required string dy = 2;
  required string dx = 3;
}

message TanHOpConf {
  required string in = 1;
  required string out = 2;
}

message TanHGradOpConf {
  required string y = 1;
  required string dy = 2;
  required string dx = 3;
}

message SoftmaxOpConf {
  required string in = 1;
  required string out = 2;
  optional int32 axis = 3 [default = -1];
  optional string transpose_in = 4 [default = "transpose_in"];
  optional string transpose_out = 5 [default = "transpose_out"];
}

message SoftmaxGradOpConf {
  required string y = 1;
  required string dy = 2;
  required string dx = 3;
  optional string transpose_x = 4;
  optional string transpose_y = 5;
  optional int32 axis = 6 [default = -1];
}

enum ScalarReductionType {
  kSumOverOne = 0;
  kSumOverWeight = 1;
  kSumOverN = 2;
  kSumOverNonZeroWeight = 3;
}

message SparseCrossEntropyOpConf {
  required string prediction = 1;
  required string label = 2;
  required string out = 3;
}

message SparseCrossEntropyGradOpConf {
  required string prediction = 1;
  required string label = 2;
  required string dy = 3;
  required string prediction_diff = 4;
}

message SparseSoftmaxCrossEntropyLossOpConf {
  required string prediction = 1;
  required string label = 2;
  required string loss = 3;
  optional ScalarReductionType reduction = 4 [default = kSumOverN];
  optional float weight_scalar = 5 [default = 1.0];
  optional string weight = 6;
}

message SparseCrossEntropyLossOpConf {
  required string prediction = 1;
  required string label = 2;
  required string loss = 3;
  optional ScalarReductionType reduction = 4 [default = kSumOverN];
  optional float weight_scalar = 5 [default = 1.0];
  optional string weight = 6;
}

message SigmoidCrossEntropyLossOpConf {
  required string prediction = 1;
  required string label = 2;
  required string loss = 3;
  optional bool normalize = 4 [default = true];
  optional float scale = 5 [default = 1.0];
  optional ScalarReductionType reduction = 6 [default = kSumOverN];
  optional float weight_scalar = 7 [default = 1.0];
  optional string weight = 8;
}

message IdentityLossOpConf {
  required string prediction = 1;
  required string loss = 2;
  optional ScalarReductionType reduction = 3 [default = kSumOverN];
  optional float weight_scalar = 4 [default = 1.0];
  optional string weight = 5;
}

message ConcatOpConf {
  repeated string in = 1;
  required string out = 2;
  required int32 axis = 3;
}

message SplitLikeOpConf {
  required string in = 1;
  repeated string like = 2;
  repeated string out = 3;
  required int32 axis = 4;
}

message CopyCommNetOpConf {
}

message CopyHdOpConf {
  enum Type {
    H2D = 0;
    D2H = 1;
  }
  required Type type = 1;
}

message BoxConcatConf {
  required int32 axis = 1;
}

message BoxAddConf {
}

message BoxSplitConf {
  required int32 axis = 1;
  repeated int32 part_num = 2;
}

message BoxCloneConf {
}

message BoxingOpConf {
  required LogicalBlobId lbi = 1;
  required int32 in_num = 2;
  required int32 out_num = 3;

  oneof in_box {
    BoxConcatConf concat_box = 4;
    BoxAddConf add_box = 5;
  }
  oneof out_box {
    BoxSplitConf split_box = 6;
    BoxCloneConf clone_box = 7;
  }
}

message NaiveModelUpdateConf {
}

message MomentumModelUpdateConf {
  optional float beta = 1 [default = 0.9];
}

message RMSPropModelUpdateConf {
  optional float decay_rate = 1 [default = 0.99];
  optional float epsilon = 2 [default = 1e-8];
}

message LARSModelUpdateConf {
  optional float momentum_beta = 1 [default = 0.9];
  optional float epsilon = 2 [default = 1e-9];
  optional float lars_coefficient = 3 [default = 0.0001];
}

message AdamModelUpdateConf {
  optional float beta1 = 1 [default = 0.9];
  optional float beta2 = 2 [default = 0.999];
  optional float epsilon = 3 [default = 1e-8];
  optional bool do_bias_correction = 4 [default = false];
}

message ExponentialDecayConf {
  required int64 decay_batches = 1;
  required double decay_rate = 2;
  optional bool staircase = 3 [default = false];
}

message InverseTimeDecayConf {
  required int64 decay_batches = 1;
  required double decay_rate = 2;
  optional bool staircase = 3 [default = false];
}

message NaturalExpDecayConf {
  required int64 decay_batches = 1;
  required double decay_rate = 2;
  optional bool staircase = 3 [default = false];
}

message PiecewiseConstantConf {
  repeated int64 boundaries = 1;
  repeated double values = 2;
}

message PolynomialDecayConf {
  required int64 decay_batches = 1;
  optional double end_learning_rate = 2 [default = 0.0001];
  optional double power = 3 [default = 1.0];
  optional bool cycle = 4 [default = false];
}

message CosineDecayConf {
  required int64 decay_batches = 1;
  optional double alpha = 2 [default = 0.0];
}

message LinearCosineDecayConf {
  required int64 decay_batches = 1;
  optional double num_periods = 2 [default = 0.5];
  optional double alpha = 3 [default = 0.0];
  optional double beta = 4 [default = 0.001];
}

message LearningRateDecayConf {
  oneof type {
    ExponentialDecayConf exponential_conf = 2000;
    InverseTimeDecayConf inverse_time_conf = 2001;
    NaturalExpDecayConf natural_exp_conf = 2002;
    PiecewiseConstantConf piecewise_constant_conf = 2003;
    PolynomialDecayConf polynomial_conf = 2004;
    CosineDecayConf cosine_conf = 2005;
    LinearCosineDecayConf linear_cosine_conf = 2006;
  }
}

message ConstantWarmupConf {
  required int64 warmup_batches = 1;
  required double multiplier = 2;
}

message LinearWarmupConf {
  required int64 warmup_batches = 1;
  required double start_multiplier = 2;
}

message WarmupConf {
  oneof type {
    ConstantWarmupConf constant_conf = 3000;
    LinearWarmupConf linear_conf = 3001;
  }
}

message ClipByGlobalNormConf {
  required float clip_norm = 1;
  optional float global_norm = 2;
}

message ClipConf {
  oneof type {
    ClipByGlobalNormConf clip_by_global_norm = 1;
  }
}

message NormalModelUpdateOpUserConf {
  optional LearningRateDecayConf learning_rate_decay = 1;
  optional WarmupConf warmup_conf = 2;
  optional ClipConf clip_conf = 3;
  oneof normal_mdupdt {
    NaiveModelUpdateConf naive_conf = 1000;
    MomentumModelUpdateConf momentum_conf = 1001;
    RMSPropModelUpdateConf rmsprop_conf = 1002;
    LARSModelUpdateConf lars_conf = 1003;
    AdamModelUpdateConf adam_conf = 1004;
  }
}

message NormalModelUpdateOpConf {
  required NormalModelUpdateOpUserConf user_conf = 1;
  required string model_diff = 2;
  required string total_instance_num_diff = 3;
  required string model = 4;
  required float learning_rate = 5;
  required float l1 = 6;
  required float l2 = 7;
}

message NaiveModelUpdateOpConf {
  required NormalModelUpdateOpUserConf user_conf = 1;
  required string model_diff = 2;
  required string total_instance_num_diff = 3;
  required string model = 4;
  required float learning_rate = 5;
  required float l1 = 6;
  required float l2 = 7;
}

message MomentumModelUpdateOpConf {
  required NormalModelUpdateOpUserConf user_conf = 1;
  required string momentum = 2;
  required string model_diff = 3;
  required string total_instance_num_diff = 4;
  required string model = 5;
  required float learning_rate = 6;
  required float l1 = 7;
  required float l2 = 8;
}

message RMSPropModelUpdateOpConf {
  required NormalModelUpdateOpUserConf user_conf = 1;
  required string model_diff = 2;
  required string total_instance_num_diff = 3;
  required string model = 4;
  required float learning_rate = 5;
  required float l1 = 6;
  required float l2 = 7;
}

message LARSModelUpdateOpConf {
  required NormalModelUpdateOpUserConf user_conf = 1;
  required string momentum = 2;
  required string model_diff = 3;
  required string total_instance_num_diff = 4;
  required string model = 5;
  required float learning_rate = 6;
  required float l1 = 7;
  required float l2 = 8;
}

message AdamModelUpdateOpConf {
  required NormalModelUpdateOpUserConf user_conf = 1;
  required string m = 2;
  required string v = 3;
  optional string beta1_t = 4;
  optional string beta2_t = 5;
  required string model_diff = 6;
  required string total_instance_num_diff = 7;
  required string model = 8;
  required float learning_rate = 9;
  required float l1 = 10;
  required float l2 = 11;
}

message AccumulateOpConf {
}

message EmbeddingLookupAccumulateOpConf {
}

message PrintRecordConf {
  required string lbn = 1;
  optional string name = 2;
  required EncodeConf encode_case = 3;
}

message PrintOpConf {
  repeated PrintRecordConf in = 1;
  required string print_dir = 2;
  optional string part_name_prefix = 3 [default = "part-"];
  optional int32 part_name_suffix_length = 4 [default = -1];
}

message LogCounterOpConf {
  required string in = 1;
  optional int32 interval = 2 [default = 1];
}

message GeluOpConf {
  required string in = 1;
  required string out = 2;
}

message GeluGradOpConf {
  required string x = 1;
  required string dy = 2;
  required string dx = 3;
}

message ReduceSumOpConf {
  oneof in_conf {
    string in = 1; // For User
    LogicalBlobId in_sys = 2; // For System
  }
  required string out = 3;
  repeated int32 axis = 4;
  optional bool keep_dims = 5 [default = false];
}

message ReduceSumLikeOpConf {
  required string x = 1;
  required string like = 2;
  required string y = 3;
  repeated int32 axis = 4;
  optional string temp_storage = 5 [default = "temp_storage"];
}

message ReduceMeanOpConf {
  required string in = 1;
  required string out = 2;
  repeated int32 axis = 3;
  optional bool keep_dims = 4 [default = false];
}

message ReduceMeanGradOpConf {
  required string dy = 1;
  required string x = 2; // like
  required string dx = 3;
  repeated int32 reduced_axis = 4;
  optional string temp_storage = 5 [default = "temp_storage"];
}

message BasicRnnOpConf {
  required string in = 1;
  optional string init_hidden = 2;
  required string out = 3;
  required int32 hidden_size = 4;
  optional ActivationType activation = 6 [default = kTanH];

  optional InitializerConf init_hidden_initializer = 7;
  optional InitializerConf bias_initializer = 8;
  optional InitializerConf i2h_weight_initializer = 9;
  optional InitializerConf h2h_weight_initializer = 10;

  optional bool is_init_hidden_trainable = 11 [default = true];
  optional bool use_bias = 12 [default = true];
}

message BasicLstmOpConf {
}

message ReshapeOpConf {
  required string in = 1;
  required string out = 2;
  required ShapeProto shape = 3;
  optional bool has_dim0_in_shape = 4;
}

message ReshapeLikeOpConf {
  required string x = 1;
  required string y = 2;
  required string like = 3;
}

message EmbeddingLookupOpConf {
  required string ids = 1;
  required string out = 2;
  required int32 units = 3;
  required int32 table_size = 4;
  optional InitializerConf weight_initializer = 5;
}

message AddOpConf {
  repeated string in = 1;
  required string out = 2;
  optional ActivationType activation = 3 [default = kNone];
}

message MaximumOpConf {
  repeated string in = 1;
  required string out = 2;
}

message CastOpConf {
  required string in = 1;
  required string out = 2;
  required DataType data_type = 3;
}

message InterfaceBlobConf {
  required ShapeProto shape = 1;
  optional DataType data_type = 2;
  optional ShapeProto dim0_inner_shape = 3;
  optional bool has_dim0_valid_num = 4;
  optional bool has_dim1_valid_num = 5;
  optional bool has_dim2_valid_num = 6;
  oneof split_or_broadcast {
    int32 split_axis = 7;
    bool broadcast = 8;
  }
  optional bool has_batch_dim = 9 [default = true];
}

message InputOpConf {
  optional string tick = 1;
  required string out = 2;
  required InterfaceBlobConf blob_conf = 3;
}

message ForeignInputOpConf {
  optional string tick = 1;
  required string out = 2;
  required InterfaceBlobConf blob_conf = 3;
  required string ofblob_buffer_name = 4;
}

message ReturnOpConf {
  required string in = 1;
  required string out = 2;
}

message OutputOpConf {
  required string in = 1;
  required string out = 2;
  required InterfaceBlobConf blob_conf = 3;
}

message SwitchOutputOpConf {
  repeated string in = 1;
  required string in_index = 2;
  required string out = 3;
  required InterfaceBlobConf blob_conf = 4;
}

message ForeignOutputOpConf {
  required string in = 1;
  required string ofblob_buffer_name = 3;
}

message VariableOpConf {
  optional string tick = 1;
  required string out = 2;
  required ShapeProto shape = 3;
  optional DataType data_type = 4;
  optional InitializerConf initializer = 5;
  optional string model_name = 6 [default = "weight"];
  optional int32 model_split_axis = 7 [default = 0];
  optional int64 random_seed = 8;
}

message LocalResponseNormalizationOpConf {
  required string in = 1;
  required string out = 2;
  required string data_format = 3;
  optional int32 depth_radius = 4 [default = 5];
  optional double bias = 5 [default = 1];
  optional double alpha = 6 [default = 1];
  optional double beta = 7 [default = 0.5];
}

message EncodeConf {
  oneof encode {
    EncodeRaw raw = 1;
    EncodeJpeg jpeg = 2;
    EncodeBytesList bytes_list = 3;
  }
}

message EncodeBytesList {
}

message EncodeRaw {
  optional bool dim1_varying_length = 1 [default = false];
}

message EncodeJpeg {
  repeated ImagePreprocess preprocess = 1;
}

message SubtractPreprocessConf {
  required float value = 1;
}

message NormByChannelPreprocessConf {
  repeated float mean_value = 1;
  repeated float std_value = 2;
  required string data_format = 3;
}

message ScalePreprocessConf {
  required float value = 1;
}

message PreprocessConf {
  oneof type {
    SubtractPreprocessConf subtract_conf = 1;
    NormByChannelPreprocessConf norm_by_channel_conf = 2;
    ScalePreprocessConf scale_conf = 3;
  }
}

message RandomShuffleConf {
  optional int32 buffer_size = 1 [default = 1024];
}

message RecordLoadOpConf {
  optional string tick  = 1;
  required string out = 2;
  required string data_dir = 3;
  optional string part_name_prefix = 4 [default = "part-"];
  optional int32 part_name_suffix_length = 5 [default = -1];
  optional RandomShuffleConf random_shuffle_conf = 6;
}

message BlobConf {
  required string name = 1;
  required ShapeProto shape = 2;
  required DataType data_type = 3;
  optional int32 max_sequence_size = 4 [default = 1];
  required EncodeConf encode_case = 5;
  repeated PreprocessConf preprocess = 6;
}

message DecodeOFRecordOpConf {
  required string data_dir = 1;
  optional string part_name_prefix = 2 [default = "part-"];
  optional int32 part_name_suffix_length = 3 [default = -1];
  optional string in = 4;
  repeated BlobConf blob = 5;
  optional RandomShuffleConf random_shuffle_conf = 6;
}

message DecodeRandomOpConf {
  optional string tick = 1;
  required string out = 2;
  required ShapeProto shape = 3;
  required DataType data_type = 4;
  required InitializerConf data_initializer = 5;
}

message DefineTestBlobOpConf {
  optional string tick = 1;
  required string out = 2;
  required ShapeProto shape = 3;
  required DataType data_type = 4;
  optional ShapeProto dim0_inner_shape = 5;
  optional int64 dim0_valid_num = 6;
  optional int64 dim1_valid_num = 7;
  optional int64 dim2_valid_num = 8;
  repeated int64 record_id_in_device_piece = 9;
  optional bool has_diff = 10 [default = false];
}

message NormalizationOpConf {
  required string in = 1;
  required string out = 2;
  optional int32 axis = 3 [default = -1]; // NCHW = 1, NHWC = 3, TODO: axis list
  optional float momentum = 4 [default = 0.99];
  optional float epsilon = 5 [default = 0.001];
  optional bool center = 6 [default = true];
  optional bool scale = 7 [default = true];
  optional float beta_init = 8 [default = 0.0];
  optional float gamma_init = 9 [default = 1.0];
  optional float mean_init = 10 [default = 0.0];
  optional float variance_init = 11 [default = 1.0];
  optional ActivationType activation = 13 [default = kNone];
  optional string moving_mean = 14;
  optional string moving_variance = 15;
  optional string beta = 16;
  optional string gamma = 17;
  optional string mean = 18 [default = "mean"];
  optional string inv_variance = 19 [default = "inv_variance"];
  optional bool is_training = 20 [default = true];
}

message NormalizationGradOpConf {
  //in
  required string dy = 1;
  required string x = 2;
  optional string mean = 3;
  optional string inv_variance = 4;
  optional string gamma = 5;
  //out
  optional string dx = 6 [default = "dx"];
  optional string beta_diff = 7 [default = "beta_diff"];
  optional string gamma_diff = 8 [default = "gamma_diff"];

  required int32 axis = 9;
  required float epsilon = 10;
}

message DropoutOpConf {
  required string in = 1;
  required string out = 2;
  required double rate = 3;
  optional ShapeProto noise_shape = 4;
  optional int64 seed = 5;
  optional string random_mask = 6 [default = "random_mask"];
}

message DropoutGradOpConf {
  required string random_mask = 1;
  required string dy = 2;
  required string dx = 3;
  required double rate = 4;
}

message TransposeOpConf {
  required string in = 1;
  required string out = 2;
  repeated int32 perm = 3;
}

message ReduceConcatOpConf {
  required int32 in_num = 1;
  repeated string in = 2;
  optional string out = 3;
}

message NcclAllReduceOpConf {
  optional string in = 1;
  optional string out = 2;
}

message NcclReduceScatterOpConf {
}

message NcclAllGatherOpConf {
}

message ReduceSplitOpConf {
  required int32 out_num = 1;
  optional string in = 2;
  repeated string out = 3;
  repeated ShapeProto out_shape = 4;
  optional int32 order_in_graph = 5;
}

message ReduceScatterOpConf {
  optional int32 out_num = 1 [default = 0];
}

message ReduceAddOpConf {
  optional int32 in_num = 1 [default = 0];
}

message ReduceGatherOpConf {
  optional int32 in_num = 1 [default = 0];
}

message AccuracyOpConf {
  required string prediction = 1;
  required string label = 2;
  optional int32 top_k = 3 [default = 1];
  required string accuracy = 4;
  optional string weight = 5;
}

message MatmulOpConf {
  // input lbn
  required string a = 1;
  required string b = 2;
  // output bn
  required string out = 5;
  optional bool transpose_a = 6 [default = false];
  optional bool transpose_b = 7 [default = false];
}

message DotOpConf {
  required string in = 1;
  required string weight = 2;
  optional string bias = 3;
  required string out = 4;
}

message MultiplyOpConf {
  required string in_0 = 1;
  required string in_1 = 2;
  required string out = 4;
}

enum Norm {
  L1 = 1;
  L2 = 2;
}

message HingeLossOpConf {
  required string prediction = 1;
  required string label = 2;
  required string loss = 3;
  optional ScalarReductionType reduction = 4 [default = kSumOverN];
  optional float weight_scalar = 5 [default = 1.0];
  optional string weight = 6;
  optional Norm norm = 7[default = L1];
}

message PackOpConf {
  required string in = 1;
  required string out = 2;
  required int32 pack_num = 3;
  required string related_unpack = 4;
}

message UnpackOpConf {
  required string in = 1;
  required string out = 2;
  required int32 unpack_num = 3;
}

message RepeatOpConf {
  required string in = 1;
  required string out = 2;
  required int32 repeat_num = 3;
}

message GatherOpConf {
  required string in = 1;
  required string indices = 2;
  required string out = 3;
  optional int64 axis = 4 [default = 0];
}

message GatherGradOpConf {
  required string out_diff = 1;
  required string indices = 2;
  required string in_diff = 3;
  required int64 axis = 4;
  required int64 gather_dim_size = 5;
}

message BatchGatherOpConf {
  required string in = 1;
  required string indices = 2;
  required string out = 3;
}

message SqrtOpConf {
  required string in = 1;
  required string out = 2;
}

message RsqrtOpConf {
  required string in = 1;
  required string out = 2;
  optional double epsilon = 3 [default = 1e-5];
}

message SquareOpConf {
  required string in = 1;
  required string out = 2;
}

message BroadcastAddOpConf {
  required string a = 1;
  required string b = 2;
  required string out = 3;
  optional bool is_const = 4 [default = false];
}

message BroadcastSubOpConf {
  required string a = 1;
  required string b = 2;
  required string out = 3;
  optional bool is_const = 4 [default = false];
}

message BroadcastMulOpConf {
  required string a = 1;
  required string b = 2;
  required string out = 3;
  optional bool is_const = 4 [default = false];
}

message BroadcastDivOpConf {
  required string a = 1;
  required string b = 2;
  required string out = 3;
  optional bool is_const = 4 [default = false];
}

message BroadcastLikeOpConf {
  required string x = 1;
  required string like = 2;
  required string y = 3;
  repeated int32 reduced_axis = 4;
}

message BroadcastDivGradOpConf {
  //  input
  required string b = 1; // denominator in fw
  required string y = 2;
  required string dy = 3;
  //  output
  required string db = 4;
  optional string temp_storage = 5 [default = "temp_storage"];
}

message BiasAddOpConf {
  // inputs
  required string a = 1;
  required string b = 2;
  // output
  required string out = 3;
}

message DimSliceConf {
  optional int32 start = 1 [default = 0];
  optional int32 end = 2 [default = 0];
  optional int32 stride = 3 [default = 1];
}

message SliceOpConf {
  required string in = 1;
  required string out = 2;
  repeated DimSliceConf dim_slice_conf = 3;
}

message SliceGradOpConf {
  required string dy = 1;
  required string dx = 2;
  required string like = 3;
  repeated DimSliceConf dim_slice_conf = 4;
}

message LayerNormOpConf {
  // in
  required string in = 1;
  optional string beta = 2;
  optional string gamma = 3;

  // out
  required string out = 4;
  optional string normalized = 5 [default = "normalized"];
  optional string mean = 6 [default = "mean"];
  optional string inv_variance = 7 [default = "inv_variance"];

  optional bool center = 8 [default = true];
  optional bool scale = 9 [default = true];
  optional ActivationType activation = 10 [default = kNone];
  optional int64 begin_norm_axis = 11 [default = 1];
  optional int64 begin_params_axis = 12 [default = -1];
  optional double epsilon = 13 [default = 1e-5];
}

message LayerNormGradOpConf {
  // in
  required string dy = 1;
  required string x = 2;
  optional string mean = 3;
  optional string inv_variance = 4;
  // out
  required string dx = 5;

  required int64 begin_norm_axis = 6;
  required double epsilon = 7;
}

message LayerNormParamGradOpConf {
  // in
  required string dy = 1;
  optional string normalized = 2;
  optional string gamma = 3;
  // out
  optional string normalized_diff = 4;
  optional string beta_diff = 5;
  optional string gamma_diff = 6;

  required int64 begin_params_axis = 7;
}

message ConstantOpConf {
  optional string tick = 1;
  required string out = 2;
  optional ShapeProto shape = 3;
  optional DataType data_type = 4;
  optional InitializerConf initializer = 5;
  optional bool use_device_piece_size_as_dim0 = 6 [default = false];
}

message DebugOpConf {
  required string in = 1;
  required string out = 2;
  optional string in_blob_dump_dir = 3;
  optional string out_diff_blob_dump_dir = 4;
  optional string part_name_prefix = 5 [default = "part-"];
  optional int32 part_name_suffix_length = 6 [default = -1];
  oneof const_out {
    string const_out_feature_load_filepath = 7;
    Feature const_out_feature = 8;
  }
  oneof const_in_diff {
    string const_in_diff_feature_load_filepath = 9;
    Feature const_in_diff_feature = 10;
  }
}

message OneHotOpConf {
  required string indices = 1;
  required string out = 2;
  required int64 depth = 3;
  optional DataType data_type = 4;
}

message ScalarAddOpConf {
  required string in = 1;
  required string out = 2;
  oneof scalar_operand {
    int64 int_operand = 3;
    double float_operand = 4;
  }
}

message ScalarMulOpConf {
  required string in = 1;
  required string out = 2;
  oneof scalar_operand {
    int64 int_operand = 3;
    double float_operand = 4;
  }
}

message ReduceIdentityOpConf {
  optional string in = 1;
  optional string out = 2;
  optional int32 order_in_graph = 3;
}

message TickOpConf {
  repeated string tick = 1;
  required string out = 2;
}

message IdList {
  repeated int64 id = 1;
}

message WaitAndSendIdsOpConf {
  required string out = 1;
  required string wait_buffer_name = 2;
  repeated IdList id_list = 3;
  required DataType data_type = 4 [default = kInt32];
}

message CallbackNotifyOpConf {
  required string in = 1;
  repeated string callback_buffer_name = 2;
}

message ReentrantLockOpConf {
  required string start = 1;
  optional string end = 2;
  required string out = 3;
  repeated IdList lock_id2intersecting_lock_ids = 4;
}

message SourceTickOpConf {
  required string out = 1;
}

message SinkTickOpConf {
  repeated string tick = 1;
  required string out = 2;
}

message TupleIdentityOpConf {
  repeated string in = 1;
  repeated string out = 2;
}

message TopKOpConf {
  required string in = 1;
  required string out = 2;
  optional int32 k = 3 [default = 1];
  optional bool sorted = 4 [default = true];
}

message L2NormalizeOpConf {
  required string in = 1;
  required string out = 2;
  required int32 axis = 3 [default = -1];
  optional float epsilon = 4 [default = 1e-12];
}

message KeepHeaderOnlyOpConf {
  repeated string in = 1;
  repeated string out = 2;
}

message AxpyOpConf {
  required string x = 1;
  required string y = 2;
  required double alpha = 3;
}

message TotalLossInstanceNumOpConf {
  repeated string in = 1;
  required string out = 2;
}

message BatchGatherGradOpConf {
  required string out_diff = 1;
  required string indices = 2;
  required string in_diff = 3;
  required int64 gather_dim_size = 4;
}

message ShapeElemCntAxisConf {
  repeated int32 axis = 1;
}

message ShapeElemCntRangeAxisConf {
  // closed interval: [begin_axis, end_axis]
  optional int32 begin_axis = 1 [default = 0];
  optional int32 end_axis = 2 [default = -1];
}

message ShapeElemCntOpConf {
  required string x = 1;
  required string y = 2;
  optional DataType data_type = 3 [default = kInt32];
  oneof axis_conf {
    ShapeElemCntAxisConf exclude_axis_conf = 4;
    ShapeElemCntAxisConf include_axis_conf = 5;
    ShapeElemCntRangeAxisConf range_axis_conf = 6;
  }
}

message AccOpConf {
  // in
  required string one = 1;
  // out
  required string acc = 2;
  optional int32 max_acc_num = 3 [default = 1];   
}

message AccTickOpConf {
  // in
  required string one = 1;
  // out
  required string acc = 2;
  optional int32 max_acc_num = 3 [default = 1];   
}

message EveryNthOpConf {
  required string in = 1;
  required string out = 2;
  required int64 n = 3;
}

message ModelInitOpConf {
  optional string tick = 1;
  required string out = 2;
  required string variable_op_name = 3;
  required VariableOpConf original_variable_conf = 4;
}

message AllReduceFacadeOpConf {
  required string in = 1;
  required string out = 2;
}

message IdentityOpConf {
  required string in = 1;
  required string out = 2;
}

message CaseOpConf {
  required string in = 1;
  repeated string out = 2;
}

message EsacOpConf {
  repeated string in = 1;
  required string out = 2;
  optional DataType data_type = 3 [default=kInt32];
}

message PartialTickOpConf {
  required string tick = 1;
  required string out = 2;
}

message AssignOpConf {
  required string ref = 1;
  required string value = 2;
}

message SnapshotOpConf {
  repeated string in = 1;
  repeated string lbn = 2;
}

message LearningRateScheduleOpConf {
  required string global_step = 1;
  required string out = 2;
  required float learning_rate = 3;
  optional LearningRateDecayConf learning_rate_decay = 4;
  optional WarmupConf warmup_conf = 5;
}

message OperatorConf {
  required string name = 1;
  optional string model_load_dir = 2;
  optional bool trainable = 3 [default = true];
  optional DeviceType device_type = 4 [default = kInvalidDevice];
  optional bool enable_cudnn = 5;
  optional int64 cudnn_buf_limit_mbyte = 6;
  repeated string ctrl_in_op_name = 7;
  oneof op_type {
    // system op
    DecodeOFRecordOpConf decode_ofrecord_conf = 101;
    DecodeRandomOpConf decode_random_conf = 102;
    RecordLoadOpConf record_load_conf = 103;
    CopyHdOpConf copy_hd_conf = 104;
    CopyCommNetOpConf copy_comm_net_conf = 106;
    ConcatOpConf concat_conf = 107;
    BoxingOpConf boxing_conf = 108;
    ReduceScatterOpConf reduce_scatter_conf = 109;
    ReduceAddOpConf reduce_add_conf = 110;
    ReduceGatherOpConf reduce_gather_conf = 111;
    ReduceConcatOpConf reduce_concat_conf = 112;
    ReduceSplitOpConf reduce_split_conf = 113;
    NcclAllReduceOpConf nccl_all_reduce_conf = 114;
    NcclReduceScatterOpConf nccl_reduce_scatter_conf = 115;
    NcclAllGatherOpConf nccl_all_gather_conf = 116;
    AccumulateOpConf accumulate_conf = 117;
    NormalModelUpdateOpConf normal_mdupdt_conf = 118;
    CastOpConf cast_conf = 121;
    VariableOpConf variable_conf = 122;
    ReduceIdentityOpConf reduce_identity_conf = 123;
    TickOpConf tick_conf = 124;
    KeepHeaderOnlyOpConf keep_header_only_conf = 125;
    TotalLossInstanceNumOpConf total_loss_instance_num_conf = 126;
    NaiveModelUpdateOpConf naive_model_update_conf = 127;
    MomentumModelUpdateOpConf momentum_model_update_conf = 128;
    RMSPropModelUpdateOpConf rmsprop_model_update_conf = 129;
    LARSModelUpdateOpConf lars_model_update_conf = 130;
    AdamModelUpdateOpConf adam_model_update_conf = 131;
    ShapeElemCntOpConf shape_elem_cnt_conf = 132;
    AccOpConf acc_conf = 133;
    AllReduceFacadeOpConf all_reduce_facade_conf = 134;
    SourceTickOpConf source_tick_conf = 135;
    SinkTickOpConf sink_tick_conf = 136;
    InputOpConf input_conf = 137;
    OutputOpConf output_conf = 138;
    WaitAndSendIdsOpConf wait_and_send_ids_conf = 139;
    ReentrantLockOpConf reentrant_lock_conf = 140;
    CallbackNotifyOpConf callback_notify_conf = 141;
    ForeignInputOpConf foreign_input_conf = 142;
    ForeignOutputOpConf foreign_output_conf = 143;
    AccTickOpConf acc_tick_conf = 144;
    SwitchOutputOpConf switch_output_conf = 145;
    ReturnOpConf return_conf = 146;
    PartialTickOpConf partial_tick_conf = 147;

    // domain op
    TupleIdentityOpConf tuple_identity_conf = 200;
    TransposeOpConf transpose_conf = 201;
    ReshapeOpConf reshape_conf = 202;
    BasicRnnOpConf basic_rnn_conf = 203;
    FullyConnectedOpConf fully_connected_conf = 204;
    Conv1DOpConf conv_1d_conf = 205;
    Conv2DOpConf conv_2d_conf = 206;
    Conv3DOpConf conv_3d_conf = 207;
    AveragePooling1DOpConf average_pooling_1d_conf = 208;
    MaxPooling1DOpConf max_pooling_1d_conf = 209;
    AveragePooling2DOpConf average_pooling_2d_conf = 210;
    MaxPooling2DOpConf max_pooling_2d_conf = 211;
    AveragePooling3DOpConf average_pooling_3d_conf = 212;
    MaxPooling3DOpConf max_pooling_3d_conf = 213;
    EmbeddingLookupOpConf embedding_lookup_conf = 214;
    EmbeddingLookupAccumulateOpConf embedding_lookup_accumulate_conf = 215;
    LocalResponseNormalizationOpConf local_response_normalization_conf = 216;
    NormalizationOpConf normalization_conf = 217;
    DropoutOpConf dropout_conf = 218;
    ReduceSumOpConf reduce_sum_conf = 219;
    AddOpConf add_conf = 220;
    MatmulOpConf matmul_conf = 221;
    DotOpConf dot_conf = 222;
    MultiplyOpConf multiply_conf = 223;
    MaximumOpConf maximum_conf = 224;
    SigmoidOpConf sigmoid_conf = 225;
    TanHOpConf tanh_conf = 226;
    ReluOpConf relu_conf = 227;
    SoftmaxOpConf softmax_conf = 228;
    SparseCrossEntropyLossOpConf sparse_cross_entropy_loss_conf = 229;
    HingeLossOpConf hinge_loss_conf = 230;
    SparseSoftmaxCrossEntropyLossOpConf sparse_softmax_cross_entropy_loss_conf = 231;
    AccuracyOpConf accuracy_conf = 232;
    PrintOpConf print_conf = 233;
    DefineTestBlobOpConf define_test_blob_conf = 236;
    PackOpConf pack_conf = 237;
    UnpackOpConf unpack_conf = 238;
    RepeatOpConf repeat_conf = 239;
    LogCounterOpConf log_counter_conf = 240;
    GeluOpConf gelu_conf = 241;
    GatherOpConf gather_conf = 242;
    BatchGatherOpConf batch_gather_conf = 243;
    SliceOpConf slice_conf = 252;
    BiasAddOpConf bias_add_conf = 253;
    LayerNormOpConf layer_norm_conf = 254;
    ConstantOpConf constant_conf = 255;
    DebugOpConf debug_conf = 256;
    SigmoidCrossEntropyLossOpConf sigmoid_cross_entropy_loss_conf = 257;
    OneHotOpConf one_hot_conf = 258;
    IdentityLossOpConf identity_loss_conf = 259;
    SparseCrossEntropyOpConf sparse_cross_entropy_conf= 260;
    ReduceMeanOpConf reduce_mean_conf = 261;
    TopKOpConf top_k_conf = 262;
    L2NormalizeOpConf l2_normalize_conf = 264;
    PReluOpConf prelu_conf = 265;
    ReluGradOpConf relu_grad_conf = 266;
    GeluGradOpConf gelu_grad_conf = 267;
    ReshapeLikeOpConf reshape_like_conf = 268;
    SliceGradOpConf slice_grad_conf = 269;
    ReduceSumLikeOpConf reduce_sum_like_conf = 270;
    DropoutGradOpConf dropout_grad_conf = 271;
    LayerNormGradOpConf layer_norm_grad_conf = 272;
    LayerNormParamGradOpConf layer_norm_param_grad_conf = 273;
    SparseCrossEntropyGradOpConf sparse_cross_entropy_grad_conf= 274;
    GatherGradOpConf gather_grad_conf = 275;
    BroadcastDivGradOpConf broadcast_div_grad_conf= 276;
    BroadcastLikeOpConf broadcast_like_conf = 277;
    SoftmaxGradOpConf softmax_grad_conf = 278;
    BatchGatherGradOpConf batch_gather_grad_conf = 279;
    ReduceMeanGradOpConf reduce_mean_grad_conf = 280;
    NormalizationGradOpConf normalization_grad_conf = 282;
    ConvBiasGradOpConf conv_bias_grad_conf = 283;
    ConvFilterGradOpConf conv_filter_grad_conf = 284;
    ConvDataGradOpConf conv_data_grad_conf = 285;
    EveryNthOpConf every_nth_conf = 286;
    TanHGradOpConf tanh_grad_conf = 288;
    PoolingGradOpConf pooling_grad_conf = 289;
    IdentityOpConf identity_conf = 290;
    CaseOpConf case_conf = 291;
    EsacOpConf esac_conf = 292;
    ModelInitOpConf model_init_conf = 293;
    SplitLikeOpConf split_like_conf = 294;
    SigmoidGradOpConf sigmoid_grad_conf = 295;
<<<<<<< HEAD
    PReluDataGradOpConf prelu_data_grad_conf = 296;
    PReluAlphaGradOpConf prelu_alpha_grad_conf = 297;
=======
    AssignOpConf assign_conf = 296;
    SnapshotOpConf snapshot_conf = 297;
    LearningRateScheduleOpConf learning_rate_schedule_conf = 298;
>>>>>>> 83ff0336

    // math op
    BroadcastAddOpConf broadcast_add_conf = 500;
    BroadcastSubOpConf broadcast_sub_conf = 501;
    BroadcastMulOpConf broadcast_mul_conf = 502;
    BroadcastDivOpConf broadcast_div_conf = 503;
    SquareOpConf square_conf = 504;
    SqrtOpConf sqrt_conf = 505;
    RsqrtOpConf rsqrt_conf = 506;
    ScalarAddOpConf scalar_add_conf = 507;
    ScalarMulOpConf scalar_mul_conf = 508;

    // mutable input op
    AxpyOpConf axpy_conf = 752;
  }
}

message OpNameSet {
  repeated string op_name = 1;
}

message OpNameRelations {
  map<string, string> src_op_name2dst_op_name = 1;
}

message OpNameGroups {
  message OpNameGroup {
    repeated string op_name = 1;
  }
  repeated OpNameGroup op_name_group = 2;
}<|MERGE_RESOLUTION|>--- conflicted
+++ resolved
@@ -1612,14 +1612,11 @@
     ModelInitOpConf model_init_conf = 293;
     SplitLikeOpConf split_like_conf = 294;
     SigmoidGradOpConf sigmoid_grad_conf = 295;
-<<<<<<< HEAD
-    PReluDataGradOpConf prelu_data_grad_conf = 296;
-    PReluAlphaGradOpConf prelu_alpha_grad_conf = 297;
-=======
     AssignOpConf assign_conf = 296;
     SnapshotOpConf snapshot_conf = 297;
     LearningRateScheduleOpConf learning_rate_schedule_conf = 298;
->>>>>>> 83ff0336
+    PReluDataGradOpConf prelu_data_grad_conf = 299;
+    PReluAlphaGradOpConf prelu_alpha_grad_conf = 300;
 
     // math op
     BroadcastAddOpConf broadcast_add_conf = 500;
