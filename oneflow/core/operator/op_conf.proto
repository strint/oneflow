--- conflicted
+++ resolved
@@ -719,28 +719,27 @@
   }
 }
 
-<<<<<<< HEAD
-message ShrinkDim0Conf {
-  required int32 axis = 1;
-}
-
-message ExtendDim0Conf {
-  required int32 axis = 1;
-}
-
-message RedefineDim0OpConf {
-  required string in = 1;
-  required string out = 2;
-  oneof type {
-    ShrinkDim0Conf shrink_conf = 3;
-    ExtendDim0Conf extend_conf = 4;
-  }
-=======
 message GatherOpConf {
   required string indices = 1;
   required string in = 2;
   required string out = 3;
->>>>>>> 8b58393c
+}
+
+message ShrinkDim0Conf {
+  required int32 axis = 1;
+}
+
+message ExtendDim0Conf {
+  required int32 axis = 1;
+}
+
+message RedefineDim0OpConf {
+  required string in = 1;
+  required string out = 2;
+  oneof type {
+    ShrinkDim0Conf shrink_conf = 3;
+    ExtendDim0Conf extend_conf = 4;
+  }
 }
 
 message OperatorConf {
@@ -815,12 +814,9 @@
     UnpackOpConf unpack_conf = 238;
     RepeatOpConf repeat_conf = 239;
     LogCounterOpConf log_counter_conf = 240;
-<<<<<<< HEAD
-    RedefineDim0OpConf redefine_dim0_conf = 241;
-=======
     GeluOpConf gelu_conf = 241;
     GatherOpConf gather_conf = 242;
->>>>>>> 8b58393c
+    RedefineDim0OpConf redefine_dim0_conf = 243;
   }
 }
 
