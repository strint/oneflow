--- conflicted
+++ resolved
@@ -672,12 +672,8 @@
   optional bool trainable = 3 [default = true];
   optional DeviceType device_type = 4 [default = kInvalidDevice];
   optional bool enable_cudnn = 5;
-<<<<<<< HEAD
-  optional int64 cudnn_buf_limit_mbyte = 6 [default = 1024]; // 1GByte
+  optional int64 cudnn_buf_limit_mbyte = 6;
   optional bool enable_mkldnn = 7;
-=======
-  optional int64 cudnn_buf_limit_mbyte = 6;
->>>>>>> 69213dfd
   oneof op_type {
     // system op
     DecodeOFRecordOpConf decode_ofrecord_conf = 101;
