syntax = "proto2";
package oneflow;

import "oneflow/core/common/shape.proto";
import "oneflow/core/common/data_type.proto";
import "oneflow/core/record/image.proto";
import "oneflow/core/record/record.proto";
import "oneflow/core/job/resource.proto";
import "oneflow/core/register/logical_blob_id.proto";

enum ActivationType {
  kNone = 0;
  kTanH = 1;
  kSigmoid = 2;
  kRelu = 3;
}

message ConstantInitializerConf {
  optional float value = 1 [default = 0];
}

message ConstantIntInitializerConf {
  optional int64 value = 1 [default = 0];
}

message RandomUniformInitializerConf {
  optional float min = 1 [default = 0];
  optional float max = 2 [default = 1];
}

message RandomUniformIntInitializerConf {
  optional int32 min = 1 [default = 0];
  optional int32 max = 2 [default = 1];
}

message RandomNormalInitializerConf {
  optional float mean = 1 [default = 0];
  optional float std = 2 [default = 1];
}

message TruncatedNormalInitializerConf {
  optional float mean = 1 [default = 0.0];
  optional float std = 2 [default = 0.05];
}

enum VarianceNorm {
  kFanIn = 0;
  kFanOut = 1;
  kAverage = 2;
}

enum RandomDistribution {
  kRandomUniform = 0;
  kRandomNormal = 1;
  kTruncatedNormal = 2;
}

message XavierInitializerConf {
  required VarianceNorm variance_norm = 1;
  required string data_format = 2;
}

message MsraInitializerConf {
  required VarianceNorm variance_norm = 1;
  required string data_format = 2;
}

//output[D_0 ... D_(axis - 1) i D_(axis + 1) ... D_n] = start + i * stride
message RangeInitializerConf {
  optional double start = 1 [default = 0];
  optional double stride = 2 [default = 1];
  optional int64 axis = 3 [default = -1];
}

message IntRangeInitializerConf {
  optional int64 start = 1 [default = 0];
  optional int64 stride = 2 [default = 1];
  optional int64 axis = 3 [default = -1];
}

message VarianceScalingInitializerConf {
  required float scale = 1;
  required VarianceNorm variance_norm = 2;
  required RandomDistribution distribution = 3;
  required string data_format = 4;
}

message InitializerConf {
  oneof type {
    ConstantInitializerConf constant_conf = 1;
    ConstantIntInitializerConf constant_int_conf = 2;
    RandomUniformInitializerConf random_uniform_conf = 3;
    RandomUniformIntInitializerConf random_uniform_int_conf = 4;
    RandomNormalInitializerConf random_normal_conf = 5;
    TruncatedNormalInitializerConf truncated_normal_conf = 6;
    XavierInitializerConf xavier_conf = 7;
    MsraInitializerConf msra_conf = 8;
    RangeInitializerConf range_conf = 9;
    IntRangeInitializerConf int_range_conf = 10;
    VarianceScalingInitializerConf variance_scaling_conf = 11;
  }
}

message Conv1DOpConf {
  required string in = 1;
  required string out = 2;
  required int32 filters = 3;
  optional string padding = 4 [default = "valid"];
  required string data_format = 5;
  repeated int32 kernel_size = 6;
  repeated int32 strides = 7;
  repeated int32 dilation_rate = 8;
  optional bool use_bias = 10 [default = true];
  required string weight = 13;
  optional string bias = 14;
}

message Conv2DOpConf {
  required string in = 1;
  required string out = 2;
  required int32 filters = 3;
  optional string padding = 4 [default = "valid"];
  required string data_format = 5;
  repeated int32 kernel_size = 6;
  repeated int32 strides = 7;
  repeated int32 dilation_rate = 8;
  optional bool use_bias = 10 [default = true];
  required string weight = 13;
  optional string bias = 14;
}

message Conv3DOpConf {
  required string in = 1;
  required string out = 2;
  required int32 filters = 3;
  optional string padding = 4 [default = "valid"];
  required string data_format = 5;
  repeated int32 kernel_size = 6;
  repeated int32 strides = 7;
  repeated int32 dilation_rate = 8;
  optional bool use_bias = 10 [default = true];
  required string weight = 13;
  optional string bias = 14;
}

message ConvConf {
  required int32 num_spatial_dims = 1;
  required string padding = 2;
  required string data_format = 3;
  repeated int32 kernel_size = 4;
  repeated int32 strides = 5;
  repeated int32 dilation_rate = 6;
}

message ConvDataGradOpConf {
  required string dy = 1;
  required string filter = 2;
  required string x_like = 3;
  required string dx = 4;
  required ConvConf conv_conf = 5;
}

message ConvFilterGradOpConf {
  required string dy = 1;
  required string x = 2;
  required string filter_diff = 3;
  required ConvConf conv_conf = 4;
}

message ConvBiasGradOpConf {
  required string dy = 1;
  required string bias_diff = 2;
  required string data_format = 3;
  required int64 num_spatial_dims = 4;
}

message AveragePooling1DOpConf {
  required string in = 1;
  required string out = 2;

  optional string padding = 3 [default = "valid"];
  required string data_format = 4;
  repeated int32 pool_size = 5;
  repeated int32 strides = 6;
}

message MaxPooling1DOpConf {
  required string in = 1;
  required string out = 2;

  optional string padding = 3 [default = "valid"];
  required string data_format = 4;
  repeated int32 pool_size = 5;
  repeated int32 strides = 6;
}

message AveragePooling2DOpConf {
  required string in = 1;
  required string out = 2;

  optional string padding = 3 [default = "valid"];
  required string data_format = 4;
  repeated int32 pool_size = 5;
  repeated int32 strides = 6;
}

message MaxPooling2DOpConf {
  required string in = 1;
  required string out = 2;

  optional string padding = 3 [default = "valid"];
  required string data_format = 4;
  repeated int32 pool_size = 5;
  repeated int32 strides = 6;
}

message AveragePooling3DOpConf {
  required string in = 1;
  required string out = 2;

  optional string padding = 3 [default = "valid"];
  required string data_format = 4;
  repeated int32 pool_size = 5;
  repeated int32 strides = 6;
}

message MaxPooling3DOpConf {
  required string in = 1;
  required string out = 2;

  optional string padding = 3 [default = "valid"];
  required string data_format = 4;
  repeated int32 pool_size = 5;
  repeated int32 strides = 6;
}

message PoolingConf {
  required int32 num_spatial_dims = 1;
  // "avg" or "max"
  required string pool_mode = 2;
  required string data_format = 3;
  repeated int32 pool_size = 4;
  repeated int32 strides = 5;
  optional string padding = 6 [default = "valid"];
}

message PoolingGradOpConf {
  // input
  required string x = 1;
  required string y = 2;
  required string dy = 3;
  // output
  required string dx = 4;
  required PoolingConf pooling_conf = 5;
}

message ReluOpConf {
  required string in = 1;
  required string out = 2;
}

message ReluGradOpConf {
  required string y = 1;
  required string dy = 2;
  required string dx = 3;
}

message PReluOpConf {
  required string in = 1;
  required string out = 2;
  required string data_format = 3;
  optional bool channel_shared = 4 [default = false];
  optional float alpha_init = 5 [default = 0.25];
  required string alpha = 6;
}

message PReluDataGradOpConf {
  required string dy = 1;
  required string x = 2;
  required string alpha = 3;
  required string dx = 4;
  required string data_format = 5;
  required bool channel_shared = 6;
}

message PReluAlphaGradOpConf {
  required string dy = 1;
  required string x = 2;
  required string alpha_grad = 3;
  required string data_format = 4;
  required bool channel_shared = 5;
}

message SigmoidOpConf {
  required string in = 1;
  required string out = 2;
}

message SigmoidGradOpConf {
  required string y = 1;
  required string dy = 2;
  required string dx = 3;
}

message TanHOpConf {
  required string in = 1;
  required string out = 2;
}

message TanHGradOpConf {
  required string y = 1;
  required string dy = 2;
  required string dx = 3;
}

message SoftmaxOpConf {
  required string in = 1;
  required string out = 2;
  optional int32 axis = 3 [default = -1];
  optional string transpose_in = 4 [default = "transpose_in"];
  optional string transpose_out = 5 [default = "transpose_out"];
}

message SoftmaxGradOpConf {
  required string y = 1;
  required string dy = 2;
  required string dx = 3;
  optional string transpose_x = 4;
  optional string transpose_y = 5;
  optional int32 axis = 6 [default = -1];
}

enum ScalarReductionType {
  kSumOverOne = 0;
  kSumOverWeight = 1;
  kSumOverN = 2;
  kSumOverNonZeroWeight = 3;
}

message SparseCrossEntropyOpConf {
  required string prediction = 1;
  required string label = 2;
  required string out = 3;
}

message SparseCrossEntropyGradOpConf {
  required string prediction = 1;
  required string label = 2;
  required string dy = 3;
  required string prediction_diff = 4;
}

message SparseSoftmaxCrossEntropyLossOpConf {
  required string prediction = 1;
  required string label = 2;
  required string loss = 3;
  optional ScalarReductionType reduction = 4 [default = kSumOverN];
  optional float weight_scalar = 5 [default = 1.0];
  optional string weight = 6;
}

message SparseCrossEntropyLossOpConf {
  required string prediction = 1;
  required string label = 2;
  required string loss = 3;
  optional ScalarReductionType reduction = 4 [default = kSumOverN];
  optional float weight_scalar = 5 [default = 1.0];
  optional string weight = 6;
}

message SigmoidCrossEntropyLossOpConf {
  required string prediction = 1;
  required string label = 2;
  required string loss = 3;
  optional bool normalize = 4 [default = true];
  optional float scale = 5 [default = 1.0];
  optional ScalarReductionType reduction = 6 [default = kSumOverN];
  optional float weight_scalar = 7 [default = 1.0];
  optional string weight = 8;
}

message SigmoidCrossEntropyLossGradOpConf {
  required string prediction = 1;
  required string label = 2;
  required string loss_diff = 3;
  required string prediction_diff = 4;
  optional float weight_scalar = 5 [default = 1.0];
  optional ScalarReductionType reduction = 6 [default = kSumOverN];
}

message SigmoidCrossEntropyOpConf {
  required string prediction = 1;
  required string label = 2;
  required string loss = 3;
  required DataType label_type = 4;
}

message SigmoidCrossEntropyGradOpConf {
  required string prediction = 1;
  required string label = 2;
  required string prediction_diff = 3;
  required DataType label_type = 4;
}

message IdentityLossOpConf {
  required string prediction = 1;
  required string loss = 2;
  optional ScalarReductionType reduction = 3 [default = kSumOverN];
  optional float weight_scalar = 4 [default = 1.0];
  optional string weight = 5;
}

message ConcatOpConf {
  repeated string in = 1;
  required string out = 2;
  required int32 axis = 3;
}

message SplitLikeOpConf {
  required string in = 1;
  repeated string like = 2;
  repeated string out = 3;
  required int32 axis = 4;
}

message CopyCommNetOpConf {
}

message CopyHdOpConf {
  enum Type {
    H2D = 0;
    D2H = 1;
  }
  required Type type = 1;
}

message BoxConcatConf {
  required int32 axis = 1;
}

message BoxAddConf {
}

message BoxSplitConf {
  required int32 axis = 1;
  repeated int32 part_num = 2;
}

message BoxCloneConf {
}

message BoxingOpConf {
  required LogicalBlobId lbi = 1;
  required int32 in_num = 2;
  required int32 out_num = 3;

  oneof in_box {
    BoxConcatConf concat_box = 4;
    BoxAddConf add_box = 5;
  }
  oneof out_box {
    BoxSplitConf split_box = 6;
    BoxCloneConf clone_box = 7;
  }
}

message NaiveModelUpdateConf {
}

message MomentumModelUpdateConf {
  optional float beta = 1 [default = 0.9];
}

message RMSPropModelUpdateConf {
  optional float decay_rate = 1 [default = 0.99];
  optional float epsilon = 2 [default = 1e-8];
}

message LARSModelUpdateConf {
  optional float momentum_beta = 1 [default = 0.9];
  optional float epsilon = 2 [default = 1e-9];
  optional float lars_coefficient = 3 [default = 0.0001];
}

message AdamModelUpdateConf {
  optional float beta1 = 1 [default = 0.9];
  optional float beta2 = 2 [default = 0.999];
  optional float epsilon = 3 [default = 1e-8];
  optional bool do_bias_correction = 4 [default = false];
}

message LazyAdamModelUpdateConf {
  optional float beta1 = 1 [default = 0.9];
  optional float beta2 = 2 [default = 0.999];
  optional float epsilon = 3 [default = 1e-8];
}

message ExponentialDecayConf {
  required int64 decay_batches = 1;
  required double decay_rate = 2;
  optional bool staircase = 3 [default = false];
}

message InverseTimeDecayConf {
  required int64 decay_batches = 1;
  required double decay_rate = 2;
  optional bool staircase = 3 [default = false];
}

message NaturalExpDecayConf {
  required int64 decay_batches = 1;
  required double decay_rate = 2;
  optional bool staircase = 3 [default = false];
}

message PiecewiseConstantConf {
  repeated int64 boundaries = 1;
  repeated double values = 2;
}

message PolynomialDecayConf {
  required int64 decay_batches = 1;
  optional double end_learning_rate = 2 [default = 0.0001];
  optional double power = 3 [default = 1.0];
  optional bool cycle = 4 [default = false];
}

message CosineDecayConf {
  required int64 decay_batches = 1;
  optional double alpha = 2 [default = 0.0];
}

message LinearCosineDecayConf {
  required int64 decay_batches = 1;
  optional double num_periods = 2 [default = 0.5];
  optional double alpha = 3 [default = 0.0];
  optional double beta = 4 [default = 0.001];
}

message LearningRateDecayConf {
  oneof type {
    ExponentialDecayConf exponential_conf = 2000;
    InverseTimeDecayConf inverse_time_conf = 2001;
    NaturalExpDecayConf natural_exp_conf = 2002;
    PiecewiseConstantConf piecewise_constant_conf = 2003;
    PolynomialDecayConf polynomial_conf = 2004;
    CosineDecayConf cosine_conf = 2005;
    LinearCosineDecayConf linear_cosine_conf = 2006;
  }
}

message ConstantWarmupConf {
  required int64 warmup_batches = 1;
  required double multiplier = 2;
}

message LinearWarmupConf {
  required int64 warmup_batches = 1;
  required double start_multiplier = 2;
}

message WarmupConf {
  oneof type {
    ConstantWarmupConf constant_conf = 3000;
    LinearWarmupConf linear_conf = 3001;
  }
}

message ClipByGlobalNormConf {
  required float clip_norm = 1;
  optional float global_norm = 2;
}

message ClipConf {
  oneof type {
    ClipByGlobalNormConf clip_by_global_norm = 1;
  }
}

message NormalModelUpdateOpUserConf {
  optional LearningRateDecayConf learning_rate_decay = 1;
  optional WarmupConf warmup_conf = 2;
  optional ClipConf clip_conf = 3;
  oneof normal_mdupdt {
    NaiveModelUpdateConf naive_conf = 1000;
    MomentumModelUpdateConf momentum_conf = 1001;
    RMSPropModelUpdateConf rmsprop_conf = 1002;
    LARSModelUpdateConf lars_conf = 1003;
    AdamModelUpdateConf adam_conf = 1004;
    LazyAdamModelUpdateConf lazy_adam_conf = 1005;
  }
}

message NormalModelUpdateOpConf {
  required NormalModelUpdateOpUserConf user_conf = 1;
  required string model_diff = 2;
  required string total_instance_num_diff = 3;
  required string model = 4;
  required string train_step = 5;
  required string learning_rate = 6;
  required float l1 = 7;
  required float l2 = 8;
}

message NaiveModelUpdateOpConf {
  required NormalModelUpdateOpUserConf user_conf = 1;
  required string model_diff = 2;
  required string total_instance_num_diff = 3;
  required string model = 4;
  required string train_step = 5;
  required string learning_rate = 6;
  required float l1 = 7;
  required float l2 = 8;
}

message MomentumModelUpdateOpConf {
  required NormalModelUpdateOpUserConf user_conf = 1;
  required string momentum = 2;
  required string model_diff = 3;
  required string total_instance_num_diff = 4;
  required string model = 5;
  required string train_step = 6;
  required string learning_rate = 7;
  required float l1 = 8;
  required float l2 = 9;
}

message RMSPropModelUpdateOpConf {
  required NormalModelUpdateOpUserConf user_conf = 1;
  required string model_diff = 2;
  required string total_instance_num_diff = 3;
  required string model = 4;
  required string train_step = 5;
  required string learning_rate = 6;
  required float l1 = 7;
  required float l2 = 8;
}

message LARSModelUpdateOpConf {
  required NormalModelUpdateOpUserConf user_conf = 1;
  required string momentum = 2;
  required string model_diff = 3;
  required string total_instance_num_diff = 4;
  required string model = 5;
  required string train_step = 6;
  required string learning_rate = 7;
  required float l1 = 8;
  required float l2 = 9;
}

message AdamModelUpdateOpConf {
  required NormalModelUpdateOpUserConf user_conf = 1;
  required string m = 2;
  required string v = 3;
  optional string beta1_t = 4;
  optional string beta2_t = 5;
  required string model_diff = 6;
  required string total_instance_num_diff = 7;
  required string model = 8;
  required string train_step = 9;
  required string learning_rate = 10;
  required float l1 = 11;
  required float l2 = 12;
}

message LazyAdamModelUpdateOpConf {
  required NormalModelUpdateOpUserConf user_conf = 1;
  required string m = 2;
  required string v = 3;
  optional string beta1_t = 4;
  optional string beta2_t = 5;
  required string model_diff = 6;
  required string total_instance_num_diff = 7;
  required string model = 8;
  required string train_step = 9;
  required string learning_rate = 10;
  required float l1 = 11;
  required float l2 = 12;
}

message AccumulateOpConf {
}

message PrintRecordConf {
  required string lbn = 1;
  optional string name = 2;
  required EncodeConf encode_case = 3;
}

message PrintOpConf {
  repeated PrintRecordConf in = 1;
  required string print_dir = 2;
  optional string part_name_prefix = 3 [default = "part-"];
  optional int32 part_name_suffix_length = 4 [default = -1];
}

message GeluOpConf {
  required string in = 1;
  required string out = 2;
}

message GeluGradOpConf {
  required string x = 1;
  required string dy = 2;
  required string dx = 3;
}

message ReduceSumOpConf {
  oneof in_conf {
    string in = 1; // For User
    LogicalBlobId in_sys = 2; // For System
  }
  required string out = 3;
  repeated int32 axis = 4;
  optional bool keep_dims = 5 [default = false];
}

message ReduceSumLikeOpConf {
  required string x = 1;
  required string like = 2;
  required string y = 3;
  repeated int32 axis = 4;
  optional string temp_storage = 5 [default = "temp_storage"];
}

message ReduceMeanOpConf {
  required string in = 1;
  required string out = 2;
  repeated int32 axis = 3;
  optional bool keep_dims = 4 [default = false];
}

message ReduceMeanGradOpConf {
  required string dy = 1;
  required string x = 2; // like
  required string dx = 3;
  repeated int32 reduced_axis = 4;
  optional string temp_storage = 5 [default = "temp_storage"];
}

message ReshapeOpConf {
  required string in = 1;
  required string out = 2;
  required ShapeProto shape = 3;
}

message ReshapeLikeOpConf {
  required string x = 1;
  required string y = 2;
  required string like = 3;
}

message AddOpConf {
  repeated string in = 1;
  required string out = 2;
}

message MaximumOpConf {
  repeated string in = 1;
  required string out = 2;
}

message CastOpConf {
  required string in = 1;
  required string out = 2;
  required DataType data_type = 3;
}

message InterfaceBlobConf {
  required ShapeProto shape = 1;
  required DataType data_type = 2;
  optional OptInt64 split_axis = 3;
  required OptInt64 batch_axis = 4;
  optional bool is_dynamic = 5;
  optional int64 num_of_lod_levels = 6 [default = 0];
}

message InputOpConf {
  optional string tick = 1;
  required string out = 2;
  required InterfaceBlobConf blob_conf = 3;
}

message ForeignInputOpConf {
  optional string tick = 1;
  required string out = 2;
  required InterfaceBlobConf blob_conf = 3;
  required string ofblob_buffer_name = 4;
}

message ReturnOpConf {
  required string in = 1;
  required string out = 2;
}

message OutputOpConf {
  required string in = 1;
  required string out = 2;
  required InterfaceBlobConf blob_conf = 3;
}

message SwitchOutputOpConf {
  repeated string in = 1;
  required string in_index = 2;
  required string out = 3;
  required InterfaceBlobConf blob_conf = 4;
}

message ForeignOutputOpConf {
  required string in = 1;
  required string ofblob_buffer_name = 3;
}

message ForeignWatchOpConf {
  required string in = 1;
  required string handler_uuid = 2;
}

message InitializeWithSnapshotConf {
  required string path = 1;
  optional string key = 2;
}

message VariableOpConf {
  optional string tick = 1;
  required string out = 2;
  required ShapeProto shape = 3;
  optional DataType data_type = 4;
  oneof initialize {
    InitializerConf initializer = 5;
    InitializeWithSnapshotConf initialize_with_snapshot = 6;
  }
  optional string model_name = 7 [default = "weight"];
  required OptInt64 split_axis = 8;
  optional int64 random_seed = 9;
}

message LocalResponseNormalizationOpConf {
  required string in = 1;
  required string out = 2;
  required string data_format = 3;
  optional int32 depth_radius = 4 [default = 5];
  optional double bias = 5 [default = 1];
  optional double alpha = 6 [default = 1];
  optional double beta = 7 [default = 0.5];
}

message EncodeConf {
  oneof encode {
    EncodeRaw raw = 1;
    EncodeJpeg jpeg = 2;
    EncodeBytesList bytes_list = 3;
  }
}

message EncodeBytesList {
}

message EncodeRaw {
  optional bool dim1_varying_length = 1 [default = false];
}

message EncodeJpeg {
  repeated ImagePreprocess preprocess = 1;
}

message SubtractPreprocessConf {
  required float value = 1;
}

message NormByChannelPreprocessConf {
  repeated float mean_value = 1;
  repeated float std_value = 2;
  required string data_format = 3;
}

message ScalePreprocessConf {
  required float value = 1;
}

message PreprocessConf {
  oneof type {
    SubtractPreprocessConf subtract_conf = 1;
    NormByChannelPreprocessConf norm_by_channel_conf = 2;
    ScalePreprocessConf scale_conf = 3;
  }
}

message RandomShuffleConf {
  optional int32 buffer_size = 1 [default = 1024];
}

message RecordLoadOpConf {
  optional string tick  = 1;
  required string out = 2;
  required string data_dir = 3;
  required int32 data_part_num = 4;
  optional string part_name_prefix = 5 [default = "part-"];
  optional int32 part_name_suffix_length = 6 [default = -1];
  optional RandomShuffleConf random_shuffle_conf = 7;
  required int64 batch_size = 8;
}

message BlobConf {
  required string name = 1;
  required ShapeProto shape = 2;
  required DataType data_type = 3;
  optional int32 max_sequence_size = 4 [default = 1];
  required EncodeConf encode_case = 5;
  repeated PreprocessConf preprocess = 6;
}

message DecodeOFRecordOpConf {
  required string data_dir = 1;
  required int32 data_part_num = 2; // piece_size % data_part_num = 0
  optional string part_name_prefix = 3 [default = "part-"];
  optional int32 part_name_suffix_length = 4 [default = -1];
  optional string in = 5;
  repeated BlobConf blob = 6;
  optional RandomShuffleConf random_shuffle_conf = 7;
  required int64 batch_size = 8;
}

message DecodeRandomOpConf {
  optional string tick = 1;
  required string out = 2;
  required ShapeProto shape = 3;
  required DataType data_type = 4;
  required InitializerConf data_initializer = 5;
  required int64 batch_size = 8;
}

message NormalizationOpConf {
  required string in = 1;
  required string out = 2;
  optional int32 axis = 3 [default = -1]; // NCHW = 1, NHWC = 3, TODO: axis list
  optional float momentum = 4 [default = 0.99];
  optional float epsilon = 5 [default = 0.001];
  optional bool center = 6 [default = true];
  optional bool scale = 7 [default = true];
  optional float beta_init = 8 [default = 0.0];
  optional float gamma_init = 9 [default = 1.0];
  optional float mean_init = 10 [default = 0.0];
  optional float variance_init = 11 [default = 1.0];
  required string moving_mean = 14;
  required string moving_variance = 15;
  optional string beta = 16;
  optional string gamma = 17;
  optional string mean = 18 [default = "mean"];
  optional string inv_variance = 19 [default = "inv_variance"];
  optional bool is_training = 20 [default = true];
}

message NormalizationGradOpConf {
  //in
  required string dy = 1;
  required string x = 2;
  optional string mean = 3;
  optional string inv_variance = 4;
  optional string gamma = 5;
  //out
  optional string dx = 6 [default = "dx"];
  optional string beta_diff = 7 [default = "beta_diff"];
  optional string gamma_diff = 8 [default = "gamma_diff"];

  required int32 axis = 9;
  required float epsilon = 10;
}

message DropoutOpConf {
  required string in = 1;
  required string out = 2;
  required double rate = 3;
  optional ShapeProto noise_shape = 4;
  optional int64 seed = 5;
  optional string random_mask = 6 [default = "random_mask"];
}

message DropoutGradOpConf {
  required string random_mask = 1;
  required string dy = 2;
  required string dx = 3;
  required double rate = 4;
}

message TransposeOpConf {
  required string in = 1;
  required string out = 2;
  repeated int32 perm = 3;
}

message ReduceConcatOpConf {
  required int32 in_num = 1;
  repeated string in = 2;
  optional string out = 3;
}

message NcclAllReduceOpConf {
  optional string in = 1;
  optional string out = 2;
}

message NcclReduceScatterOpConf {
}

message NcclAllGatherOpConf {
}

message NcclTupleBroadcastOpConf {
  optional string tick = 1;
  repeated string in = 2;
  repeated string out = 3;
  repeated int64 root = 4;
  repeated DataType data_type = 5;
  repeated ShapeProto shape = 6;
  optional int64 nccl_order_hint = 7 [default = 0];
}

message NcclTupleReduceOpConf {
  repeated string in = 1;
  repeated string out = 2;
  repeated int64 root = 3;
  optional int64 nccl_order_hint = 4 [default = 0];
}

message ReduceSplitOpConf {
  required int32 out_num = 1;
  required string in = 2;
  repeated string out = 3;
  repeated ShapeProto out_shape = 4;
  optional int32 order_in_graph = 5;
}

message ReduceScatterOpConf {
  optional int32 out_num = 1 [default = 0];
}

message ReduceAddOpConf {
  optional int32 in_num = 1 [default = 0];
}

message ReduceGatherOpConf {
  optional int32 in_num = 1 [default = 0];
}

message AccuracyOpConf {
  required string prediction = 1;
  required string label = 2;
  optional int32 top_k = 3 [default = 1];
  required string accuracy = 4;
  optional string weight = 5;
}

message MatmulOpConf {
  // input lbn
  required string a = 1;
  required string b = 2;
  // output bn
  required string out = 5;
  optional bool transpose_a = 6 [default = false];
  optional bool transpose_b = 7 [default = false];
}

message DotOpConf {
  required string in = 1;
  required string weight = 2;
  optional string bias = 3;
  required string out = 4;
}

message MultiplyOpConf {
  required string in_0 = 1;
  required string in_1 = 2;
  required string out = 4;
}

enum Norm {
  L1 = 1;
  L2 = 2;
}

message HingeLossOpConf {
  required string prediction = 1;
  required string label = 2;
  required string loss = 3;
  optional ScalarReductionType reduction = 4 [default = kSumOverN];
  optional float weight_scalar = 5 [default = 1.0];
  optional string weight = 6;
  optional Norm norm = 7[default = L1];
}

message PackOpConf {
  required string in = 1;
  required string out = 2;
  required int32 pack_num = 3;
  required string related_unpack = 4;
}

message UnpackOpConf {
  required string in = 1;
  required string out = 2;
  required int32 unpack_num = 3;
}

message RepeatOpConf {
  required string in = 1;
  required string out = 2;
  required int32 repeat_num = 3;
}

message GatherOpConf {
  required string in = 1;
  required string indices = 2;
  required string out = 3;
  optional int64 axis = 4 [default = 0];
}

message GatherMs0OpConf {
  required string in = 1;
  required string indices = 2;
  required string out = 3;
}

message UnsortedSegmentSumOpConf {
  required string data = 1;
  required string segment_ids = 2;
  required string out = 3;
  required int64 axis = 4;
  required int64 num_segments = 5;
}

message GatherMs0GradOpConf {
  required string out_diff = 1;
  required string indices = 2;
  required string in_diff = 3;
  required int64 gather_dim_size = 4;
}

message BatchGatherOpConf {
  required string in = 1;
  required string indices = 2;
  required string out = 3;
}

message SqrtOpConf {
  required string in = 1;
  required string out = 2;
}

message RsqrtOpConf {
  required string in = 1;
  required string out = 2;
  optional double epsilon = 3 [default = 1e-5];
}

message SquareOpConf {
  required string in = 1;
  required string out = 2;
}

message BroadcastAddOpConf {
  required string a = 1;
  required string b = 2;
  required string out = 3;
  optional bool is_const = 4 [default = false];
}

message BroadcastSubOpConf {
  required string a = 1;
  required string b = 2;
  required string out = 3;
  optional bool is_const = 4 [default = false];
}

message BroadcastMulOpConf {
  required string a = 1;
  required string b = 2;
  required string out = 3;
  optional bool is_const = 4 [default = false];
}

message BroadcastDivOpConf {
  required string a = 1;
  required string b = 2;
  required string out = 3;
  optional bool is_const = 4 [default = false];
}

message BroadcastLikeOpConf {
  required string x = 1;
  required string like = 2;
  required string y = 3;
  repeated int32 reduced_axis = 4;
}

message BroadcastDivGradOpConf {
  //  input
  required string b = 1; // denominator in fw
  required string y = 2;
  required string dy = 3;
  //  output
  required string db = 4;
  optional string temp_storage = 5 [default = "temp_storage"];
}

message BroadcastEqualOpConf {
  required string a = 1;
  required string b = 2;
  required string out = 3;
  optional bool is_const = 4 [default = false];
}

message BroadcastNotEqualOpConf {
  required string a = 1;
  required string b = 2;
  required string out = 3;
  optional bool is_const = 4 [default = false];
}

message BroadcastLessThanOpConf {
  required string a = 1;
  required string b = 2;
  required string out = 3;
  optional bool is_const = 4 [default = false];
}

message BroadcastLessEqualOpConf {
  required string a = 1;
  required string b = 2;
  required string out = 3;
  optional bool is_const = 4 [default = false];
}

message BroadcastGreaterThanOpConf {
  required string a = 1;
  required string b = 2;
  required string out = 3;
  optional bool is_const = 4 [default = false];
}

message BroadcastGreaterEqualOpConf {
  required string a = 1;
  required string b = 2;
  required string out = 3;
  optional bool is_const = 4 [default = false];
}

message BroadcastLogicalAndOpConf {
  required string a = 1;
  required string b = 2;
  required string out = 3;
  optional bool is_const = 4 [default = false];
}

message BroadcastMinOpConf {
  required string a = 1;
  required string b = 2;
  required string out = 3;
  optional bool is_const = 4 [default = false];
}

message BroadcastMaxOpConf {
  required string a = 1;
  required string b = 2;
  required string out = 3;
  optional bool is_const = 4 [default = false];
}

message BiasAddOpConf {
  // inputs
  required string a = 1;
  required string b = 2;
  // output
  required string out = 3;
  // conf
  required int32 axis = 4;
}

message DimSliceConf {
  optional int32 start = 1 [default = 0];
  optional int32 end = 2 [default = 0];
  optional int32 stride = 3 [default = 1];
}

message SliceOpConf {
  required string in = 1;
  required string out = 2;
  repeated DimSliceConf dim_slice_conf = 3;
}

message SliceGradOpConf {
  required string dy = 1;
  required string dx = 2;
  required string like = 3;
  repeated DimSliceConf dim_slice_conf = 4;
}

message LayerNormOpConf {
  // in
  required string in = 1;
  optional string beta = 2;
  optional string gamma = 3;

  // out
  required string out = 4;
  optional string normalized = 5 [default = "normalized"];
  optional string mean = 6 [default = "mean"];
  optional string inv_variance = 7 [default = "inv_variance"];

  optional bool center = 8 [default = true];
  optional bool scale = 9 [default = true];
  optional int64 begin_norm_axis = 11 [default = 1];
  optional int64 begin_params_axis = 12 [default = -1];
  optional double epsilon = 13 [default = 1e-5];
}

message LayerNormGradOpConf {
  // in
  required string dy = 1;
  required string x = 2;
  optional string mean = 3;
  optional string inv_variance = 4;
  // out
  required string dx = 5;

  required int64 begin_norm_axis = 6;
  required double epsilon = 7;
}

message LayerNormParamGradOpConf {
  // in
  required string dy = 1;
  optional string normalized = 2;
  optional string gamma = 3;
  // out
  optional string normalized_diff = 4;
  optional string beta_diff = 5;
  optional string gamma_diff = 6;

  required int64 begin_params_axis = 7;
}

message ConstantOpConf {
  optional string tick = 1;
  required string out = 2;
  optional ShapeProto shape = 3;
  optional DataType data_type = 4;
  optional InitializerConf initializer = 5;
}

message OneHotOpConf {
  required string indices = 1;
  required string out = 2;
  required int64 depth = 3;
  optional DataType data_type = 4;
}

message ScalarAddOpConf {
  required string in = 1;
  required string out = 2;
  oneof scalar_operand {
    int64 int_operand = 3;
    double float_operand = 4;
  }
}

message ScalarMulOpConf {
  required string in = 1;
  required string out = 2;
  oneof scalar_operand {
    int64 int_operand = 3;
    double float_operand = 4;
  }
}

message ReduceIdentityOpConf {
  optional string in = 1;
  optional string out = 2;
  optional int32 order_in_graph = 3;
}

message TickOpConf {
  repeated string tick = 1;
  required string out = 2;
}

message WaitAndSendIdsOpConf {
  required string out = 1;
  required string wait_buffer_name = 2;
  repeated Int64List id_list = 3;
  required DataType data_type = 4 [default = kInt32];
}

message CallbackNotifyOpConf {
  required string in = 1;
  repeated string callback_buffer_name = 2;
}

message ReentrantLockOpConf {
  required string start = 1;
  optional string end = 2;
  required string out = 3;
  repeated Int64List lock_id2intersecting_lock_ids = 4;
}

message SourceTickOpConf {
  required string out = 1;
}

message SinkTickOpConf {
  repeated string tick = 1;
  required string out = 2;
}

message TupleIdentityOpConf {
  repeated string in = 1;
  repeated string out = 2;
}

message TopKOpConf {
  required string in = 1;
  required string out = 2;
  optional int32 k = 3 [default = 1];
  optional bool sorted = 4 [default = true];
}

message L2NormalizeOpConf {
  required string in = 1;
  required string out = 2;
  required int32 axis = 3 [default = -1];
  optional float epsilon = 4 [default = 1e-12];
}

message KeepHeaderOnlyOpConf {
  repeated string in = 1;
  repeated string out = 2;
}

message AxpyOpConf {
  required string x = 1;
  required string y = 2;
  required double alpha = 3;
}

message TotalLossInstanceNumOpConf {
  repeated string in = 1;
  required string out = 2;
}

message UnsortedBatchSegmentSumOpConf {
  required string data = 1;
  required string segment_ids = 2;
  required string out = 3;
  required int64 num_segments = 4;
}

message ShapeElemCntAxisConf {
  repeated int32 axis = 1;
}

message ShapeElemCntRangeAxisConf {
  // closed interval: [begin_axis, end_axis]
  optional int32 begin_axis = 1 [default = 0];
  optional int32 end_axis = 2 [default = -1];
}

message ShapeElemCntOpConf {
  required string x = 1;
  required string y = 2;
  optional DataType data_type = 3 [default = kInt32];
  oneof axis_conf {
    ShapeElemCntAxisConf exclude_axis_conf = 4;
    ShapeElemCntAxisConf include_axis_conf = 5;
    ShapeElemCntRangeAxisConf range_axis_conf = 6;
  }
}

message AccOpConf {
  // in
  required string one = 1;
  // out
  required string acc = 2;
  optional int32 max_acc_num = 3 [default = 1];   
}

message AccTickOpConf {
  // in
  required string one = 1;
  // out
  required string acc = 2;
  optional int32 max_acc_num = 3 [default = 1];   
}

message EveryNthOpConf {
  required string in = 1;
  required string out = 2;
  required int64 n = 3;
}

message ModelInitOpConf {
  required string tick = 1;
  repeated string out = 2;
  repeated string variable_op_name = 3;
  repeated VariableOpConf original_variable_conf = 4;
}

message ModelLoadOpConf {
  required string path = 1;
  repeated string out = 2;
  repeated string variable_op_name = 3;
  repeated VariableOpConf original_variable_conf = 4;
}

message AllReduceFacadeOpConf {
  required string in = 1;
  required string out = 2;
}

message IdentityOpConf {
  required string in = 1;
  required string out = 2;
}

message SleepOpConf {
  required string in = 1;
  required string out = 2;
  required int64 seconds = 3;
}

message LoDToDenseOpConf {
  required string in = 1;
  required string out = 2;
}

message CaseOpConf {
  required string in = 1;
  repeated string out = 2;
}

message EsacOpConf {
  repeated string in = 1;
  required string out = 2;
  optional DataType data_type = 3 [default=kInt32];
}

message PartialTickOpConf {
  required string tick = 1;
  required string out = 2;
}

message AssignOpConf {
  required string ref = 1;
  required string value = 2;
}

message ModelSaveOpConf {
  required string path = 1;
  repeated string in = 2;
  repeated string key = 3;
}

message LearningRateScheduleOpConf {
  required string train_step = 1;
  required string out = 2;
  required float learning_rate = 3;
  optional LearningRateDecayConf learning_rate_decay = 4;
  optional WarmupConf warmup_conf = 5;
}

message DeconvOpConf {
    required string x = 1;
    required string y = 2;
    required string filter = 3;
    required int32 filters = 4;
    required ConvConf conv_conf = 5;
    optional bool use_bias = 6 [default = true];
    optional InitializerConf weight_initializer = 7;
    optional InitializerConf bias_initializer = 8;
}

message RoiAlignArgs {
  required int32 pooled_h = 4;
  required int32 pooled_w = 5;
  optional float spatial_scale = 6 [default = 0.0625]; // 1/16
  optional int32 sampling_ratio = 7 [default = 2]; // adaptive if negative
  optional string data_format = 8 [default = "channels_first"];
}

message RoiAlignOpConf {
  required string x = 1;
  required string rois = 2;
  required string y = 3;
  required RoiAlignArgs roi_align_args = 4;
}

message RoiAlignGradOpConf {
  required string dy = 1;
  required string x_like = 2;
  required string rois = 3;
  required string dx = 4;
  required RoiAlignArgs roi_align_args = 5;
}

message WhereOpConf {
  // in
  required string condition = 1;
  required string lhs = 2;
  required string rhs = 3;
  // out
  required string out = 4;
}

message ClipByValueOpConf {
  // in
  required string in = 1;
  // conf
  optional float min_val = 2;
  optional float max_val = 3;
  // out
  required string out = 4;
}

message ConstantLikeOpConf {
  required string in = 1;
  required float scalar = 2;
  required string out = 3;
}

message LocalNonzeroOpConf {
  required string in = 1;
  required string out = 2;
  required string num_nonzero = 3;
}

message SqueezeOpConf {
  required string in = 1;
  required string out = 2;
  repeated int32 axis = 3;
}

message ExpandDimsOpConf {
  required string in = 1;
  required string out = 2;
  required int32 axis = 3;
}

message LocalGatherOpConf {
  required string in = 1;
  required string indices = 2;
  required string out = 3;
  optional int64 axis = 4 [default = 0];
}

message LocalScatterNdUpdateOpConf {
  // in
  required string in = 1;
  required string indices = 2;
  required string updates = 3;
  // out
  required string out = 4;
}

message MaskrcnnPositiveNegativeSampleOpConf {
  // in
  required string pos_inds = 1;
  required string neg_inds = 2;
  // config
  required int32 total_subsample_num = 3;
  required float pos_fraction = 4;
  // out
  required string sampled_pos_inds = 5;
  required string sampled_neg_inds = 6;
}

message CalcIoUMatrixOpConf {
  // in
  required string boxes1= 1;
  required string boxes2= 2;
  // out
  required string iou_matrix = 3;
}

message BBoxRegressionWeights {
  required float weight_x = 1 [default = 1.0];
  required float weight_y = 2 [default = 1.0];
  required float weight_w = 3 [default = 1.0];
  required float weight_h = 4 [default = 1.0];
}

message BoxEncodeOpConf {
  // in
  required string ref_boxes = 1;
  required string boxes = 2;
  // out
  required string boxes_delta = 3;
  // conf
  required BBoxRegressionWeights regression_weights = 4;
}

message BoxDecodeOpConf {
  // in
  required string ref_boxes = 1;
  required string boxes_delta = 2;
  // out
  required string boxes = 3;
  // conf
  required BBoxRegressionWeights regression_weights = 4;
}

message LevelMapOpConf {
  // in
  required string in = 1;
  // out
  required string out = 2;
  // conf
  required int32 min_level = 3 [default = 2];
  required int32 max_level = 4 [default = 5];
  required int32 canonical_level = 5 [default = 4];
  required float canonical_scale = 6 [default = 224];
  optional float epsilon = 7 [default = 1e-6];
}

message AnchorGenerateOpConf {
  // in
  required string images = 1;
  // conf
  required int32 feature_map_stride = 2;
  repeated float aspect_ratios = 3;
  repeated float anchor_scales = 4;
  // out
  required string anchors = 5;
}

message IdentifyNonSmallBoxesOpConf {
  required string in = 1;
  required string out = 2;
  optional float min_size = 3 [default = 0.0];
}

message IdentifyOutsideAnchorsOpConf {
  // in
  required string anchors = 1;
  required string image_size = 2;
  // out
  required string out = 3;
  // conf
  optional float tolerance = 4 [default = 0.0];
}

message ClipBoxesToImageOpConf {
  required string boxes = 1;
  required string image_size = 2;
  required string out = 3;
}

message ExtractPieceSliceIdOpConf {
  repeated string in = 1;
  repeated string out = 2;
}

message NonMaximumSuppressionOpConf {
  // in
  required string in = 1;
  // out
  required string out = 2;
  // conf
  optional float nms_iou_threshold = 3 [default = 0.7];
  optional int32 post_nms_top_n = 4 [default = 1000];
}

message DynamicReshapeOpConf {
  required string in = 1;
  required string out = 2;
  required ShapeProto shape = 3;
}

message DynamicReshapeLikeOpConf {
  required string x = 1;
  required string y = 2;
  required string like = 3;
}

message SmoothL1OpConf {
  required string prediction = 1;
  required string label = 2;
  optional float beta = 3 [default = 1.0];
  optional float scale = 4 [default = 1.0];
  required string out = 5;
}

message SmoothL1GradOpConf {
  required string x = 1;
  required string label = 2;
  optional float beta = 3 [default = 1.0];
  optional float scale = 4 [default = 1.0];
  required string dy = 5;
  required string dx = 6;
}

message UpsampleNearestOpConf {
  required string in = 1;
  required string out = 2;
  required int32 scale = 3;
  required string data_format = 4;
}

message UpsampleNearestGradOpConf {
  required string dy = 1;
  required string dx = 2;
  required int32 scale = 3;
}

message PieceSliceOpConf {
  required string in = 1;
  repeated string out = 2;
}

message LocalGatherNdOpConf {
  required string in = 1;
  required string indices = 2;
  required string out = 3;
}

message NcclBoxingReduceScatterOpConf {
  required LogicalBlobId lbi = 1;
}

message NcclBoxingAllGatherOpConf {
  required LogicalBlobId lbi = 1;
}

message NcclBoxingAllReduceOpConf {
  required LogicalBlobId lbi = 1;
}

message SyncDynamicResizeOpConf {
  required string in = 1;
  required string size = 2;
  required string out = 3;
  required int64 axis = 4;
}

message LocalGatherGradOpConf {
  required string data = 1;
  required string segment_ids = 2;
  required string out = 3;
  required int64 axis = 4;
  required int64 num_segments = 5;
}

message StackOpConf {
  repeated string in = 1;
  required string out = 2;
  required int32 axis = 3;
}

message StackGradOpConf {
  repeated string like = 1;
  required string in = 2;
  repeated string out = 3;
  required int32 axis = 4;
}

message SortOpConf {
  required string in = 1;
  required string out = 2;
  optional string dir = 3 [default = "ASCENDING"]; // ASCENDING or DESCENDING
}

message ArgSortOpConf {
  required string in = 1;
  required string out = 2;
  optional string dir = 3 [default = "ASCENDING"]; // ASCENDING or DESCENDING
}

message OperatorConf {
  required string name = 1;
  optional bool trainable = 3 [default = true];
  optional DeviceType device_type = 4 [default = kInvalidDevice];
  optional bool enable_cudnn = 5;
  optional int64 cudnn_buf_limit_mbyte = 6;
  repeated string ctrl_in_op_name = 7;
  oneof op_type {
    // system op
    DecodeOFRecordOpConf decode_ofrecord_conf = 101;
    DecodeRandomOpConf decode_random_conf = 102;
    RecordLoadOpConf record_load_conf = 103;
    CopyHdOpConf copy_hd_conf = 104;
    CopyCommNetOpConf copy_comm_net_conf = 106;
    ConcatOpConf concat_conf = 107;
    BoxingOpConf boxing_conf = 108;
    ReduceScatterOpConf reduce_scatter_conf = 109;
    ReduceAddOpConf reduce_add_conf = 110;
    ReduceGatherOpConf reduce_gather_conf = 111;
    ReduceConcatOpConf reduce_concat_conf = 112;
    ReduceSplitOpConf reduce_split_conf = 113;
    NcclAllReduceOpConf nccl_all_reduce_conf = 114;
    NcclReduceScatterOpConf nccl_reduce_scatter_conf = 115;
    NcclAllGatherOpConf nccl_all_gather_conf = 116;
    AccumulateOpConf accumulate_conf = 117;
    NormalModelUpdateOpConf normal_mdupdt_conf = 118;
    CastOpConf cast_conf = 121;
    VariableOpConf variable_conf = 122;
    ReduceIdentityOpConf reduce_identity_conf = 123;
    TickOpConf tick_conf = 124;
    KeepHeaderOnlyOpConf keep_header_only_conf = 125;
    TotalLossInstanceNumOpConf total_loss_instance_num_conf = 126;
    NaiveModelUpdateOpConf naive_model_update_conf = 127;
    MomentumModelUpdateOpConf momentum_model_update_conf = 128;
    RMSPropModelUpdateOpConf rmsprop_model_update_conf = 129;
    LARSModelUpdateOpConf lars_model_update_conf = 130;
    AdamModelUpdateOpConf adam_model_update_conf = 131;
    ShapeElemCntOpConf shape_elem_cnt_conf = 132;
    AccOpConf acc_conf = 133;
    AllReduceFacadeOpConf all_reduce_facade_conf = 134;
    SourceTickOpConf source_tick_conf = 135;
    SinkTickOpConf sink_tick_conf = 136;
    InputOpConf input_conf = 137;
    OutputOpConf output_conf = 138;
    WaitAndSendIdsOpConf wait_and_send_ids_conf = 139;
    ReentrantLockOpConf reentrant_lock_conf = 140;
    CallbackNotifyOpConf callback_notify_conf = 141;
    ForeignInputOpConf foreign_input_conf = 142;
    ForeignOutputOpConf foreign_output_conf = 143;
    AccTickOpConf acc_tick_conf = 144;
    SwitchOutputOpConf switch_output_conf = 145;
    ReturnOpConf return_conf = 146;
    NcclTupleBroadcastOpConf nccl_tuple_broadcast_conf = 147;
    NcclTupleReduceOpConf nccl_tuple_reduce_conf = 148;
    PartialTickOpConf partial_tick_conf = 149;
    LazyAdamModelUpdateOpConf lazy_adam_model_update_conf = 150;
    ForeignWatchOpConf foreign_watch_conf = 151;
    NcclBoxingReduceScatterOpConf nccl_boxing_reduce_scatter_conf = 152;
    NcclBoxingAllGatherOpConf nccl_boxing_all_gather_conf = 153;
    NcclBoxingAllReduceOpConf nccl_boxing_all_reduce_conf = 154;

    // domain op
    TupleIdentityOpConf tuple_identity_conf = 200;
    TransposeOpConf transpose_conf = 201;
    ReshapeOpConf reshape_conf = 202;
    Conv1DOpConf conv_1d_conf = 205;
    Conv2DOpConf conv_2d_conf = 206;
    Conv3DOpConf conv_3d_conf = 207;
    AveragePooling1DOpConf average_pooling_1d_conf = 208;
    MaxPooling1DOpConf max_pooling_1d_conf = 209;
    AveragePooling2DOpConf average_pooling_2d_conf = 210;
    MaxPooling2DOpConf max_pooling_2d_conf = 211;
    AveragePooling3DOpConf average_pooling_3d_conf = 212;
    MaxPooling3DOpConf max_pooling_3d_conf = 213;
    LocalResponseNormalizationOpConf local_response_normalization_conf = 216;
    NormalizationOpConf normalization_conf = 217;
    DropoutOpConf dropout_conf = 218;
    ReduceSumOpConf reduce_sum_conf = 219;
    AddOpConf add_conf = 220;
    MatmulOpConf matmul_conf = 221;
    DotOpConf dot_conf = 222;
    MultiplyOpConf multiply_conf = 223;
    MaximumOpConf maximum_conf = 224;
    SigmoidOpConf sigmoid_conf = 225;
    TanHOpConf tanh_conf = 226;
    ReluOpConf relu_conf = 227;
    SoftmaxOpConf softmax_conf = 228;
    SparseCrossEntropyLossOpConf sparse_cross_entropy_loss_conf = 229;
    HingeLossOpConf hinge_loss_conf = 230;
    SparseSoftmaxCrossEntropyLossOpConf sparse_softmax_cross_entropy_loss_conf = 231;
    AccuracyOpConf accuracy_conf = 232;
    PrintOpConf print_conf = 233;
    PackOpConf pack_conf = 237;
    UnpackOpConf unpack_conf = 238;
    RepeatOpConf repeat_conf = 239;
    GeluOpConf gelu_conf = 241;
    GatherOpConf gather_conf = 242;
    BatchGatherOpConf batch_gather_conf = 243;
    SliceOpConf slice_conf = 252;
    BiasAddOpConf bias_add_conf = 253;
    LayerNormOpConf layer_norm_conf = 254;
    ConstantOpConf constant_conf = 255;
    SigmoidCrossEntropyLossOpConf sigmoid_cross_entropy_loss_conf = 257;
    OneHotOpConf one_hot_conf = 258;
    IdentityLossOpConf identity_loss_conf = 259;
    SparseCrossEntropyOpConf sparse_cross_entropy_conf= 260;
    ReduceMeanOpConf reduce_mean_conf = 261;
    TopKOpConf top_k_conf = 262;
    L2NormalizeOpConf l2_normalize_conf = 264;
    PReluOpConf prelu_conf = 265;
    ReluGradOpConf relu_grad_conf = 266;
    GeluGradOpConf gelu_grad_conf = 267;
    ReshapeLikeOpConf reshape_like_conf = 268;
    SliceGradOpConf slice_grad_conf = 269;
    ReduceSumLikeOpConf reduce_sum_like_conf = 270;
    DropoutGradOpConf dropout_grad_conf = 271;
    LayerNormGradOpConf layer_norm_grad_conf = 272;
    LayerNormParamGradOpConf layer_norm_param_grad_conf = 273;
    SparseCrossEntropyGradOpConf sparse_cross_entropy_grad_conf= 274;
    UnsortedSegmentSumOpConf unsorted_segment_sum_conf = 275;
    BroadcastDivGradOpConf broadcast_div_grad_conf= 276;
    BroadcastLikeOpConf broadcast_like_conf = 277;
    SoftmaxGradOpConf softmax_grad_conf = 278;
    UnsortedBatchSegmentSumOpConf unsorted_batch_segment_sum_conf = 279;
    ReduceMeanGradOpConf reduce_mean_grad_conf = 280;
    NormalizationGradOpConf normalization_grad_conf = 282;
    ConvBiasGradOpConf conv_bias_grad_conf = 283;
    ConvFilterGradOpConf conv_filter_grad_conf = 284;
    ConvDataGradOpConf conv_data_grad_conf = 285;
    EveryNthOpConf every_nth_conf = 286;
    TanHGradOpConf tanh_grad_conf = 288;
    PoolingGradOpConf pooling_grad_conf = 289;
    IdentityOpConf identity_conf = 290;
    CaseOpConf case_conf = 291;
    EsacOpConf esac_conf = 292;
    ModelInitOpConf model_init_conf = 293;
    SplitLikeOpConf split_like_conf = 294;
    SigmoidGradOpConf sigmoid_grad_conf = 295;
    AssignOpConf assign_conf = 296;
    ModelSaveOpConf model_save_conf = 297;
    LearningRateScheduleOpConf learning_rate_schedule_conf = 298;
    PReluDataGradOpConf prelu_data_grad_conf = 299;
    PReluAlphaGradOpConf prelu_alpha_grad_conf = 300;
    ModelLoadOpConf model_load_conf = 301;
<<<<<<< HEAD
    GatherMs0OpConf gather_ms0_conf = 302;
    GatherMs0GradOpConf gather_ms0_grad_conf = 303;
    PieceSliceOpConf piece_slice_conf = 304;
    // LogicalAndOpConf logical_and_conf = 305;
    WhereOpConf where_conf = 306;
    ClipByValueOpConf clip_by_value_conf = 307;
    ConstantLikeOpConf constant_like_conf = 309;
    LocalNonzeroOpConf local_nonzero_conf = 310;
    SqueezeOpConf squeeze_conf = 311;
    ExpandDimsOpConf expand_dims_conf = 312;
    DeconvOpConf deconv_conf = 313;
    LocalGatherOpConf local_gather_conf = 314;
    LocalScatterNdUpdateOpConf local_scatter_nd_update_conf = 315;
    DynamicReshapeOpConf dynamic_reshape_conf = 316;
    SigmoidCrossEntropyLossGradOpConf sigmoid_cross_entropy_loss_grad_conf = 317;
    SmoothL1OpConf smooth_l1_conf = 318;
    UpsampleNearestOpConf upsample_nearest_conf = 319;
    // ElementCountOpConf element_count_conf = 320;
    SyncDynamicResizeOpConf sync_dynamic_resize_conf = 321;
    UpsampleNearestGradOpConf upsample_nearest_grad_conf = 322;
    SmoothL1GradOpConf smooth_l1_grad_conf = 323;
    LocalGatherNdOpConf local_gather_nd_conf = 324;
    DynamicReshapeLikeOpConf dynamic_reshape_like_conf = 325;
    LocalGatherGradOpConf local_gather_grad_conf = 326;
    StackOpConf stack_conf = 327;
    StackGradOpConf stack_grad_conf = 328;
    SortOpConf sort_conf = 329;
    ArgSortOpConf arg_sort_conf = 330;
    SigmoidCrossEntropyOpConf sigmoid_cross_entropy_conf = 331;
    SigmoidCrossEntropyGradOpConf sigmoid_cross_entropy_grad_conf = 332;
    SleepOpConf sleep_conf = 333;
=======
    SigmoidCrossEntropyLossGradOpConf sigmoid_cross_entropy_loss_grad_conf = 304; 
    GatherMs0OpConf gather_ms0_conf = 305;
    GatherMs0GradOpConf gather_ms0_grad_conf = 306;
    SleepOpConf sleep_conf = 307;
    LoDToDenseOpConf lod_to_dense_conf = 308;
>>>>>>> 4510aa05

    // math op
    BroadcastAddOpConf broadcast_add_conf = 500;
    BroadcastSubOpConf broadcast_sub_conf = 501;
    BroadcastMulOpConf broadcast_mul_conf = 502;
    BroadcastDivOpConf broadcast_div_conf = 503;
    BroadcastEqualOpConf broadcast_equal_conf = 504;
    BroadcastNotEqualOpConf broadcast_not_equal_conf = 505;
    BroadcastLessThanOpConf broadcast_less_than_conf = 506;
    BroadcastLessEqualOpConf broadcast_less_equal_conf = 507;
    BroadcastGreaterThanOpConf broadcast_greater_than_conf = 508;
    BroadcastGreaterEqualOpConf broadcast_greater_equal_conf = 509;
    BroadcastLogicalAndOpConf broadcast_logical_and_conf = 510;
    BroadcastMinOpConf broadcast_min_conf = 511;
    BroadcastMaxOpConf broadcast_max_conf = 512;
    SquareOpConf square_conf = 513;
    SqrtOpConf sqrt_conf = 514;
    RsqrtOpConf rsqrt_conf = 515;
    ScalarAddOpConf scalar_add_conf = 516;
    ScalarMulOpConf scalar_mul_conf = 517;

    // detection op
    MaskrcnnPositiveNegativeSampleOpConf maskrcnn_positive_negative_sample_conf = 601;
    CalcIoUMatrixOpConf calc_iou_matrix_conf = 602;
    BoxEncodeOpConf box_encode_conf = 603;
    BoxDecodeOpConf box_decode_conf = 604;
    LevelMapOpConf level_map_conf = 605;
    AnchorGenerateOpConf anchor_generate_conf = 606;
    IdentifyNonSmallBoxesOpConf identify_non_small_boxes_conf= 607;
    IdentifyOutsideAnchorsOpConf identify_outside_anchors_conf = 608;
    ClipBoxesToImageOpConf clip_boxes_to_image_conf = 609;
    ExtractPieceSliceIdOpConf extract_piece_slice_id_conf = 610;
    NonMaximumSuppressionOpConf non_maximum_suppression_conf = 611;
    RoiAlignOpConf roi_align_conf = 612;
    RoiAlignGradOpConf roi_align_grad_conf = 613;

    // mutable input op
    AxpyOpConf axpy_conf = 752;
  }
}

message OpNameSet {
  repeated string op_name = 1;
}

message OpNameRelations {
  map<string, string> src_op_name2dst_op_name = 1;
}

message OpNameGroups {
  message OpNameGroup {
    repeated string op_name = 1;
  }
  repeated OpNameGroup op_name_group = 2;
}<|MERGE_RESOLUTION|>--- conflicted
+++ resolved
@@ -2017,7 +2017,6 @@
     PReluDataGradOpConf prelu_data_grad_conf = 299;
     PReluAlphaGradOpConf prelu_alpha_grad_conf = 300;
     ModelLoadOpConf model_load_conf = 301;
-<<<<<<< HEAD
     GatherMs0OpConf gather_ms0_conf = 302;
     GatherMs0GradOpConf gather_ms0_grad_conf = 303;
     PieceSliceOpConf piece_slice_conf = 304;
@@ -2049,13 +2048,7 @@
     SigmoidCrossEntropyOpConf sigmoid_cross_entropy_conf = 331;
     SigmoidCrossEntropyGradOpConf sigmoid_cross_entropy_grad_conf = 332;
     SleepOpConf sleep_conf = 333;
-=======
-    SigmoidCrossEntropyLossGradOpConf sigmoid_cross_entropy_loss_grad_conf = 304; 
-    GatherMs0OpConf gather_ms0_conf = 305;
-    GatherMs0GradOpConf gather_ms0_grad_conf = 306;
-    SleepOpConf sleep_conf = 307;
-    LoDToDenseOpConf lod_to_dense_conf = 308;
->>>>>>> 4510aa05
+    LoDToDenseOpConf lod_to_dense_conf = 334;
 
     // math op
     BroadcastAddOpConf broadcast_add_conf = 500;
