syntax = "proto2";
package oneflow;

import "oneflow/core/common/shape.proto";
import "oneflow/core/common/data_type.proto";
import "oneflow/core/record/image.proto";
import "oneflow/core/record/record.proto";
import "oneflow/core/job/resource.proto";
import "oneflow/core/register/logical_blob_id.proto";

enum ActivationType {
  kNone = 0;
  kTanH = 1;
  kSigmoid = 2;
  kRelu = 3;
}

message ConstantInitializerConf {
  optional float value = 1 [default = 0];
}

message ConstantIntInitializerConf {
  optional int32 value = 1 [default = 0];
}

message RandomUniformInitializerConf {
  optional float min = 1 [default = 0];
  optional float max = 2 [default = 1];
}

message RandomUniformIntInitializerConf {
  optional int32 min = 1 [default = 0];
  optional int32 max = 2 [default = 1];
}

message RandomNormalInitializerConf {
  optional float mean = 1 [default = 0];
  optional float std = 2 [default = 1];
}

message TruncatedNormalInitializerConf {
  optional float std = 1 [default = 1];
}

enum VarianceNorm {
  kFanIn = 0;
  kFanOut = 1;
  kAverage = 2;
}

message XavierInitializerConf {
  required VarianceNorm variance_norm = 1;
}

message MsraInitializerConf {
  required VarianceNorm variance_norm = 1;
}

//output[D_0 ... D_(axis - 1) i D_(axis + 1) ... D_n] = start + i * stride
message RangeInitializerConf {
  optional double start = 1 [default = 0];
  optional double stride = 2 [default = 1];
  optional int64 axis = 3 [default = -1];
}

message IntRangeInitializerConf {
  optional int64 start = 1 [default = 0];
  optional int64 stride = 2 [default = 1];
  optional int64 axis = 3 [default = -1];
}


message InitializerConf {
  oneof type {
    ConstantInitializerConf constant_conf = 1;
    ConstantIntInitializerConf constant_int_conf = 2;
    RandomUniformInitializerConf random_uniform_conf = 3;
    RandomUniformIntInitializerConf random_uniform_int_conf = 4;
    RandomNormalInitializerConf random_normal_conf = 5;
    TruncatedNormalInitializerConf truncated_normal_conf = 6;
    XavierInitializerConf xavier_conf = 7;
    MsraInitializerConf msra_conf = 8;
    RangeInitializerConf range_conf = 9;
    IntRangeInitializerConf int_range_conf = 10;
  }
}

message Conv1DOpConf {
  required string in = 1;
  required string out = 2;
  required int32 filters = 3;
  optional string padding = 4 [default = "valid"];
  required string data_format = 5;
  repeated int32 kernel_size = 6;
  repeated int32 strides = 7;
  repeated int32 dilation_rate = 8;
  optional ActivationType activation = 9 [default = kNone];
  optional bool use_bias = 10 [default = true];
  optional InitializerConf weight_initializer = 11;
  optional InitializerConf bias_initializer = 12;
}

message Conv2DOpConf {
  required string in = 1;
  required string out = 2;
  required int32 filters = 3;
  optional string padding = 4 [default = "valid"];
  required string data_format = 5;
  repeated int32 kernel_size = 6;
  repeated int32 strides = 7;
  repeated int32 dilation_rate = 8;
  optional ActivationType activation = 9 [default = kNone];
  optional bool use_bias = 10 [default = true];
  optional InitializerConf weight_initializer = 11;
  optional InitializerConf bias_initializer = 12;
}

message Conv3DOpConf {
  required string in = 1;
  required string out = 2;
  required int32 filters = 3;
  optional string padding = 4 [default = "valid"];
  required string data_format = 5;
  repeated int32 kernel_size = 6;
  repeated int32 strides = 7;
  repeated int32 dilation_rate = 8;
  optional ActivationType activation = 9 [default = kNone];
  optional bool use_bias = 10 [default = true];
  optional InitializerConf weight_initializer = 11;
  optional InitializerConf bias_initializer = 12;
}

message FullyConnectedOpConf {
  required string in = 1;
  required string out = 2;
  required int32 units = 3;
  optional ActivationType activation = 4 [default = kNone];
  optional bool use_bias = 5 [default = true];
  optional InitializerConf weight_initializer = 6;
  optional InitializerConf bias_initializer = 7;
}

message AveragePooling1DOpConf {
  required string in = 1;
  required string out = 2;

  optional string padding = 3 [default = "valid"];
  required string data_format = 4;
  repeated int32 pool_size = 5;
  repeated int32 strides = 6;
}

message MaxPooling1DOpConf {
  required string in = 1;
  required string out = 2;

  optional string padding = 3 [default = "valid"];
  required string data_format = 4;
  repeated int32 pool_size = 5;
  repeated int32 strides = 6;
}

message AveragePooling2DOpConf {
  required string in = 1;
  required string out = 2;

  optional string padding = 3 [default = "valid"];
  required string data_format = 4;
  repeated int32 pool_size = 5;
  repeated int32 strides = 6;
}

message MaxPooling2DOpConf {
  required string in = 1;
  required string out = 2;

  optional string padding = 3 [default = "valid"];
  required string data_format = 4;
  repeated int32 pool_size = 5;
  repeated int32 strides = 6;
}

message AveragePooling3DOpConf {
  required string in = 1;
  required string out = 2;

  optional string padding = 3 [default = "valid"];
  required string data_format = 4;
  repeated int32 pool_size = 5;
  repeated int32 strides = 6;
}

message MaxPooling3DOpConf {
  required string in = 1;
  required string out = 2;

  optional string padding = 3 [default = "valid"];
  required string data_format = 4;
  repeated int32 pool_size = 5;
  repeated int32 strides = 6;
}

message ReluOpConf {
  required string in = 1;
  required string out = 2;
}

message SigmoidOpConf {
  required string in = 1;
  required string out = 2;
}

message TanHOpConf {
  required string in = 1;
  required string out = 2;
}

message SoftmaxOpConf {
  required string in = 1;
  required string out = 2;
  optional int32 axis = 3 [default = -1];
}

enum LossReductionType {
  kSumOverOne = 0;
  kSumOverWeight = 1;
  kSumOverN = 2;
  kSumOverNonZeroWeight = 3;
}

message SparseCrossEntropyOpConf {
  required string prediction = 1;
  required string label = 2;
  required string out = 3;
}

message SparseSoftmaxCrossEntropyLossOpConf {
  required string prediction = 1;
  required string label = 2;
  required string loss = 3;
  optional LossReductionType reduction = 4 [default = kSumOverN];
  optional float weight_scalar = 5 [default = 1.0];
  optional string weight = 6;
}

message SparseCrossEntropyLossOpConf {
  required string prediction = 1;
  required string label = 2;
  required string loss = 3;
  optional LossReductionType reduction = 4 [default = kSumOverN];
  optional float weight_scalar = 5 [default = 1.0];
  optional string weight = 6;
}

message SigmoidCrossEntropyLossOpConf {
  required string prediction = 1;
  required string label = 2;
  required string loss = 3;
  optional bool normalize = 4 [default = true];
  optional float scale = 5 [default = 1.0];
  optional LossReductionType reduction = 6 [default = kSumOverN];
  optional float weight_scalar = 7 [default = 1.0];
  optional string weight = 8;
}

message IdentityLossOpConf {
  required string prediction = 1;
  required string loss = 2;
  optional LossReductionType reduction = 3 [default = kSumOverN];
  optional float weight_scalar = 4 [default = 1.0];
  optional string weight = 5;
}

message ConcatOpConf {
  repeated string in = 1;
  required string out = 2;
  required int32 axis = 3;
}

message CopyCommNetOpConf {
}

message CopyHdOpConf {
  enum Type {
    H2D = 0;
    D2H = 1;
  }
  required Type type = 1;
}

message CloneOpConf {
  required int32 out_num = 1;
}

message BoxConcatConf {
  required int32 axis = 1;
}

message BoxAddConf {
}

message BoxSplitConf {
  required int32 axis = 1;
  repeated int32 part_num = 2;
}

message BoxCloneConf {
}

message BoxingOpConf {
  required LogicalBlobId lbi = 1;
  required int32 in_num = 2;
  required int32 out_num = 3;

  oneof in_box {
    BoxConcatConf concat_box = 4;
    BoxAddConf add_box = 5;
  }
  oneof out_box {
    BoxSplitConf split_box = 6;
    BoxCloneConf clone_box = 7;
  }
}

message NaiveModelUpdateConf {
}

message MomentumModelUpdateConf {
  optional float beta = 1 [default = 0.9];
}

message RMSPropModelUpdateConf {
  optional float decay_rate = 1 [default = 0.99];
  optional float epsilon = 2 [default = 1e-8];
}

message LARSModelUpdateConf {
  optional float momentum_beta = 1 [default = 0.9];
  optional float epsilon = 2 [default = 1e-9];
  optional float lars_coefficient = 3 [default = 0.0001];
}

message AdamModelUpdateConf {
  optional float beta1 = 1 [default = 0.9];
  optional float beta2 = 2 [default = 0.999];
  optional float epsilon = 3 [default = 1e-8];
  optional bool do_bias_correction = 4 [default = false];
}

message ExponentialDecayConf {
  required int64 decay_batches = 1;
  required double decay_rate = 2;
  optional bool staircase = 3 [default = false];
}

message InverseTimeDecayConf {
  required int64 decay_batches = 1;
  required double decay_rate = 2;
  optional bool staircase = 3 [default = false];
}

message NaturalExpDecayConf {
  required int64 decay_batches = 1;
  required double decay_rate = 2;
  optional bool staircase = 3 [default = false];
}

message PiecewiseConstantConf {
  repeated int64 boundaries = 1;
  repeated double values = 2;
}

message PolynomialDecayConf {
  required int64 decay_batches = 1;
  optional double end_learning_rate = 2 [default = 0.0001];
  optional double power = 3 [default = 1.0];
  optional bool cycle = 4 [default = false];
}

message CosineDecayConf {
  required int64 decay_batches = 1;
  optional double alpha = 2 [default = 0.0];
}

message LinearCosineDecayConf {
  required int64 decay_batches = 1;
  optional double num_periods = 2 [default = 0.5];
  optional double alpha = 3 [default = 0.0];
  optional double beta = 4 [default = 0.001];
}

message LearningRateDecayConf {
  oneof type {
    ExponentialDecayConf exponential_conf = 2000;
    InverseTimeDecayConf inverse_time_conf = 2001;
    NaturalExpDecayConf natural_exp_conf = 2002;
    PiecewiseConstantConf piecewise_constant_conf = 2003;
    PolynomialDecayConf polynomial_conf = 2004;
    CosineDecayConf cosine_conf = 2005;
    LinearCosineDecayConf linear_cosine_conf = 2006;
  }
}

message ConstantWarmupConf {
  required int64 warmup_batches = 1;
  required double multiplier = 2;
}

message LinearWarmupConf {
  required int64 warmup_batches = 1;
  required double start_multiplier = 2;
}

message WarmupConf {
  oneof type {
    ConstantWarmupConf constant_conf = 3000;
    LinearWarmupConf linear_conf = 3001;
  }
}

message ClipByGlobalNormConf {
  required float clip_norm = 1;
  optional float global_norm = 2;
}

message ClipConf {
  oneof type {
    ClipByGlobalNormConf clip_by_global_norm = 1;
  }
}

message NormalModelUpdateOpUserConf {
  optional LearningRateDecayConf learning_rate_decay = 1;
  optional WarmupConf warmup_conf = 2;
  optional ClipConf clip_conf = 3;
  oneof normal_mdupdt {
    NaiveModelUpdateConf naive_conf = 1000;
    MomentumModelUpdateConf momentum_conf = 1001;
    RMSPropModelUpdateConf rmsprop_conf = 1002;
    LARSModelUpdateConf lars_conf = 1003;
    AdamModelUpdateConf adam_conf = 1004;
  }
}

message NormalModelUpdateOpConf {
  required NormalModelUpdateOpUserConf user_conf = 1;
  required string model_diff = 2;
  required string total_instance_num_diff = 3;
  required string model = 4;
  required float learning_rate = 5;
  required float l1 = 6;
  required float l2 = 7;
}

message AccumulateOpConf {
}

message EmbeddingLookupAccumulateOpConf {
}

message ModelSaveOpConf {
}


message PrintRecordConf {
  required string lbn = 1;
  optional string name = 2;
  required EncodeConf encode_case = 3;
}

message PrintOpConf {
  repeated PrintRecordConf in = 1;
  required string print_dir = 2;
  optional string part_name_prefix = 3 [default = "part-"];
  optional int32 part_name_suffix_length = 4 [default = -1];
}

message LogCounterOpConf {
  required string in = 1;
  optional int32 interval = 2 [default = 1];
}

message GeluOpConf {
  required string in = 1;
  required string out = 2;
}

message LossPrintOpConf {
  required LogicalBlobId loss_lbi = 1;
  required LogicalBlobId loss_instance_num_lbi = 2;
  optional LogicalBlobId reduction_lbi = 3;
  optional float weight_scalar = 4 [default = 1.0];
  optional LossReductionType reduction_type = 5 [default = kSumOverN];
}

message AccuracyPrintOpConf {
  required LogicalBlobId accuracy_lbi = 1;
  required LogicalBlobId accuracy_instance_num_lbi = 2;
  optional int32 top_k_print = 3 [default = 1];
}

message ReduceSumOpConf {
  oneof in_conf {
    string in = 1; // For User
    LogicalBlobId in_sys = 2; // For System
  }
  required string out = 3;
  repeated int32 axis = 4;
  optional bool keep_dims = 5 [default = false];
}

message ReduceMeanOpConf {
  required string in = 1;
  required string out = 2;
  repeated int32 axis = 3;
  optional bool keep_dims = 4 [default = false];
}

message BasicRnnOpConf {
  required string in = 1;
  optional string init_hidden = 2;
  required string out = 3;
  required int32 hidden_size = 4;
  optional ActivationType activation = 6 [default = kTanH];

  optional InitializerConf init_hidden_initializer = 7;
  optional InitializerConf bias_initializer = 8;
  optional InitializerConf i2h_weight_initializer = 9;
  optional InitializerConf h2h_weight_initializer = 10;

  optional bool is_init_hidden_trainable = 11 [default = true];
  optional bool use_bias = 12 [default = true];
}

message BasicLstmOpConf {
}

message ReshapeOpConf {
  required string in = 1;
  required string out = 2;
  required ShapeProto shape = 3;
  optional bool has_dim0_in_shape = 4;
}

message EmbeddingLookupOpConf {
  required string ids = 1;
  required string out = 2;
  required int32 units = 3;
  required int32 table_size = 4;
  optional InitializerConf weight_initializer = 5;
}

message AddOpConf {
  repeated string in = 1;
  required string out = 2;
  optional ActivationType activation = 3 [default = kNone];
}

message MaximumOpConf {
  repeated string in = 1;
  required string out = 2;
}

message SharedModelDiffAddOpConf {
  required int32 in_num = 1;
}

message CastOpConf {
  required string in = 1;
  required string out = 2;
  required DataType data_type = 3;
}

message VariableOpConf {
  required string tick = 1;
  required string out = 2;
  required ShapeProto shape = 3;
  optional DataType data_type = 4;
  optional InitializerConf initializer = 5;
  optional string model_name = 6 [default = "weight"];
  optional int32 model_split_axis = 7 [default = 0];
}

message LocalResponseNormalizationOpConf {
  required string in = 1;
  required string out = 2;
  required string data_format = 3;
  optional int32 depth_radius = 4 [default = 5];
  optional double bias = 5 [default = 1];
  optional double alpha = 6 [default = 1];
  optional double beta = 7 [default = 0.5];
}

message EncodeConf {
  oneof encode {
    EncodeRaw raw = 1;
    EncodeJpeg jpeg = 2;
    EncodeBytesList bytes_list = 3;
  }
}

message EncodeBytesList {
}

message EncodeRaw {
  optional bool dim1_varying_length = 1 [default = false];
}

message EncodeJpeg {
  repeated ImagePreprocess preprocess = 1;
}

message SubtractPreprocessConf {
  required float value = 1;
}

message NormByChannelPreprocessConf {
  repeated float mean_value = 1;
  repeated float std_value = 2;
  required string data_format = 3;
}

message ScalePreprocessConf {
  required float value = 1;
}

message PreprocessConf {
  oneof type {
    SubtractPreprocessConf subtract_conf = 1;
    NormByChannelPreprocessConf norm_by_channel_conf = 2;
    ScalePreprocessConf scale_conf = 3;
  }
}

message RandomShuffleConf {
  optional int32 buffer_size = 1 [default = 1024];
}

message RecordLoadOpConf {
  required string out = 1;
  required string data_dir = 2;
  optional string part_name_prefix = 3 [default = "part-"];
  optional int32 part_name_suffix_length = 4 [default = -1];
  optional RandomShuffleConf random_shuffle_conf = 5;
}

message BlobConf {
  required string name = 1;
  required ShapeProto shape = 2;
  required DataType data_type = 3;
  optional int32 max_sequence_size = 4 [default = 1];
  required EncodeConf encode_case = 5;
  repeated PreprocessConf preprocess = 6;
}

message DecodeOFRecordOpConf {
  required string data_dir = 1;
  optional string part_name_prefix = 2 [default = "part-"];
  optional int32 part_name_suffix_length = 3 [default = -1];
  optional string in = 4;
  repeated BlobConf blob = 5;
  optional RandomShuffleConf random_shuffle_conf = 6;
}

message DecodeRandomOpConf {
  required string out = 1;
  required ShapeProto shape = 2;
  required DataType data_type = 3;
  required InitializerConf data_initializer = 4;
}

message DefineTestBlobOpConf {
  required string out = 1;
  required ShapeProto shape = 2;
  required DataType data_type = 3;
  optional ShapeProto dim0_inner_shape = 4;
  optional int64 dim0_valid_num = 5;
  optional int64 dim1_valid_num = 6;
  optional int64 dim2_valid_num = 7;
  repeated int64 record_id_in_device_piece = 8;
  optional bool has_diff = 9 [default = false];
}

message NormalizationOpConf {
  required string in = 1;
  required string out = 2;
  optional int32 axis = 3 [default = -1]; // NCHW = 1, NHWC = 3, TODO: axis list
  optional float momentum = 4 [default = 0.99];
  optional float epsilon = 5 [default = 0.001];
  optional bool center = 6 [default = true];
  optional bool scale = 7 [default = true];
  optional float beta_init = 8 [default = 0.0];
  optional float gamma_init = 9 [default = 1.0];
  optional float mean_init = 10 [default = 0.0];
  optional float variance_init = 11 [default = 1.0];
  optional bool use_first_piece_init_moving = 12 [default = false];
  optional ActivationType activation = 13 [default = kNone];
}

message DropoutOpConf {
  required string in = 1;
  required string out = 2;
  required double rate = 3;
  optional ShapeProto noise_shape = 4;
  optional int64 seed = 5;
}

message TransposeOpConf {
  required string in = 1;
  required string out = 2;
  repeated int32 perm = 3;
}

message ReduceConcatOpConf {
  required int32 in_num = 1;
}

message NcclAllReduceOpConf {
}

message NcclReduceScatterOpConf {
}

message NcclAllGatherOpConf {
}

message ReduceSplitOpConf {
  required int32 out_num = 1;
}

message ReduceScatterOpConf {
  required int32 out_num = 1;
}

message ReduceAddOpConf {
  required int32 in_num = 1;
}

message ReduceGatherOpConf {
  required int32 in_num = 1;
}

message AccuracyOpConf {
  required string prediction = 1;
  required string label = 2;
  optional int32 top_k = 3 [default = 1];
  required string accuracy = 4;
  optional string weight = 5;
}

message MatmulOpConf {
  // input lbn
  required string a = 1;
  required string b = 2;
  // output bn
  required string out = 5;
  optional bool transpose_a = 6 [default = false];
  optional bool transpose_b = 7 [default = false];
}

message DotOpConf {
  required string in = 1;
  required string weight = 2;
  optional string bias = 3;
  required string out = 4;
}

message MultiplyOpConf {
  required string in_0 = 1;
  required string in_1 = 2;
  required string out = 4;
}

enum Norm {
  L1 = 1;
  L2 = 2;
}

message HingeLossOpConf {
  required string prediction = 1;
  required string label = 2;
  required string loss = 3;
  optional LossReductionType reduction = 4 [default = kSumOverN];
  optional float weight_scalar = 5 [default = 1.0];
  optional string weight = 6;
  optional Norm norm = 7[default = L1];
}

message PackOpConf {
  required string in = 1;
  required string out = 2;
  required int32 pack_num = 3;
  required string related_unpack = 4;
}

message UnpackOpConf {
  required string in = 1;
  required string out = 2;
  required int32 unpack_num = 3;
}

message RepeatOpConf {
  required string in = 1;
  required string out = 2;
  required int32 repeat_num = 3;
}

message GatherOpConf {
  required string in = 1;
  required string indices = 2;
  required string out = 3;
  optional int64 axis = 4 [default = 0];
}

<<<<<<< HEAD
message MultipleGatherOpConf  {
  required string in = 1;
  repeated string indices = 2;
  repeated string out = 3;
=======
message BatchGatherOpConf {
  required string in = 1;
  required string indices = 2;
  required string out = 3;
>>>>>>> b780c949
}

message SqrtOpConf {
  required string in = 1;
  required string out = 2;
}

message RsqrtOpConf {
  required string in = 1;
  required string out = 2;
}

message SquareOpConf {
  required string in = 1;
  required string out = 2;
}

message BroadcastAddOpConf {
  required string a = 1;
  required string b = 2;
  required string out = 3;
  optional bool is_const = 4 [default = false];
}

message BroadcastSubOpConf {
  required string a = 1;
  required string b = 2;
  required string out = 3;
  optional bool is_const = 4 [default = false];
}

message BroadcastMulOpConf {
  required string a = 1;
  required string b = 2;
  required string out = 3;
  optional bool is_const = 4 [default = false];
}

message BroadcastDivOpConf {
  required string a = 1;
  required string b = 2;
  required string out = 3;
  optional bool is_const = 4 [default = false];
}


message BiasAddOpConf {
  // inputs
  required string a = 1;
  required string b = 2;
  // output
  required string out = 3;
}

message MeanOpConf {
  required string in = 1;
  required string out = 2;
  // TODO: axis of mean
}

message DimSliceConf {
  optional int32 start = 1 [default = 0];
  optional int32 end = 2 [default = 0];
  optional int32 stride = 3 [default = 1];
}

message SliceOpConf {
  required string in = 1;
  required string out = 2;
  repeated DimSliceConf dim_slice_conf = 3;
}

message LayerNormOpConf {
  required string in = 1;
  required string out = 2;
  optional bool center = 3 [default = true];
  optional bool scale = 4 [default = true];
  optional ActivationType activation = 5 [default = kNone];
  optional int64 begin_norm_axis = 6 [default = 1];
  optional int64 begin_params_axis = 7 [default = -1];
  optional double epsilon = 8 [default = 1e-5];
}

message ConstantOpConf {
  required string tick = 1;
  required string out = 2;
  optional ShapeProto shape = 3;
  optional DataType data_type = 4;
  optional InitializerConf initializer = 5;
  optional bool use_device_piece_size_as_dim0 = 6 [default = false];
}

message DebugOpConf {
  required string in = 1;
  required string out = 2;
  optional string in_blob_dump_dir = 3;
  optional string out_diff_blob_dump_dir = 4;
  optional string part_name_prefix = 5 [default = "part-"];
  optional int32 part_name_suffix_length = 6 [default = -1];
  oneof const_out {
    string const_out_feature_load_filepath = 7;
    Feature const_out_feature = 8;
  }
  oneof const_in_diff {
    string const_in_diff_feature_load_filepath = 9;
    Feature const_in_diff_feature = 10;
  }
}

message OneHotOpConf {
  required string indices = 1;
  required string out = 2;
  required int64 depth = 3;
  optional DataType data_type = 4;
}

message ScalarAddOpConf {
  required string in = 1;
  required string out = 2;
  oneof scalar_operand {
    int64 int_operand = 3;
    double float_operand = 4;
  }
}

message ScalarMulOpConf {
  required string in = 1;
  required string out = 2;
  oneof scalar_operand {
    int64 int_operand = 3;
    double float_operand = 4;
  }
}

message ReduceIdentityOpConf {
}

message TickOpConf {
  optional string in = 1;
  required string out = 2;
}

message IdentityOpConf {
  repeated string in = 1;
  repeated string out = 2;
}

<<<<<<< HEAD
message ResizeReshapeOpConf {
  required string in = 1;
  required string out = 2;
  required ShapeProto shape = 3;
}

message BoxingAlignBroadcastReshapeOpConf {
  required string in = 1;
  required string out = 2;
  required int64 target_parallel_num = 3;
=======
message TopKOpConf {
  required string in = 1;
  required string out = 2;
  optional int32 k = 3 [default = 1];
  optional bool sorted = 4 [default = true];
>>>>>>> b780c949
}

message OperatorConf {
  required string name = 1;
  optional string model_load_dir = 2;
  optional bool trainable = 3 [default = true];
  optional DeviceType device_type = 4 [default = kInvalidDevice];
  optional bool enable_cudnn = 5;
  optional int64 cudnn_buf_limit_mbyte = 6;
  oneof op_type {
    // system op
    DecodeOFRecordOpConf decode_ofrecord_conf = 101;
    DecodeRandomOpConf decode_random_conf = 102;
    RecordLoadOpConf record_load_conf = 103;
    CopyHdOpConf copy_hd_conf = 104;
    CloneOpConf clone_conf = 105;
    CopyCommNetOpConf copy_comm_net_conf = 106;
    ConcatOpConf concat_conf = 107;
    BoxingOpConf boxing_conf = 108;
    ReduceScatterOpConf reduce_scatter_conf = 109;
    ReduceAddOpConf reduce_add_conf = 110;
    ReduceGatherOpConf reduce_gather_conf = 111;
    ReduceConcatOpConf reduce_concat_conf = 112;
    ReduceSplitOpConf reduce_split_conf = 113;
    NcclAllReduceOpConf nccl_all_reduce_conf = 114;
    NcclReduceScatterOpConf nccl_reduce_scatter_conf = 115;
    NcclAllGatherOpConf nccl_all_gather_conf = 116;
    AccumulateOpConf accumulate_conf = 117;
    NormalModelUpdateOpConf normal_mdupdt_conf = 118;
    ModelSaveOpConf model_save_conf = 119;
    SharedModelDiffAddOpConf shared_model_diff_add_conf = 120;
    CastOpConf cast_conf = 121;
    VariableOpConf variable_conf = 122;
    ReduceIdentityOpConf reduce_identity_conf = 123;
    TickOpConf tick_conf = 124;

    // domain op
    IdentityOpConf identity_conf = 200;
    TransposeOpConf transpose_conf = 201;
    ReshapeOpConf reshape_conf = 202;
    BasicRnnOpConf basic_rnn_conf = 203;
    FullyConnectedOpConf fully_connected_conf = 204;
    Conv1DOpConf conv_1d_conf = 205;
    Conv2DOpConf conv_2d_conf = 206;
    Conv3DOpConf conv_3d_conf = 207;
    AveragePooling1DOpConf average_pooling_1d_conf = 208;
    MaxPooling1DOpConf max_pooling_1d_conf = 209;
    AveragePooling2DOpConf average_pooling_2d_conf = 210;
    MaxPooling2DOpConf max_pooling_2d_conf = 211;
    AveragePooling3DOpConf average_pooling_3d_conf = 212;
    MaxPooling3DOpConf max_pooling_3d_conf = 213;
    EmbeddingLookupOpConf embedding_lookup_conf = 214;
    EmbeddingLookupAccumulateOpConf embedding_lookup_accumulate_conf = 215;
    LocalResponseNormalizationOpConf local_response_normalization_conf = 216;
    NormalizationOpConf normalization_conf = 217;
    DropoutOpConf dropout_conf = 218;
    ReduceSumOpConf reduce_sum_conf = 219;
    AddOpConf add_conf = 220;
    MatmulOpConf matmul_conf = 221;
    DotOpConf dot_conf = 222;
    MultiplyOpConf multiply_conf = 223;
    MaximumOpConf maximum_conf = 224;
    SigmoidOpConf sigmoid_conf = 225;
    TanHOpConf tanh_conf = 226;
    ReluOpConf relu_conf = 227;
    SoftmaxOpConf softmax_conf = 228;
    SparseCrossEntropyLossOpConf sparse_cross_entropy_loss_conf = 229;
    HingeLossOpConf hinge_loss_conf = 230;
    SparseSoftmaxCrossEntropyLossOpConf sparse_softmax_cross_entropy_loss_conf = 231;
    AccuracyOpConf accuracy_conf = 232;
    PrintOpConf print_conf = 233;
    AccuracyPrintOpConf accuracy_print_conf = 234;
    LossPrintOpConf loss_print_conf = 235;
    DefineTestBlobOpConf define_test_blob_conf = 236;
    PackOpConf pack_conf = 237;
    UnpackOpConf unpack_conf = 238;
    RepeatOpConf repeat_conf = 239;
    LogCounterOpConf log_counter_conf = 240;
    GeluOpConf gelu_conf = 241;
    GatherOpConf gather_conf = 242;
    BatchGatherOpConf batch_gather_conf = 243;
    MeanOpConf mean_conf = 251;
    SliceOpConf slice_conf = 252;
    BiasAddOpConf bias_add_conf = 253;
    LayerNormOpConf layer_norm_conf = 254;
    ConstantOpConf constant_conf = 255;
    DebugOpConf debug_conf = 256;
    SigmoidCrossEntropyLossOpConf sigmoid_cross_entropy_loss_conf = 257;
    OneHotOpConf one_hot_conf = 258;
    IdentityLossOpConf identity_loss_conf = 259;
    SparseCrossEntropyOpConf sparse_cross_entropy_conf= 260;
    ReduceMeanOpConf reduce_mean_conf = 261;
<<<<<<< HEAD
    MultipleGatherOpConf multiple_gather_conf = 262;
    ResizeReshapeOpConf resize_reshape_conf = 263;
    BoxingAlignBroadcastReshapeOpConf boxing_align_broadcast_reshape_conf = 264;
=======
    TopKOpConf top_k_conf = 262;
>>>>>>> b780c949

    // math op
    BroadcastAddOpConf broadcast_add_conf = 500;
    BroadcastSubOpConf broadcast_sub_conf = 501;
    BroadcastMulOpConf broadcast_mul_conf = 502;
    BroadcastDivOpConf broadcast_div_conf = 503;
    SquareOpConf square_conf = 504;
    SqrtOpConf sqrt_conf = 505;
    RsqrtOpConf rsqrt_conf = 506;
    ScalarAddOpConf scalar_add_conf = 507;
    ScalarMulOpConf scalar_mul_conf = 508;
  }
}

message OpNameSet {
  repeated string op_name = 1;
}<|MERGE_RESOLUTION|>--- conflicted
+++ resolved
@@ -812,17 +812,16 @@
   optional int64 axis = 4 [default = 0];
 }
 
-<<<<<<< HEAD
 message MultipleGatherOpConf  {
   required string in = 1;
   repeated string indices = 2;
   repeated string out = 3;
-=======
+}
+
 message BatchGatherOpConf {
   required string in = 1;
   required string indices = 2;
   required string out = 3;
->>>>>>> b780c949
 }
 
 message SqrtOpConf {
@@ -970,7 +969,6 @@
   repeated string out = 2;
 }
 
-<<<<<<< HEAD
 message ResizeReshapeOpConf {
   required string in = 1;
   required string out = 2;
@@ -981,13 +979,13 @@
   required string in = 1;
   required string out = 2;
   required int64 target_parallel_num = 3;
-=======
+}
+
 message TopKOpConf {
   required string in = 1;
   required string out = 2;
   optional int32 k = 3 [default = 1];
   optional bool sorted = 4 [default = true];
->>>>>>> b780c949
 }
 
 message OperatorConf {
@@ -1080,13 +1078,10 @@
     IdentityLossOpConf identity_loss_conf = 259;
     SparseCrossEntropyOpConf sparse_cross_entropy_conf= 260;
     ReduceMeanOpConf reduce_mean_conf = 261;
-<<<<<<< HEAD
     MultipleGatherOpConf multiple_gather_conf = 262;
     ResizeReshapeOpConf resize_reshape_conf = 263;
     BoxingAlignBroadcastReshapeOpConf boxing_align_broadcast_reshape_conf = 264;
-=======
-    TopKOpConf top_k_conf = 262;
->>>>>>> b780c949
+    TopKOpConf top_k_conf = 265;
 
     // math op
     BroadcastAddOpConf broadcast_add_conf = 500;
