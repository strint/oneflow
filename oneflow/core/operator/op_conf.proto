syntax = "proto2";
package oneflow;

import "oneflow/core/common/shape.proto";
import "oneflow/core/common/data_type.proto";
import "oneflow/core/record/image.proto";
import "oneflow/core/job/resource.proto";
import "oneflow/core/register/logical_blob_id.proto";

enum ActivationType {
  kNone = 0;
  kTanH = 1;
  kSigmoid = 2;
  kRelu = 3;
}

message ConstantInitializerConf {
  optional float value = 1 [default = 0];
}

message ConstantIntInitializerConf {
  optional int32 value = 1 [default = 0];
}

message RandomUniformInitializerConf {
  optional float min = 1 [default = 0];
  optional float max = 2 [default = 1];
}

message RandomUniformIntInitializerConf {
  optional int32 min = 1 [default = 0];
  optional int32 max = 2 [default = 1];
}

message RandomNormalInitializerConf {
  optional float mean = 1 [default = 0];
  optional float std = 2 [default = 1];
}

enum VarianceNorm {
  kFanIn = 0;
  kFanOut = 1;
  kAverage = 2;
}

message XavierInitializerConf {
  required VarianceNorm variance_norm = 1;
}

message MsraInitializerConf {
  required VarianceNorm variance_norm = 1;
}

message InitializerConf {
  oneof type {
    ConstantInitializerConf constant_conf = 1;
    ConstantIntInitializerConf constant_int_conf = 2;
    RandomUniformInitializerConf random_uniform_conf = 3;
    RandomUniformIntInitializerConf random_uniform_int_conf = 4;
    RandomNormalInitializerConf random_normal_conf = 5;
    XavierInitializerConf xavier_conf = 6;
    MsraInitializerConf msra_conf = 7;
  }
}

message Conv1DOpConf {
  required string in = 1;
  required string out = 2;
  required int32 filters = 3;
  optional string padding = 4 [default = "valid"];
  required string data_format = 5;
  repeated int32 kernel_size = 6;
  repeated int32 strides = 7;
  repeated int32 dilation_rate = 8;
  optional ActivationType activation = 9 [default = kNone];
  optional bool use_bias = 10 [default = true];
  optional InitializerConf weight_initializer = 11;
  optional InitializerConf bias_initializer = 12;
}

message Conv2DOpConf {
  required string in = 1;
  required string out = 2;
  required int32 filters = 3;
  optional string padding = 4 [default = "valid"];
  required string data_format = 5;
  repeated int32 kernel_size = 6;
  repeated int32 strides = 7;
  repeated int32 dilation_rate = 8;
  optional ActivationType activation = 9 [default = kNone];
  optional bool use_bias = 10 [default = true];
  optional InitializerConf weight_initializer = 11;
  optional InitializerConf bias_initializer = 12;
}

message Conv3DOpConf {
  required string in = 1;
  required string out = 2;
  required int32 filters = 3;
  optional string padding = 4 [default = "valid"];
  required string data_format = 5;
  repeated int32 kernel_size = 6;
  repeated int32 strides = 7;
  repeated int32 dilation_rate = 8;
  optional ActivationType activation = 9 [default = kNone];
  optional bool use_bias = 10 [default = true];
  optional InitializerConf weight_initializer = 11;
  optional InitializerConf bias_initializer = 12;
}

message FullyConnectedOpConf {
  required string in = 1;
  required string out = 2;
  required int32 units = 3;
  optional ActivationType activation = 4 [default = kNone];
  optional bool use_bias = 5 [default = true];
  optional InitializerConf weight_initializer = 6;
  optional InitializerConf bias_initializer = 7;
}

message AveragePooling1DOpConf {
  required string in = 1;
  required string out = 2;

  optional string padding = 3 [default = "valid"];
  required string data_format = 4;
  repeated int32 pool_size = 5;
  repeated int32 strides = 6;
}

message MaxPooling1DOpConf {
  required string in = 1;
  required string out = 2;

  optional string padding = 3 [default = "valid"];
  required string data_format = 4;
  repeated int32 pool_size = 5;
  repeated int32 strides = 6;
}

message AveragePooling2DOpConf {
  required string in = 1;
  required string out = 2;

  optional string padding = 3 [default = "valid"];
  required string data_format = 4;
  repeated int32 pool_size = 5;
  repeated int32 strides = 6;
}

message MaxPooling2DOpConf {
  required string in = 1;
  required string out = 2;

  optional string padding = 3 [default = "valid"];
  required string data_format = 4;
  repeated int32 pool_size = 5;
  repeated int32 strides = 6;
}

message AveragePooling3DOpConf {
  required string in = 1;
  required string out = 2;

  optional string padding = 3 [default = "valid"];
  required string data_format = 4;
  repeated int32 pool_size = 5;
  repeated int32 strides = 6;
}

message MaxPooling3DOpConf {
  required string in = 1;
  required string out = 2;

  optional string padding = 3 [default = "valid"];
  required string data_format = 4;
  repeated int32 pool_size = 5;
  repeated int32 strides = 6;
}

message ReluOpConf {
  required string in = 1;
  required string out = 2;
}

message SigmoidOpConf {
  required string in = 1;
  required string out = 2;
}

message TanHOpConf {
  required string in = 1;
  required string out = 2;
}

message SoftmaxOpConf {
  required string in = 1;
  required string out = 2;
  optional int32 axis = 3 [default = -1];
}

enum LossReductionType {
  kSumOverOne = 0;
  kSumOverWeight = 1;
  kSumOverN = 2;
  kSumOverNonZeroWeight = 3;
}

message SparseSoftmaxCrossEntropyLossOpConf {
  required string prediction = 1;
  required string label = 2;
  required string loss = 3;
  optional LossReductionType reduction = 4 [default = kSumOverN];
  optional float weight_scalar = 5 [default = 1.0];
  optional string weight = 6;
}

message SmoothL1LossOpConf {
  required string prediction = 1;
  required string label = 2;
  required string loss = 3;
  optional float beta = 4 [default = 1] ;
  optional float scale = 5 [default = 1];
  required string inside_weights = 6;
  required string outside_weights = 7;
  optional LossReductionType reduction = 8 [default = kSumOverN];
  optional float weight_scalar = 9 [default = 1.0];
  optional string weight = 10;
}

message SparseCrossEntropyLossOpConf {
  required string prediction = 1;
  required string label = 2;
  required string loss = 3;
  optional LossReductionType reduction = 4 [default = kSumOverN];
  optional float weight_scalar = 5 [default = 1.0];
  optional string weight = 6;
}

message SigmoidCrossEntropyLossOpConf {
  required string prediction = 1;
  required string label = 2;
  required string loss = 3;
  optional bool normalize = 4 [default = true];
  optional float scale = 5 [default = 1.0];
  optional LossReductionType reduction = 6 [default = kSumOverN];
  optional float weight_scalar = 7 [default = 1.0];
  optional string weight = 8;
}

message ConcatOpConf {
  repeated string in = 1;
  required string out = 2;
  required int32 axis = 3;
}

message CopyCommNetOpConf {
}

message CopyHdOpConf {
  enum Type {
    H2D = 0;
    D2H = 1;
  }
  required Type type = 1;
}

message CloneOpConf {
  required int32 out_num = 1;
}

message BoxConcatConf {
  required int32 axis = 1;
}

message BoxAddConf {
}

message BoxSplitConf {
  required int32 axis = 1;
  repeated int32 part_num = 2;
}

message BoxCloneConf {
}

message BoxingOpConf {
  required LogicalBlobId lbi = 1;
  required int32 in_num = 2;
  required int32 out_num = 3;

  oneof in_box {
    BoxConcatConf concat_box = 4;
    BoxAddConf add_box = 5;
  }
  oneof out_box {
    BoxSplitConf split_box = 6;
    BoxCloneConf clone_box = 7;
  }
}

message PodBoxingOpConf {
  required BoxingOpConf boxing_conf = 1;
}

message PbBoxingOpConf {
  required BoxingOpConf boxing_conf = 1;
}

message NaiveModelUpdateConf {
}

message MomentumModelUpdateConf {
  optional float beta = 1 [default = 0.9];
}

message RMSPropModelUpdateConf {
  optional float decay_rate = 1 [default = 0.99];
  optional float epsilon = 2 [default = 1e-8];
}

message LARSModelUpdateConf {
  optional float momentum_beta = 1 [default = 0.9];
  optional float epsilon = 2 [default = 1e-9];
  optional float lars_coefficient = 3 [default = 0.0001];
}

message ExponentialDecayConf {
  required int64 decay_batches = 1;
  required double decay_rate = 2;
  optional bool staircase = 3 [default = false];
}

message InverseTimeDecayConf {
  required int64 decay_batches = 1;
  required double decay_rate = 2;
  optional bool staircase = 3 [default = false];
}

message NaturalExpDecayConf {
  required int64 decay_batches = 1;
  required double decay_rate = 2;
  optional bool staircase = 3 [default = false];
}

message PiecewiseConstantConf {
  repeated int64 boundaries = 1;
  repeated double values = 2;
}

message PolynomialDecayConf {
  required int64 decay_batches = 1;
  optional double end_learning_rate = 2 [default = 0.0001];
  optional double power = 3 [default = 1.0];
  optional bool cycle = 4 [default = false];
}

message CosineDecayConf {
  required int64 decay_batches = 1;
  optional double alpha = 2 [default = 0.0];
}

message LinearCosineDecayConf {
  required int64 decay_batches = 1;
  optional double num_periods = 2 [default = 0.5];
  optional double alpha = 3 [default = 0.0];
  optional double beta = 4 [default = 0.001];
}

message LearningRateDecayConf {
  oneof type {
    ExponentialDecayConf exponential_conf = 2000;
    InverseTimeDecayConf inverse_time_conf = 2001;
    NaturalExpDecayConf natural_exp_conf = 2002;
    PiecewiseConstantConf piecewise_constant_conf = 2003;
    PolynomialDecayConf polynomial_conf = 2004;
    CosineDecayConf cosine_conf = 2005;
    LinearCosineDecayConf linear_cosine_conf = 2006;
  }
}

message ConstantWarmupConf {
  required int64 warmup_batches = 1;
  required double multiplier = 2;
}

message LinearWarmupConf {
  required int64 warmup_batches = 1;
  required double start_multiplier = 2;
}

message WarmupConf {
  oneof type {
    ConstantWarmupConf constant_conf = 3000;
    LinearWarmupConf linear_conf = 3001;
  }
}

message NormalModelUpdateOpUserConf {
  optional LearningRateDecayConf learning_rate_decay = 1;
  optional WarmupConf warmup_conf = 2;
  oneof normal_mdupdt {
    NaiveModelUpdateConf naive_conf = 1000;
    MomentumModelUpdateConf momentum_conf = 1001;
    RMSPropModelUpdateConf rmsprop_conf = 1002;
    LARSModelUpdateConf lars_conf = 1003;
  }
}

message NormalModelUpdateOpConf {
  required NormalModelUpdateOpUserConf user_conf = 1;
  required string model_diff = 2;
  required string model = 3;
  required float learning_rate = 4;
  required float l1 = 5;
  required float l2 = 6;
}

message AccumulateOpConf {
}

message EmbeddingLookupAccumulateOpConf {
}

message ModelSaveOpConf {
}


message PrintRecordConf {
  required string lbn = 1;
  optional string name = 2;
  required EncodeConf encode_case = 3;
}

message PrintOpConf {
  repeated PrintRecordConf in = 1;
  required string print_dir = 2;
  optional string part_name_prefix = 3 [default = "part-"];
  optional int32 part_name_suffix_length = 4 [default = -1];
}

message LossPrintOpConf {
  required LogicalBlobId loss_lbi = 1;
  optional LogicalBlobId reduction_lbi = 2;
  optional float weight_scalar = 3 [default = 1.0];
  optional LossReductionType reduction_type = 4 [default = kSumOverN];
}

message AccuracyPrintOpConf {
  required LogicalBlobId accuracy_lbi = 1;
  optional int32 top_k_print = 3 [default = 1];
}

message ReduceSumOpConf {
  oneof in_conf {
    string in = 1; // For User
    LogicalBlobId in_sys = 2; // For System
  }
  required string out = 3;
  optional int32 axis = 4;
  optional bool keepdims = 5 [default = false];
}

message BasicRnnOpConf {
  required string in = 1;
  optional string init_hidden = 2;
  required string out = 3;
  required int32 hidden_size = 4;
  optional ActivationType activation = 6 [default = kTanH];

  optional InitializerConf init_hidden_initializer = 7;
  optional InitializerConf bias_initializer = 8;
  optional InitializerConf i2h_weight_initializer = 9;
  optional InitializerConf h2h_weight_initializer = 10;

  optional bool is_init_hidden_trainable = 11 [default = true];
  optional bool use_bias = 12 [default = true];
}

message BasicLstmOpConf {
}

message ReshapeOpConf {
  required string in = 1;
  required string out = 2;
  required ShapeProto shape = 3;
}

message EmbeddingLookupOpConf {
  required string ids = 1;
  required string out = 2;
  required int32 units = 3;
  required int32 table_size = 4;
  optional InitializerConf weight_initializer = 5;
}

message AddOpConf {
  repeated string in = 1;
  required string out = 2;
  optional ActivationType activation = 3 [default = kNone];
}

message MaximumOpConf {
  repeated string in = 1;
  required string out = 2;
}

message SharedModelDiffAddOpConf {
  required int32 in_num = 1;
}

message LocalResponseNormalizationOpConf {
  required string in = 1;
  required string out = 2;
  required string data_format = 3;
  optional int32 depth_radius = 4 [default = 5];
  optional double bias = 5 [default = 1];
  optional double alpha = 6 [default = 1];
  optional double beta = 7 [default = 0.5];
}

message EncodeConf {
  oneof encode {
    EncodeRaw raw = 1;
    EncodeJpeg jpeg = 2;
    EncodeProtobuf protobuf = 3;
  }
}

message EncodeProtobuf {
}

message EncodeRaw {
}

message EncodeJpeg {
  repeated ImagePreprocess preprocess = 1;
}

message SubtractPreprocessConf {
  required float value = 1;
}

message NormByChannelPreprocessConf {
  repeated float mean_value = 1;
  repeated float std_value = 2;
  required string data_format = 3;
}

message ScalePreprocessConf {
  required float value = 1;
}

message PreprocessConf {
  oneof type {
    SubtractPreprocessConf subtract_conf = 1;
    NormByChannelPreprocessConf norm_by_channel_conf = 2;
    ScalePreprocessConf scale_conf = 3;
  }
}

message RecordLoadOpConf {
  required string out = 1;
  required string data_dir = 2;
  optional string part_name_prefix = 3 [default = "part-"];
  optional int32 part_name_suffix_length = 4 [default = -1];
}

message BlobConf {
  required string name = 1;
  required ShapeProto shape = 2;
  required DataType data_type = 3;
  optional int32 max_sequence_size = 4 [default = 1];
  required EncodeConf encode_case = 5;
  repeated PreprocessConf preprocess = 6;
}

message DecodeOFRecordOpConf {
  required string data_dir = 1;
  optional string part_name_prefix = 2 [default = "part-"];
  optional int32 part_name_suffix_length = 3 [default = -1];
  optional string in = 4;
  repeated BlobConf blob = 5;
}

message DecodeRandomOpConf {
  required string out = 1;
  required ShapeProto shape = 2;
  required DataType data_type = 3;
  optional int32 max_sequence_size = 4 [default = 1];
  required InitializerConf initializer = 7;
}

message DefineTestBlobConf {
  required string out = 1;
  required ShapeProto shape = 2;
  required DataType data_type = 3;
}

message NormalizationOpConf {
  required string in = 1;
  required string out = 2;
  optional int32 axis = 3 [default = -1]; // NCHW = 1, NHWC = 3, TODO: axis list
  optional float momentum = 4 [default = 0.99];
  optional float epsilon = 5 [default = 0.001];
  optional bool center = 6 [default = true];
  optional bool scale = 7 [default = true];
  optional float beta_init = 8 [default = 0.0];
  optional float gamma_init = 9 [default = 1.0];
  optional float mean_init = 10 [default = 0.0];
  optional float variance_init = 11 [default = 1.0];
  optional bool use_first_piece_init_moving = 12 [default = false];
  optional ActivationType activation = 13 [default = kNone];
}

message AffineChannelOpConf {
  required string in = 1;
  required string out = 2;
  optional int32 channel_axis = 3 [default = 1]; // NCHW = 1, NHWC = 3
  optional InitializerConf scale_initializer = 4;
  optional InitializerConf bias_initializer = 5;
  optional ActivationType activation = 6 [default = kNone];
}

message DropoutOpConf {
  required string in = 1;
  required string out = 2;
  required double rate = 3;
  optional ShapeProto noise_shape = 4;
  optional int64 seed = 5;
}

message TransposeOpConf {
  required string in = 1;
  required string out = 2;
  repeated int32 perm = 3;
}

message ReduceConcatOpConf {
  required int32 in_num = 1;
}

message NcclAllReduceOpConf {
}

message NcclReduceScatterOpConf {
}

message NcclAllGatherOpConf {
}

message ReduceSplitOpConf {
  required int32 out_num = 1;
}

message ReduceScatterOpConf {
  required int32 out_num = 1;
}

message ReduceAddOpConf {
  required int32 in_num = 1;
}

message ReduceGatherOpConf {
  required int32 in_num = 1;
}

message AccuracyOpConf {
  required string prediction = 1;
  required string label = 2;
  optional int32 top_k = 3 [default = 1];
  required string accuracy = 4;
}

message ProposalTargetOpConf {
  required string rpn_rois = 1;
  required string gt_boxes = 2;
  required string gt_labels = 3;
  required string rois = 4;
  required string labels = 5;
  required string bbox_targets = 6;
  required string bbox_inside_weights = 7;
  required string bbox_outside_weights = 8;
  required float foreground_threshold = 9;
  required float background_threshold_low = 10;
  required float background_threshold_high = 11;
  required float foreground_fraction = 12 [default = 0.5];
  required BBoxRegressionWeights bbox_reg_weights = 13;
  required int32 num_classes = 14;
  required int32 num_rois_per_image = 15 [default = 256];
  required int32 max_gt_boxes_num = 16 [default = 256];
  required int32 image_height = 17;
  required int32 image_width = 18;
}

enum ScoringMethod {
  kId = 0;
  kTempAvg = 1;
  kAvg = 2;
  kIouAvg = 3;
  kGeneralizedAvg = 4;
  kQuasiSum = 5;
}

message BboxVoteConf {
  required float beta = 1 [default = 1.0];
  required float threshold = 2 [default = 1];
  required ScoringMethod scoring_method = 3 [default = kId];
}

message BboxNmsAndLimitOpConf {
  required string rois = 1;
  required string bbox_delta = 2;
  required string scores = 3;
  required string labeled_bbox = 4;
  required string bbox_score = 5;
  required BBoxRegressionWeights bbox_reg_weights = 6;
  required float score_threshold = 7;
  required float nms_threshold = 8;
  required int32 detections_per_im = 9;
  required float threshold = 10;
  required int32 image_height = 11;
  required int32 image_width = 12;
  required bool bbox_vote_enabled = 13;
  optional BboxVoteConf bbox_vote = 14;
}

message AnchorGeneratorConf {
  required int32 feature_map_stride = 1 [default = 16];
  repeated float aspect_ratios = 2;
  repeated int32 anchor_scales = 3;
  required int32 image_height = 4;
  required int32 image_width = 5;
}

message ProposalOpConf {
  required string class_prob = 1;
  required string bbox_pred = 2;
  required string rois = 3;
  required string roi_probs = 4;
  required AnchorGeneratorConf anchors_generator_conf = 5;
  required BBoxRegressionWeights bbox_reg_weights = 6;
  required int32 min_size = 7;
  required int32 pre_nms_top_n = 8;
  required int32 post_nms_top_n = 9;
  required float nms_threshold = 10;
}

message BBoxRegressionWeights {
  required float weight_x = 1 [default = 1.0];
  required float weight_y = 2 [default = 1.0];
  required float weight_w = 3 [default = 1.0];
  required float weight_h = 4 [default = 1.0];
}

message RoIPoolingOpConf {
  required string in = 1;
  required string rois = 2;
  required string out = 3;

  required int32 pooled_h = 4;
  required int32 pooled_w = 5;
  required float spatial_scale = 6 [default = 0.0625]; // 1/16
}

message RoIAlignOpConf {
  required string in = 1;
  required string rois = 2;
  required string out = 3;

  required int32 pooled_h = 4;
  required int32 pooled_w = 5;
  optional float spatial_scale = 6 [default = 0.0625]; // 1/16
  optional int32 sampling_ratio = 7 [default = 2]; // adaptive if negative
  optional string data_format = 8 [default = "channels_first"];
}

message AnchorTargetOpConf {
  required string gt_boxes = 1;
  required string rpn_labels = 2;
  required string rpn_bbox_targets = 3;
  required string rpn_bbox_inside_weights = 4;
  required string rpn_bbox_outside_weights = 5;
  required AnchorGeneratorConf anchor_generator_conf = 6;
  required int32 max_gt_boxes_num = 7 [default = 256];
  required float positive_overlap_threshold = 8 [default = 0.7];
  required float negative_overlap_threshold = 9 [default = 0.3];
  required int32 batch_size_per_image = 10 [default = 256];
  required float foreground_fraction = 11 [default = 0.5];
  required float straddle_thresh = 12 [default = 0.0];
  required BBoxRegressionWeights bbox_reg_weights = 13;
}

message MatmulOpConf {
  required string in = 1;
  required string weight = 2;
  optional string bias = 3;
  required int32 units = 4;
  required string out = 5;
}

message DotOpConf {
  required string in = 1;
  required string weight = 2;
  optional string bias = 3;
  required string out = 4;
}

message MultiplyOpConf {
  required string in_0 = 1;
  required string in_1 = 2;
  required string out = 4;
}

message UpsampleNearestOpConf {
  required string in = 1;
  required string out = 2;
  required int32 scale = 3;
  required string data_format = 4;
}

message ResizeNearestNeighborOpConf {
  required string in = 1;
  required string out = 2;
  required string data_format = 3;
  required int64 new_h = 4;
  required int64 new_w = 5;
  optional bool align_corners = 6 [default = false];
}

enum Norm {
  L1 = 1;
  L2 = 2;
}

message HingeLossOpConf {
  required string prediction = 1;
  required string label = 2;
  required string loss = 3;
  optional LossReductionType reduction = 4 [default = kSumOverN];
  optional float weight_scalar = 5 [default = 1.0];
  optional string weight = 6;
  optional Norm norm = 7[default = L1];
}

message BatchPermutationOpConf {
  required string in = 1;
  required string indices = 2;
  required string out = 3;
  required string data_format = 4;
}

message OperatorConf {
  required string name = 1;
  optional string model_load_dir = 2;
  optional bool trainable = 3 [default = true];
  optional DeviceType device_type = 4 [default = kInvalidDevice];
  optional bool enable_cudnn = 5;
  optional int64 cudnn_buf_limit_mbyte = 6;
  oneof op_type {
    // system op
    DecodeOFRecordOpConf decode_ofrecord_conf = 101;
    DecodeRandomOpConf decode_random_conf = 102;
    RecordLoadOpConf record_load_conf = 103;
    CopyHdOpConf copy_hd_conf = 104;
    CloneOpConf clone_conf = 105;
    CopyCommNetOpConf copy_comm_net_conf = 106;
    ConcatOpConf concat_conf = 107;
    ReduceScatterOpConf reduce_scatter_conf = 109;
<<<<<<< HEAD
    ReduceAddOpConf reduce_add_conf = 110;
    ReduceGatherOpConf reduce_gather_conf = 111;
    ReduceConcatOpConf reduce_concat_conf = 112;
    ReduceSplitOpConf reduce_split_conf = 113;
    NcclAllReduceOpConf nccl_all_reduce_conf = 114;
    NcclReduceScatterOpConf nccl_reduce_scatter_conf = 115;
    NcclAllGatherOpConf nccl_all_gather_conf = 116;
    AccumulateOpConf accumulate_conf = 117;
    NormalModelUpdateOpConf normal_mdupdt_conf = 118;
    ModelSaveOpConf model_save_conf = 119;
    SharedModelDiffAddOpConf shared_model_diff_add_conf = 120;
    PodBoxingOpConf pod_boxing_conf = 121;
    PbBoxingOpConf pb_boxing_conf = 122;
    
=======
    ReduceLocalAddOpConf reduce_local_add_conf = 110;
    ReduceGlobalAddOpConf reduce_global_add_conf = 111;
    ReduceGatherOpConf reduce_gather_conf = 112;
    ReduceConcatOpConf reduce_concat_conf = 113;
    ReduceSplitOpConf reduce_split_conf = 114;
    AccumulateOpConf accumulate_conf = 115;
    NormalModelUpdateOpConf normal_mdupdt_conf = 116;
    ModelSaveOpConf model_save_conf = 117;
    SharedModelDiffAddOpConf shared_model_diff_add_conf = 118;
    PodBoxingOpConf pod_boxing_conf = 119;
    PbBoxingOpConf pb_boxing_conf = 120;

>>>>>>> 2144e519
    // user op
    TransposeOpConf transpose_conf = 201;
    ReshapeOpConf reshape_conf = 202;
    BasicRnnOpConf basic_rnn_conf = 203;
    FullyConnectedOpConf fully_connected_conf = 204;
    Conv1DOpConf conv_1d_conf = 205;
    Conv2DOpConf conv_2d_conf = 206;
    Conv3DOpConf conv_3d_conf = 207;
    AveragePooling1DOpConf average_pooling_1d_conf = 208;
    MaxPooling1DOpConf max_pooling_1d_conf = 209;
    AveragePooling2DOpConf average_pooling_2d_conf = 210;
    MaxPooling2DOpConf max_pooling_2d_conf = 211;
    AveragePooling3DOpConf average_pooling_3d_conf = 212;
    MaxPooling3DOpConf max_pooling_3d_conf = 213;
    EmbeddingLookupOpConf embedding_lookup_conf = 214;
    EmbeddingLookupAccumulateOpConf embedding_lookup_accumulate_conf = 215;
    LocalResponseNormalizationOpConf local_response_normalization_conf = 216;
    NormalizationOpConf normalization_conf = 217;
    DropoutOpConf dropout_conf = 218;
    ReduceSumOpConf reduce_sum_conf = 219;
    AddOpConf add_conf = 220;
    MatmulOpConf matmul_conf = 221;
    DotOpConf dot_conf = 222;
    MultiplyOpConf multiply_conf = 223;
    MaximumOpConf maximum_conf = 224;
    SigmoidOpConf sigmoid_conf = 225;
    TanHOpConf tanh_conf = 226;
    ReluOpConf relu_conf = 227;
    SoftmaxOpConf softmax_conf = 228;
    SparseCrossEntropyLossOpConf sparse_cross_entropy_loss_conf = 229;
    HingeLossOpConf hinge_loss_conf = 230;
    SparseSoftmaxCrossEntropyLossOpConf sparse_softmax_cross_entropy_loss_conf = 231;
    AccuracyOpConf accuracy_conf = 232;
    PrintOpConf print_conf = 233;
    AccuracyPrintOpConf accuracy_print_conf = 234;
    LossPrintOpConf loss_print_conf = 235;
    DefineTestBlobConf define_test_blob_conf = 236;
    RoIPoolingOpConf roi_pooling_conf = 1000;
    SmoothL1LossOpConf smooth_l1_loss_conf = 1001;
    ProposalOpConf proposal_conf = 1002;
    RoIAlignOpConf roi_align_conf = 1003;
    ProposalTargetOpConf proposal_target_conf = 1004;
    BboxNmsAndLimitOpConf bbox_nms_and_limit_conf = 1005;
    AnchorTargetOpConf anchor_target_conf = 1006;
    SigmoidCrossEntropyLossOpConf sigmoid_cross_entropy_loss_conf = 1007;
    AffineChannelOpConf affine_channel_conf = 1008;
    UpsampleNearestOpConf upsample_nearest_conf = 1009;
    ResizeNearestNeighborOpConf resize_nearest_neighbor_conf = 1010;
    BatchPermutationOpConf batch_permutation_conf = 1011;
  }
}

message OpNameSet {
  repeated string op_name = 1;
}<|MERGE_RESOLUTION|>--- conflicted
+++ resolved
@@ -867,7 +867,6 @@
     CopyCommNetOpConf copy_comm_net_conf = 106;
     ConcatOpConf concat_conf = 107;
     ReduceScatterOpConf reduce_scatter_conf = 109;
-<<<<<<< HEAD
     ReduceAddOpConf reduce_add_conf = 110;
     ReduceGatherOpConf reduce_gather_conf = 111;
     ReduceConcatOpConf reduce_concat_conf = 112;
@@ -882,20 +881,6 @@
     PodBoxingOpConf pod_boxing_conf = 121;
     PbBoxingOpConf pb_boxing_conf = 122;
     
-=======
-    ReduceLocalAddOpConf reduce_local_add_conf = 110;
-    ReduceGlobalAddOpConf reduce_global_add_conf = 111;
-    ReduceGatherOpConf reduce_gather_conf = 112;
-    ReduceConcatOpConf reduce_concat_conf = 113;
-    ReduceSplitOpConf reduce_split_conf = 114;
-    AccumulateOpConf accumulate_conf = 115;
-    NormalModelUpdateOpConf normal_mdupdt_conf = 116;
-    ModelSaveOpConf model_save_conf = 117;
-    SharedModelDiffAddOpConf shared_model_diff_add_conf = 118;
-    PodBoxingOpConf pod_boxing_conf = 119;
-    PbBoxingOpConf pb_boxing_conf = 120;
-
->>>>>>> 2144e519
     // user op
     TransposeOpConf transpose_conf = 201;
     ReshapeOpConf reshape_conf = 202;
