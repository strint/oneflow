syntax = "proto2";
package oneflow;

import "oneflow/core/common/shape.proto";
import "oneflow/core/common/data_type.proto";
import "oneflow/core/record/image.proto";
import "oneflow/core/job/resource.proto";

enum ActivationType {
  kNone = 0;
  kTanH = 1;
  kSigmoid = 2;
  kRelu = 3;
}

message ConstantInitializerConf {
  optional float value = 1 [default = 0];
}

message ConstantIntInitializerConf {
  optional int32 value = 1 [default = 0];
}

message RandomUniformInitializerConf {
  optional float min = 1 [default = 0];
  optional float max = 2 [default = 1];
}

message RandomUniformIntInitializerConf {
  optional int32 min = 1 [default = 0];
  optional int32 max = 2 [default = 1];
}

message RandomNormalInitializerConf {
  optional float mean = 1 [default = 0];
  optional float std = 2 [default = 1];
}

enum VarianceNorm {
  kFanIn = 0;
  kFanOut = 1;
  kAverage = 2;
}

message XavierInitializerConf {
  required VarianceNorm variance_norm = 1;
}

message MsraInitializerConf {
  required VarianceNorm variance_norm = 1;
}

message NoneInitializerConf {}

message InitializerConf {
  oneof type {
    ConstantInitializerConf constant_conf = 1;
    ConstantIntInitializerConf constant_int_conf = 2;
    RandomUniformInitializerConf random_uniform_conf = 3;
    RandomUniformIntInitializerConf random_uniform_int_conf = 4;
    RandomNormalInitializerConf random_normal_conf = 5;
    XavierInitializerConf xavier_conf = 6;
    MsraInitializerConf msra_conf = 7;
    NoneInitializerConf none_conf = 8;
  }
}

message Conv1DOpConf {
  required string in = 1;
  required string out = 2;
  required int32 filters = 3;
  optional string padding = 4 [default = "valid"];
  required string data_format = 5;
  repeated int32 kernel_size = 6;
  repeated int32 strides = 7;
  repeated int32 dilation_rate = 8;
  optional ActivationType activation = 9 [default = kNone];
  optional bool use_bias = 10 [default = true];
  optional InitializerConf weight_initializer = 11;
  optional InitializerConf bias_initializer = 12;
}

message Conv2DOpConf {
  required string in = 1;
  required string out = 2;
  required int32 filters = 3;
  optional string padding = 4 [default = "valid"];
  required string data_format = 5;
  repeated int32 kernel_size = 6;
  repeated int32 strides = 7;
  repeated int32 dilation_rate = 8;
  optional ActivationType activation = 9 [default = kNone];
  optional bool use_bias = 10 [default = true];
  optional InitializerConf weight_initializer = 11;
  optional InitializerConf bias_initializer = 12;
}

message Conv3DOpConf {
  required string in = 1;
  required string out = 2;
  required int32 filters = 3;
  optional string padding = 4 [default = "valid"];
  required string data_format = 5;
  repeated int32 kernel_size = 6;
  repeated int32 strides = 7;
  repeated int32 dilation_rate = 8;
  optional ActivationType activation = 9 [default = kNone];
  optional bool use_bias = 10 [default = true];
  optional InitializerConf weight_initializer = 11;
  optional InitializerConf bias_initializer = 12;
}

message FullyConnectedOpConf {
  required string in = 1;
  required string out = 2;
  required int32 units = 3;
  optional ActivationType activation = 4 [default = kNone];
  optional bool use_bias = 5 [default = true];
  optional InitializerConf weight_initializer = 6;
  optional InitializerConf bias_initializer = 7;
}

message AveragePooling1DOpConf {
  required string in = 1;
  required string out = 2;

  optional string padding = 3 [default = "valid"];
  required string data_format = 4;
  repeated int32 pool_size = 5;
  repeated int32 strides = 6;
}

message MaxPooling1DOpConf {
  required string in = 1;
  required string out = 2;

  optional string padding = 3 [default = "valid"];
  required string data_format = 4;
  repeated int32 pool_size = 5;
  repeated int32 strides = 6;
}

message AveragePooling2DOpConf {
  required string in = 1;
  required string out = 2;

  optional string padding = 3 [default = "valid"];
  required string data_format = 4;
  repeated int32 pool_size = 5;
  repeated int32 strides = 6;
}

message MaxPooling2DOpConf {
  required string in = 1;
  required string out = 2;

  optional string padding = 3 [default = "valid"];
  required string data_format = 4;
  repeated int32 pool_size = 5;
  repeated int32 strides = 6;
}

message AveragePooling3DOpConf {
  required string in = 1;
  required string out = 2;

  optional string padding = 3 [default = "valid"];
  required string data_format = 4;
  repeated int32 pool_size = 5;
  repeated int32 strides = 6;
}

message MaxPooling3DOpConf {
  required string in = 1;
  required string out = 2;

  optional string padding = 3 [default = "valid"];
  required string data_format = 4;
  repeated int32 pool_size = 5;
  repeated int32 strides = 6;
}

message ReluOpConf {
  required string in = 1;
  required string out = 2;
}

message SigmoidOpConf {
  required string in = 1;
  required string out = 2;
}

message TanHOpConf {
  required string in = 1;
  required string out = 2;
}

message SoftmaxOpConf {
  required string in = 1;
  required string out = 2;
  optional int32 axis = 3 [default = -1];
}

enum LossReductionType {
  kSumOverOne = 0;
  kSumOverWeight = 1;
  kSumOverN = 2;
  kSumOverNonZeroWeight = 3;
}

message SparseSoftmaxCrossEntropyLossOpConf {
  required string prediction = 1;
  required string label = 2;
  required string loss = 3;
  optional LossReductionType reduction = 4 [default = kSumOverN];
  optional float weight_scalar = 5 [default = 1.0];
  optional string weight = 6;
}

message SmoothL1LossOpConf {
  required string prediction = 1;
  required string label = 2;
  required string loss = 3;
  optional float beta = 4 [default = 1] ;
  optional float scale = 5 [default = 1];
  required string inside_weights = 6;
  required string outside_weights = 7;
  optional LossReductionType reduction = 8 [default = kSumOverN];
  optional float weight_scalar = 9 [default = 1.0];
  optional string weight = 10;
}

message SparseCrossEntropyLossOpConf {
  required string prediction = 1;
  required string label = 2;
  required string loss = 3;
  optional LossReductionType reduction = 4 [default = kSumOverN];
  optional float weight_scalar = 5 [default = 1.0];
  optional string weight = 6;
}

message SigmoidCrossEntropyLossOpConf {
  required string prediction = 1;
  required string label = 2;
  required string loss = 3;
  optional bool normalize = 4 [default = true];
  optional float scale = 5 [default = 1.0];
  optional LossReductionType reduction = 6 [default = kSumOverN];
  optional float weight_scalar = 7 [default = 1.0];
  optional string weight = 8;
}

message ConcatOpConf {
  repeated string in = 1;
  required string out = 2;
  required int32 axis = 3;
}

message CopyCommNetOpConf {
}

message CopyHdOpConf {
  enum Type {
    H2D = 0;
    D2H = 1;
  }
  required Type type = 1;
}

message CloneOpConf {
  required int32 out_num = 1;
}

message BoxConcatConf {
  required int32 axis = 1;
}

message BoxAddConf {
}

message BoxSplitConf {
  required int32 axis = 1;
  repeated int32 part_num = 2;
}

message BoxCloneConf {
}

message LogicalBlobId {
  optional string op_name = 1;
  optional string blob_name = 2;
  optional int32 clone_id = 3 [default = -1];
  optional bool is_packed_id = 4 [default = false];
  optional bool is_pb_blob = 5 [default = false];
}

message BoxingOpConf {
  required LogicalBlobId lbi = 1;
  required int32 in_num = 2;
  required int32 out_num = 3;

  oneof in_box {
    BoxConcatConf concat_box = 4;
    BoxAddConf add_box = 5;
  }
  oneof out_box {
    BoxSplitConf split_box = 6;
    BoxCloneConf clone_box = 7;
  }
}

message PodBoxingOpConf {
  required BoxingOpConf boxing_conf = 1;
}

message PbBoxingOpConf {
  required BoxingOpConf boxing_conf = 1;
}

message NaiveModelUpdateConf {
}

message MomentumModelUpdateConf {
  optional float beta = 1 [default = 0.9];
}

message RMSPropModelUpdateConf {
  optional float decay_rate = 1 [default = 0.99];
  optional float epsilon = 2 [default = 1e-8];
}

message ExponentialDecayConf {
  required int64 decay_batches = 1;
  required double decay_rate = 2;
  optional bool staircase = 3 [default = false];
}

message InverseTimeDecayConf {
  required int64 decay_batches = 1;
  required double decay_rate = 2;
  optional bool staircase = 3 [default = false];
}

message NaturalExpDecayConf {
  required int64 decay_batches = 1;
  required double decay_rate = 2;
  optional bool staircase = 3 [default = false];
}

message PiecewiseConstantConf {
  repeated int64 boundaries = 1;
  repeated double values = 2;
}

message PolynomialDecayConf {
  required int64 decay_batches = 1;
  optional double end_learning_rate = 2 [default = 0.0001];
  optional double power = 3 [default = 1.0];
  optional bool cycle = 4 [default = false];
}

message CosineDecayConf {
  required int64 decay_batches = 1;
  optional double alpha = 2 [default = 0.0];
}

message LinearCosineDecayConf {
  required int64 decay_batches = 1;
  optional double num_periods = 2 [default = 0.5];
  optional double alpha = 3 [default = 0.0];
  optional double beta = 4 [default = 0.001];
}

message LearningRateDecayConf {
  oneof type {
    ExponentialDecayConf exponential_conf = 2000;
    InverseTimeDecayConf inverse_time_conf = 2001;
    NaturalExpDecayConf natural_exp_conf = 2002;
    PiecewiseConstantConf piecewise_constant_conf = 2003;
    PolynomialDecayConf polynomial_conf = 2004;
    CosineDecayConf cosine_conf = 2005;
    LinearCosineDecayConf linear_cosine_conf = 2006;
  }
}

message ConstantWarmupConf {
  required int64 warmup_batches = 1;
  required double multiplier = 2;
}

message LinearWarmupConf {
  required int64 warmup_batches = 1;
  required double start_multiplier = 2;
}

message WarmupConf {
  oneof type {
    ConstantWarmupConf constant_conf = 3000;
    LinearWarmupConf linear_conf = 3001;
  }
}

message NormalModelUpdateOpUserConf {
  optional double learning_rate = 1 [default = 0.01];
  optional LearningRateDecayConf learning_rate_decay = 2;
  optional WarmupConf warmup_conf = 3;
  oneof normal_mdupdt {
    NaiveModelUpdateConf naive_conf = 1000;
    MomentumModelUpdateConf momentum_conf = 1001;
    RMSPropModelUpdateConf rmsprop_conf = 1002;
  }
}

message NormalModelUpdateOpConf {
  required NormalModelUpdateOpUserConf user_conf = 1;
  required int32 in_num = 2;
}

message AccumulateOpConf {
}

message EmbeddingLookupAccumulateOpConf {
}

message ModelSaveOpConf {
}


message PrintRecordConf {
  required string lbn = 1;
  optional string name = 2;
  required EncodeConf encode_case = 3;
}

message PrintOpConf {
  repeated PrintRecordConf in = 1;
  required string print_dir = 2;
  optional string part_name_prefix = 3 [default = "part-"];
  optional int32 part_name_suffix_length = 4 [default = -1];
}

message LossPrintOpConf {
  required LogicalBlobId loss_lbi = 1;
  optional LogicalBlobId reduction_lbi = 2;
  optional float weight_scalar = 3 [default = 1.0];
  optional LossReductionType reduction_type = 4 [default = kSumOverN];
}

message AccuracyPrintOpConf {
  required LogicalBlobId accuracy_lbi = 1;
  optional int32 top_k_print = 3 [default = 1];
}

message ReduceSumOpConf {
  oneof in_conf {
    string in = 1; // For User
    LogicalBlobId in_sys = 2; // For System
  }
  required string out = 3;
  optional int32 axis = 4;
  optional bool keepdims = 5 [default = false];
}

message BasicRnnOpConf {
  required string in = 1;
  optional string init_hidden = 2;
  required string out = 3;
  required int32 hidden_size = 4;
  optional ActivationType activation = 6 [default = kTanH];

  optional InitializerConf init_hidden_initializer = 7;
  optional InitializerConf bias_initializer = 8;
  optional InitializerConf i2h_weight_initializer = 9;
  optional InitializerConf h2h_weight_initializer = 10;

  optional bool is_init_hidden_trainable = 11 [default = true];
  optional bool use_bias = 12 [default = true];
}

message BasicLstmOpConf {
}

message ReshapeOpConf {
  required string in = 1;
  required string out = 2;
  required ShapeProto shape = 3;
}

message EmbeddingLookupOpConf {
  required string ids = 1;
  required string out = 2;
  required int32 units = 3;
  required int32 table_size = 4;
  optional InitializerConf weight_initializer = 5;
}

message AddOpConf {
  repeated string in = 1;
  required string out = 2;
  optional ActivationType activation = 3 [default = kNone];
}

message MaximumOpConf {
  repeated string in = 1;
  required string out = 2;
}

message LocalResponseNormalizationOpConf {
  required string in = 1;
  required string out = 2;
  required string data_format = 3;
  optional int32 depth_radius = 4 [default = 5];
  optional double bias = 5 [default = 1];
  optional double alpha = 6 [default = 1];
  optional double beta = 7 [default = 0.5];
}

message EncodeConf {
  oneof encode {
    EncodeRaw raw = 1;
    EncodeJpeg jpeg = 2;
    EncodeProtobuf protobuf = 3;
  }
}

message EncodeProtobuf {
}

message EncodeRaw {
}

message EncodeJpeg {
  repeated ImagePreprocess preprocess = 1;
}

message SubtractPreprocessConf {
  required float value = 1;
}

message NormByChannelPreprocessConf {
  repeated float mean_value = 1;
  repeated float std_value = 2;
  required string data_format = 3;
}

message ScalePreprocessConf {
  required float value = 1;
}

message PreprocessConf {
  oneof type {
    SubtractPreprocessConf subtract_conf = 1;
    NormByChannelPreprocessConf norm_by_channel_conf = 2;
    ScalePreprocessConf scale_conf = 3;
  }
}

message RecordLoadOpConf {
  required string out = 1;
  required string data_dir = 2;
  optional string part_name_prefix = 3 [default = "part-"];
  optional int32 part_name_suffix_length = 4 [default = -1];
}

message BlobConf {
  required string name = 1;
  required ShapeProto shape = 2;
  required DataType data_type = 3;
  optional int32 max_sequence_size = 4 [default = 1];
  required EncodeConf encode_case = 5;
  repeated PreprocessConf preprocess = 6;
}

message DecodeOFRecordOpConf {
  required string data_dir = 1;
  optional string part_name_prefix = 2 [default = "part-"];
  optional int32 part_name_suffix_length = 3 [default = -1];
  optional string in = 4;
  repeated BlobConf blob = 5;
}

message DecodeRandomOpConf {
  required string out = 1;
  required ShapeProto shape = 2;
  required DataType data_type = 3;
  optional int32 max_sequence_size = 4 [default = 1];
  required InitializerConf initializer = 7;
}

message DefineTestBlobConf {
  required string name = 1;
  required ShapeProto shape = 2;
  required DataType data_type = 3;
}

message NormalizationOpConf {
  required string in = 1;
  required string out = 2;
  optional int32 axis = 3 [default = -1]; // NCHW = 1, NHWC = 3, TODO: axis list
  optional float momentum = 4 [default = 0.99];
  optional float epsilon = 5 [default = 0.001];
  optional bool center = 6 [default = true];
  optional bool scale = 7 [default = true];
  optional float beta_init = 8 [default = 0.0];
  optional float gamma_init = 9 [default = 1.0];
  optional float mean_init = 10 [default = 0.0];
  optional float variance_init = 11 [default = 1.0];
  optional bool use_first_piece_init_moving = 12 [default = false];
  optional ActivationType activation = 13 [default = kNone];
}

message DropoutOpConf {
  required string in = 1;
  required string out = 2;
  required double rate = 3;
  optional ShapeProto noise_shape = 4;
  optional int64 seed = 5;
}

message TransposeOpConf {
  required string in = 1;
  required string out = 2;
  repeated int32 perm = 3;
}

message ReduceConcatOpConf {
  required int32 in_num = 1;
}

message ReduceSplitOpConf {
  required int32 out_num = 1;
}

message ReduceScatterOpConf {
  required int32 out_num = 1;
};

message ReduceLocalAddOpConf {
  required int32 in_num = 1;
  required int32 out_num = 2;
};

message ReduceGlobalAddOpConf {
  repeated int64 in_parallel_ids = 1;
};

message ReduceGatherOpConf {
  required int32 in_num = 1;
};

message AccuracyOpConf {
  required string prediction = 1;
  required string label = 2;
  optional int32 top_k = 3 [default = 1];
  required string accuracy = 4;
}

message ProposalTargetOpConf {
  required string rpn_rois = 1;
  required string gt_boxes = 2;
  required string gt_labels = 3;
  required string rois = 4;
  required string labels = 5;
  required string bbox_targets = 6;
  required string bbox_inside_weights = 7;
  required string bbox_outside_weights = 8;
  required float foreground_threshold = 9;
  required float background_threshold_low = 10;
  required float background_threshold_high = 11;
  required float foreground_fraction = 12 [default = 0.5];
  required BBoxRegressionWeights bbox_reg_weights = 13;
  required int32 num_classes = 14;
  required int32 num_rois_per_image = 15 [default = 256];
  required int32 max_gt_boxes_num = 16 [default = 256];
  required int32 image_height = 17;
  required int32 image_width = 18;
}

enum ScoringMethod {
  kId = 0;
  kTempAvg = 1;
  kAvg = 2;
  kIouAvg = 3;
  kGeneralizedAvg = 4;
  kQuasiSum = 5;
}

message BboxVoteConf {
  required float beta = 1 [default = 1.0];
  required float threshold = 2 [default = 1];
  required ScoringMethod scoring_method = 3 [default = kId];
}

message BboxNmsAndLimitOpConf {
  required string rois = 1;
  required string bbox_delta = 2;
  required string scores = 3;
  required string labeled_bbox = 4;
  required string bbox_score = 5;
  required BBoxRegressionWeights bbox_reg_weights = 6;
  required float score_threshold = 7;
  required float nms_threshold = 8;
  required int32 detections_per_im = 9;
  required float threshold = 10;
  required int32 image_height = 11;
  required int32 image_width = 12;
  required bool bbox_vote_enabled = 13;
  optional BboxVoteConf bbox_vote = 14;
}

message AnchorGeneratorConf {
  required int32 feature_map_stride = 1 [default = 16];
  repeated float aspect_ratios = 2;
  repeated int32 anchor_scales = 3;
  required int32 image_height = 4;
  required int32 image_width = 5;
}

message ProposalOpConf {
  required string class_prob = 1;
  required string bbox_pred = 2;
  required string rois = 3;
  required string roi_probs = 4;
  required AnchorGeneratorConf anchors_generator_conf = 5;
  required BBoxRegressionWeights bbox_reg_weights = 6;
  required int32 min_size = 7;
  required int32 pre_nms_top_n = 8;
  required int32 post_nms_top_n = 9;
  required float nms_threshold = 10;
}

message BBoxRegressionWeights {
  required float weight_x = 1 [default = 1.0];
  required float weight_y = 2 [default = 1.0];
  required float weight_w = 3 [default = 1.0];
  required float weight_h = 4 [default = 1.0];
}

message RoIPoolingOpConf {
  required string in = 1;
  required string rois = 2;
  required string out = 3;

  required int32 pooled_h = 4;
  required int32 pooled_w = 5;
  required float spatial_scale = 6 [default = 0.0625]; // 1/16
}

message RoIAlignOpConf {
  required string in = 1;
  required string rois = 2;
  required string out = 3;

  required int32 pooled_h = 4;
  required int32 pooled_w = 5;
  optional float spatial_scale = 6 [default = 0.0625]; // 1/16
  optional int32 sampling_ratio = 7 [default = 2]; // adaptive if negative
  optional string data_format = 8 [default = "channels_first"];
}

message AnchorTargetOpConf {
  required string gt_boxes = 1;
  required string rpn_labels = 2;
  required string rpn_bbox_targets = 3;
  required string rpn_bbox_inside_weights = 4;
  required string rpn_bbox_outside_weights = 5;
  required AnchorGeneratorConf anchor_generator_conf = 6;
  required int32 max_gt_boxes_num = 7 [default = 256];
  required float positive_overlap_threshold = 8 [default = 0.7];
  required float negative_overlap_threshold = 9 [default = 0.3];
  required int32 batch_size_per_image = 10 [default = 256];
  required float foreground_fraction = 11 [default = 0.5];
  required float straddle_thresh = 12 [default = 0.0];
  required BBoxRegressionWeights bbox_reg_weights = 13;
}

message PythonOpConf {
  required string in = 1;
  required string out = 2;
  required string module_name = 3;
  optional bool non_block = 4;
}

message OperatorConf {
  required string name = 1;
  optional string model_load_dir = 2;
  optional bool trainable = 3 [default = true];
  optional DeviceType device_type = 4 [default = kInvalidDevice];
  optional bool enable_cudnn = 5;
  optional int64 cudnn_buf_limit_mbyte = 6 [default = 1024]; // 1GByte
  oneof op_type {
    FullyConnectedOpConf fully_connected_conf = 101;
    DecodeOFRecordOpConf decode_ofrecord_conf = 102;
    DecodeRandomOpConf decode_random_conf = 103;
    ReluOpConf relu_conf = 104;
    SoftmaxOpConf softmax_conf = 105;
    SparseCrossEntropyLossOpConf sparse_cross_entropy_loss_conf = 106;
    CopyHdOpConf copy_hd_conf = 107;
    CloneOpConf clone_conf = 108;
    NormalModelUpdateOpConf normal_mdupdt_conf = 110;
    ModelSaveOpConf model_save_conf = 111;
    AccumulateOpConf accumulate_conf = 112;
    ConcatOpConf concat_conf = 113;
    CopyCommNetOpConf copy_comm_net_conf = 114;
    SparseSoftmaxCrossEntropyLossOpConf sparse_softmax_cross_entropy_loss_conf = 117;
    PrintOpConf print_conf = 118;
    LossPrintOpConf loss_print_conf = 119;
    ReduceSumOpConf reduce_sum_conf = 120;
    BasicRnnOpConf basic_rnn_conf = 121;
    ReshapeOpConf reshape_conf = 122;
    SigmoidOpConf sigmoid_conf = 123;
    TanHOpConf tanh_conf = 124;
    Conv1DOpConf conv_1d_conf = 125;
    Conv2DOpConf conv_2d_conf = 126;
    Conv3DOpConf conv_3d_conf = 127;
    TransposeOpConf transpose_conf = 128;
    PodBoxingOpConf pod_boxing_conf = 129;
    PbBoxingOpConf pb_boxing_conf = 130;
    DropoutOpConf dropout_conf = 140;
    DefineTestBlobConf define_test_blob_conf = 141;
    AveragePooling1DOpConf average_pooling_1d_conf = 200;
    MaxPooling1DOpConf max_pooling_1d_conf = 201;
    AveragePooling2DOpConf average_pooling_2d_conf = 202;
    MaxPooling2DOpConf max_pooling_2d_conf = 203;
    AveragePooling3DOpConf average_pooling_3d_conf = 204;
    MaxPooling3DOpConf max_pooling_3d_conf = 205;
    EmbeddingLookupOpConf embedding_lookup_conf = 250;
    EmbeddingLookupAccumulateOpConf embedding_lookup_accumulate_conf = 251;
    AddOpConf add_conf = 301;
    MaximumOpConf maximum_conf = 302;
    LocalResponseNormalizationOpConf local_response_normalization_conf = 300;
    NormalizationOpConf normalization_conf = 350;
    ReduceScatterOpConf reduce_scatter_conf = 400;
    ReduceLocalAddOpConf reduce_local_add_conf = 401;
    ReduceGlobalAddOpConf reduce_global_add_conf = 402;
    ReduceGatherOpConf reduce_gather_conf = 403;
<<<<<<< HEAD
    RecordLoadOpConf record_load_conf = 404;
    AccuracyOpConf accuracy_conf = 405;
    AccuracyPrintOpConf accuracy_print_conf = 406;
    RoIPoolingOpConf roi_pooling_conf = 407;
    SmoothL1LossOpConf smooth_l1_loss_conf = 408;
    ProposalOpConf proposal_conf = 409;
    RoIAlignOpConf roi_align_conf = 410;
    ProposalTargetOpConf proposal_target_conf = 411;
    BboxNmsAndLimitOpConf bbox_nms_and_limit_conf = 412;
    AnchorTargetOpConf anchor_target_conf = 413;
    SigmoidCrossEntropyLossOpConf sigmoid_cross_entropy_loss_conf = 414;
    PythonOpConf python_conf = 415;
=======
    ReduceConcatOpConf reduce_concat_conf = 404;
    ReduceSplitOpConf reduce_split_conf = 405;
    RecordLoadOpConf record_load_conf = 406;
    AccuracyOpConf accuracy_conf=407;
    AccuracyPrintOpConf accuracy_print_conf = 408;
    RoIPoolingOpConf roi_pooling_conf = 1000;
    SmoothL1LossOpConf smooth_l1_loss_conf = 1001;
    ProposalOpConf proposal_conf = 1002;
    RoIAlignOpConf roi_align_conf = 1003;
    ProposalTargetOpConf proposal_target_conf = 1004;
    BboxNmsAndLimitOpConf bbox_nms_and_limit_conf = 1005;
    AnchorTargetOpConf anchor_target_conf = 1006;
    SigmoidCrossEntropyLossOpConf sigmoid_cross_entropy_loss_conf = 1007;
>>>>>>> cc073c16
  }
}

message OpNameSet {
  repeated string op_name = 1;
}<|MERGE_RESOLUTION|>--- conflicted
+++ resolved
@@ -834,20 +834,6 @@
     ReduceLocalAddOpConf reduce_local_add_conf = 401;
     ReduceGlobalAddOpConf reduce_global_add_conf = 402;
     ReduceGatherOpConf reduce_gather_conf = 403;
-<<<<<<< HEAD
-    RecordLoadOpConf record_load_conf = 404;
-    AccuracyOpConf accuracy_conf = 405;
-    AccuracyPrintOpConf accuracy_print_conf = 406;
-    RoIPoolingOpConf roi_pooling_conf = 407;
-    SmoothL1LossOpConf smooth_l1_loss_conf = 408;
-    ProposalOpConf proposal_conf = 409;
-    RoIAlignOpConf roi_align_conf = 410;
-    ProposalTargetOpConf proposal_target_conf = 411;
-    BboxNmsAndLimitOpConf bbox_nms_and_limit_conf = 412;
-    AnchorTargetOpConf anchor_target_conf = 413;
-    SigmoidCrossEntropyLossOpConf sigmoid_cross_entropy_loss_conf = 414;
-    PythonOpConf python_conf = 415;
-=======
     ReduceConcatOpConf reduce_concat_conf = 404;
     ReduceSplitOpConf reduce_split_conf = 405;
     RecordLoadOpConf record_load_conf = 406;
@@ -861,7 +847,7 @@
     BboxNmsAndLimitOpConf bbox_nms_and_limit_conf = 1005;
     AnchorTargetOpConf anchor_target_conf = 1006;
     SigmoidCrossEntropyLossOpConf sigmoid_cross_entropy_loss_conf = 1007;
->>>>>>> cc073c16
+    PythonOpConf python_conf = 2000;
   }
 }
 
