syntax = "proto2";
package oneflow;

import "oneflow/core/common/shape.proto";
import "oneflow/core/common/data_type.proto";
import "oneflow/core/record/image.proto";
import "oneflow/core/job/resource.proto";
import "oneflow/core/register/logical_blob_id.proto";

enum ActivationType {
  kNone = 0;
  kTanH = 1;
  kSigmoid = 2;
  kRelu = 3;
}

message ConstantInitializerConf {
  optional float value = 1 [default = 0];
}

message ConstantIntInitializerConf {
  optional int32 value = 1 [default = 0];
}

message RandomUniformInitializerConf {
  optional float min = 1 [default = 0];
  optional float max = 2 [default = 1];
}

message RandomUniformIntInitializerConf {
  optional int32 min = 1 [default = 0];
  optional int32 max = 2 [default = 1];
}

message RandomNormalInitializerConf {
  optional float mean = 1 [default = 0];
  optional float std = 2 [default = 1];
}

enum VarianceNorm {
  kFanIn = 0;
  kFanOut = 1;
  kAverage = 2;
}

message XavierInitializerConf {
  required VarianceNorm variance_norm = 1;
}

message MsraInitializerConf {
  required VarianceNorm variance_norm = 1;
}

message InitializerConf {
  oneof type {
    ConstantInitializerConf constant_conf = 1;
    ConstantIntInitializerConf constant_int_conf = 2;
    RandomUniformInitializerConf random_uniform_conf = 3;
    RandomUniformIntInitializerConf random_uniform_int_conf = 4;
    RandomNormalInitializerConf random_normal_conf = 5;
    XavierInitializerConf xavier_conf = 6;
    MsraInitializerConf msra_conf = 7;
  }
}

message Conv1DOpConf {
  required string in = 1;
  required string out = 2;
  required int32 filters = 3;
  optional string padding = 4 [default = "valid"];
  required string data_format = 5;
  repeated int32 kernel_size = 6;
  repeated int32 strides = 7;
  repeated int32 dilation_rate = 8;
  optional ActivationType activation = 9 [default = kNone];
  optional bool use_bias = 10 [default = true];
  optional InitializerConf weight_initializer = 11;
  optional InitializerConf bias_initializer = 12;
}

message Conv2DOpConf {
  required string in = 1;
  required string out = 2;
  required int32 filters = 3;
  optional string padding = 4 [default = "valid"];
  required string data_format = 5;
  repeated int32 kernel_size = 6;
  repeated int32 strides = 7;
  repeated int32 dilation_rate = 8;
  optional ActivationType activation = 9 [default = kNone];
  optional bool use_bias = 10 [default = true];
  optional InitializerConf weight_initializer = 11;
  optional InitializerConf bias_initializer = 12;
}

message Conv3DOpConf {
  required string in = 1;
  required string out = 2;
  required int32 filters = 3;
  optional string padding = 4 [default = "valid"];
  required string data_format = 5;
  repeated int32 kernel_size = 6;
  repeated int32 strides = 7;
  repeated int32 dilation_rate = 8;
  optional ActivationType activation = 9 [default = kNone];
  optional bool use_bias = 10 [default = true];
  optional InitializerConf weight_initializer = 11;
  optional InitializerConf bias_initializer = 12;
}

message FullyConnectedOpConf {
  required string in = 1;
  required string out = 2;
  required int32 units = 3;
  optional ActivationType activation = 4 [default = kNone];
  optional bool use_bias = 5 [default = true];
  optional InitializerConf weight_initializer = 6;
  optional InitializerConf bias_initializer = 7;
}

message AveragePooling1DOpConf {
  required string in = 1;
  required string out = 2;

  optional string padding = 3 [default = "valid"];
  required string data_format = 4;
  repeated int32 pool_size = 5;
  repeated int32 strides = 6;
}

message MaxPooling1DOpConf {
  required string in = 1;
  required string out = 2;

  optional string padding = 3 [default = "valid"];
  required string data_format = 4;
  repeated int32 pool_size = 5;
  repeated int32 strides = 6;
}

message AveragePooling2DOpConf {
  required string in = 1;
  required string out = 2;

  optional string padding = 3 [default = "valid"];
  required string data_format = 4;
  repeated int32 pool_size = 5;
  repeated int32 strides = 6;
}

message MaxPooling2DOpConf {
  required string in = 1;
  required string out = 2;

  optional string padding = 3 [default = "valid"];
  required string data_format = 4;
  repeated int32 pool_size = 5;
  repeated int32 strides = 6;
}

message AveragePooling3DOpConf {
  required string in = 1;
  required string out = 2;

  optional string padding = 3 [default = "valid"];
  required string data_format = 4;
  repeated int32 pool_size = 5;
  repeated int32 strides = 6;
}

message MaxPooling3DOpConf {
  required string in = 1;
  required string out = 2;

  optional string padding = 3 [default = "valid"];
  required string data_format = 4;
  repeated int32 pool_size = 5;
  repeated int32 strides = 6;
}

message ReluOpConf {
  required string in = 1;
  required string out = 2;
}

message SigmoidOpConf {
  required string in = 1;
  required string out = 2;
}

message TanHOpConf {
  required string in = 1;
  required string out = 2;
}

message SoftmaxOpConf {
  required string in = 1;
  required string out = 2;
  optional int32 axis = 3 [default = -1];
}

enum LossReductionType {
  kSumOverOne = 0;
  kSumOverWeight = 1;
  kSumOverN = 2;
  kSumOverNonZeroWeight = 3;
}

message SparseSoftmaxCrossEntropyLossOpConf {
  required string prediction = 1;
  required string label = 2;
  required string loss = 3;
  optional LossReductionType reduction = 4 [default = kSumOverN];
  optional float weight_scalar = 5 [default = 1.0];
  optional string weight = 6;
}

message SmoothL1LossOpConf {
  required string prediction = 1;
  required string label = 2;
  required string loss = 3;
  optional float beta = 4 [default = 1] ;
  optional float scale = 5 [default = 1];
  required string inside_weights = 6;
  required string outside_weights = 7;
  optional LossReductionType reduction = 8 [default = kSumOverN];
  optional float weight_scalar = 9 [default = 1.0];
  optional string weight = 10;
}

message SparseCrossEntropyLossOpConf {
  required string prediction = 1;
  required string label = 2;
  required string loss = 3;
  optional LossReductionType reduction = 4 [default = kSumOverN];
  optional float weight_scalar = 5 [default = 1.0];
  optional string weight = 6;
}

message SigmoidCrossEntropyLossOpConf {
  required string prediction = 1;
  required string label = 2;
  required string loss = 3;
  optional bool normalize = 4 [default = true];
  optional float scale = 5 [default = 1.0];
  optional LossReductionType reduction = 6 [default = kSumOverN];
  optional float weight_scalar = 7 [default = 1.0];
  optional string weight = 8;
}

message ConcatOpConf {
  repeated string in = 1;
  required string out = 2;
  required int32 axis = 3;
}

message CopyCommNetOpConf {
}

message CopyHdOpConf {
  enum Type {
    H2D = 0;
    D2H = 1;
  }
  required Type type = 1;
}

message CloneOpConf {
  required int32 out_num = 1;
}

message BoxConcatConf {
  required int32 axis = 1;
}

message BoxAddConf {
}

message BoxSplitConf {
  required int32 axis = 1;
  repeated int32 part_num = 2;
}

message BoxCloneConf {
}

<<<<<<< HEAD
message LogicalBlobId {
  optional string op_name = 1;
  optional string blob_name = 2;
  optional int32 clone_id = 3 [default = -1];
  optional bool is_packed_id = 4 [default = false];
  optional bool is_pb_blob = 5 [default = false];
}

=======
>>>>>>> 8800da93
message BoxingOpConf {
  required LogicalBlobId lbi = 1;
  required int32 in_num = 2;
  required int32 out_num = 3;

  oneof in_box {
    BoxConcatConf concat_box = 4;
    BoxAddConf add_box = 5;
  }
  oneof out_box {
    BoxSplitConf split_box = 6;
    BoxCloneConf clone_box = 7;
  }
}

message PodBoxingOpConf {
  required BoxingOpConf boxing_conf = 1;
}

message PbBoxingOpConf {
  required BoxingOpConf boxing_conf = 1;
}

message NaiveModelUpdateConf {
}

message MomentumModelUpdateConf {
  optional float beta = 1 [default = 0.9];
}

message RMSPropModelUpdateConf {
  optional float decay_rate = 1 [default = 0.99];
  optional float epsilon = 2 [default = 1e-8];
}

message LARSModelUpdateConf {
  optional float momentum_beta = 1 [default = 0.9];
  optional float epsilon = 2 [default = 1e-9];
  optional float lars_coefficient = 3 [default = 0.0001];
}

message ExponentialDecayConf {
  required int64 decay_batches = 1;
  required double decay_rate = 2;
  optional bool staircase = 3 [default = false];
}

message InverseTimeDecayConf {
  required int64 decay_batches = 1;
  required double decay_rate = 2;
  optional bool staircase = 3 [default = false];
}

message NaturalExpDecayConf {
  required int64 decay_batches = 1;
  required double decay_rate = 2;
  optional bool staircase = 3 [default = false];
}

message PiecewiseConstantConf {
  repeated int64 boundaries = 1;
  repeated double values = 2;
}

message PolynomialDecayConf {
  required int64 decay_batches = 1;
  optional double end_learning_rate = 2 [default = 0.0001];
  optional double power = 3 [default = 1.0];
  optional bool cycle = 4 [default = false];
}

message CosineDecayConf {
  required int64 decay_batches = 1;
  optional double alpha = 2 [default = 0.0];
}

message LinearCosineDecayConf {
  required int64 decay_batches = 1;
  optional double num_periods = 2 [default = 0.5];
  optional double alpha = 3 [default = 0.0];
  optional double beta = 4 [default = 0.001];
}

message LearningRateDecayConf {
  oneof type {
    ExponentialDecayConf exponential_conf = 2000;
    InverseTimeDecayConf inverse_time_conf = 2001;
    NaturalExpDecayConf natural_exp_conf = 2002;
    PiecewiseConstantConf piecewise_constant_conf = 2003;
    PolynomialDecayConf polynomial_conf = 2004;
    CosineDecayConf cosine_conf = 2005;
    LinearCosineDecayConf linear_cosine_conf = 2006;
  }
}

message ConstantWarmupConf {
  required int64 warmup_batches = 1;
  required double multiplier = 2;
}

message LinearWarmupConf {
  required int64 warmup_batches = 1;
  required double start_multiplier = 2;
}

message WarmupConf {
  oneof type {
    ConstantWarmupConf constant_conf = 3000;
    LinearWarmupConf linear_conf = 3001;
  }
}

message NormalModelUpdateOpUserConf {
  optional LearningRateDecayConf learning_rate_decay = 1;
  optional WarmupConf warmup_conf = 2;
  oneof normal_mdupdt {
    NaiveModelUpdateConf naive_conf = 1000;
    MomentumModelUpdateConf momentum_conf = 1001;
    RMSPropModelUpdateConf rmsprop_conf = 1002;
    LARSModelUpdateConf lars_conf = 1003;
  }
}

message NormalModelUpdateOpConf {
  required NormalModelUpdateOpUserConf user_conf = 1;
  required string model_diff = 2;
  required string model = 3;
  required float learning_rate = 4;
  required float l1 = 5;
  required float l2 = 6;
}

message AccumulateOpConf {
}

message EmbeddingLookupAccumulateOpConf {
}

message ModelSaveOpConf {
}


message PrintRecordConf {
  required string lbn = 1;
  optional string name = 2;
  required EncodeConf encode_case = 3;
}

message PrintOpConf {
  repeated PrintRecordConf in = 1;
  required string print_dir = 2;
  optional string part_name_prefix = 3 [default = "part-"];
  optional int32 part_name_suffix_length = 4 [default = -1];
}

message LossPrintOpConf {
  required LogicalBlobId loss_lbi = 1;
  optional LogicalBlobId reduction_lbi = 2;
  optional float weight_scalar = 3 [default = 1.0];
  optional LossReductionType reduction_type = 4 [default = kSumOverN];
}

message AccuracyPrintOpConf {
  required LogicalBlobId accuracy_lbi = 1;
  optional int32 top_k_print = 3 [default = 1];
}

message ReduceSumOpConf {
  oneof in_conf {
    string in = 1; // For User
    LogicalBlobId in_sys = 2; // For System
  }
  required string out = 3;
  optional int32 axis = 4;
  optional bool keepdims = 5 [default = false];
}

message BasicRnnOpConf {
  required string in = 1;
  optional string init_hidden = 2;
  required string out = 3;
  required int32 hidden_size = 4;
  optional ActivationType activation = 6 [default = kTanH];

  optional InitializerConf init_hidden_initializer = 7;
  optional InitializerConf bias_initializer = 8;
  optional InitializerConf i2h_weight_initializer = 9;
  optional InitializerConf h2h_weight_initializer = 10;

  optional bool is_init_hidden_trainable = 11 [default = true];
  optional bool use_bias = 12 [default = true];
}

message BasicLstmOpConf {
}

message ReshapeOpConf {
  required string in = 1;
  required string out = 2;
  required ShapeProto shape = 3;
}

message EmbeddingLookupOpConf {
  required string ids = 1;
  required string out = 2;
  required int32 units = 3;
  required int32 table_size = 4;
  optional InitializerConf weight_initializer = 5;
}

message AddOpConf {
  repeated string in = 1;
  required string out = 2;
  optional ActivationType activation = 3 [default = kNone];
}

message MaximumOpConf {
  repeated string in = 1;
  required string out = 2;
}

message SharedModelDiffAddOpConf {
  required int32 in_num = 1;
}

message LocalResponseNormalizationOpConf {
  required string in = 1;
  required string out = 2;
  required string data_format = 3;
  optional int32 depth_radius = 4 [default = 5];
  optional double bias = 5 [default = 1];
  optional double alpha = 6 [default = 1];
  optional double beta = 7 [default = 0.5];
}

message EncodeConf {
  oneof encode {
    EncodeRaw raw = 1;
    EncodeJpeg jpeg = 2;
    EncodeProtobuf protobuf = 3;
  }
}

message EncodeProtobuf {
}

message EncodeRaw {
}

message EncodeJpeg {
  repeated ImagePreprocess preprocess = 1;
}

message SubtractPreprocessConf {
  required float value = 1;
}

message NormByChannelPreprocessConf {
  repeated float mean_value = 1;
  repeated float std_value = 2;
  required string data_format = 3;
}

message ScalePreprocessConf {
  required float value = 1;
}

message PreprocessConf {
  oneof type {
    SubtractPreprocessConf subtract_conf = 1;
    NormByChannelPreprocessConf norm_by_channel_conf = 2;
    ScalePreprocessConf scale_conf = 3;
  }
}

message RecordLoadOpConf {
  required string out = 1;
  required string data_dir = 2;
  optional string part_name_prefix = 3 [default = "part-"];
  optional int32 part_name_suffix_length = 4 [default = -1];
}

message BlobConf {
  required string name = 1;
  required ShapeProto shape = 2;
  required DataType data_type = 3;
  optional int32 max_sequence_size = 4 [default = 1];
  required EncodeConf encode_case = 5;
  repeated PreprocessConf preprocess = 6;
}

message DecodeOFRecordOpConf {
  required string data_dir = 1;
  optional string part_name_prefix = 2 [default = "part-"];
  optional int32 part_name_suffix_length = 3 [default = -1];
  optional string in = 4;
  repeated BlobConf blob = 5;
}

message DecodeRandomOpConf {
  required string out = 1;
  required ShapeProto shape = 2;
  required DataType data_type = 3;
  optional int32 max_sequence_size = 4 [default = 1];
  required InitializerConf initializer = 7;
}

message DefineTestBlobConf {
  required string out = 1;
  required ShapeProto shape = 2;
  required DataType data_type = 3;
}

message NormalizationOpConf {
  required string in = 1;
  required string out = 2;
  optional int32 axis = 3 [default = -1]; // NCHW = 1, NHWC = 3, TODO: axis list
  optional float momentum = 4 [default = 0.99];
  optional float epsilon = 5 [default = 0.001];
  optional bool center = 6 [default = true];
  optional bool scale = 7 [default = true];
  optional float beta_init = 8 [default = 0.0];
  optional float gamma_init = 9 [default = 1.0];
  optional float mean_init = 10 [default = 0.0];
  optional float variance_init = 11 [default = 1.0];
  optional bool use_first_piece_init_moving = 12 [default = false];
  optional ActivationType activation = 13 [default = kNone];
}

message AffineChannelOpConf {
  required string in = 1;
  required string out = 2;
  optional int32 channel_axis = 3 [default = 1]; // NCHW = 1, NHWC = 3
  optional InitializerConf scale_initializer = 4;
  optional InitializerConf bias_initializer = 5;
  optional ActivationType activation = 6 [default = kNone];
}

message DropoutOpConf {
  required string in = 1;
  required string out = 2;
  required double rate = 3;
  optional ShapeProto noise_shape = 4;
  optional int64 seed = 5;
}

message TransposeOpConf {
  required string in = 1;
  required string out = 2;
  repeated int32 perm = 3;
}

message ReduceConcatOpConf {
  required int32 in_num = 1;
}

message NcclAllReduceOpConf {
}

message NcclReduceScatterOpConf {
}

message NcclAllGatherOpConf {
}

message ReduceSplitOpConf {
  required int32 out_num = 1;
}

message ReduceScatterOpConf {
  required int32 out_num = 1;
}

message ReduceAddOpConf {
  required int32 in_num = 1;
}

message ReduceGatherOpConf {
  required int32 in_num = 1;
}

message AccuracyOpConf {
  required string prediction = 1;
  required string label = 2;
  optional int32 top_k = 3 [default = 1];
  required string accuracy = 4;
}

message ProposalTargetOpConf {
  required string rpn_rois = 1;
  required string gt_boxes = 2;
  required string gt_labels = 3;
  required string rois = 4;
  required string labels = 5;
  required string bbox_targets = 6;
  required string bbox_inside_weights = 7;
  required string bbox_outside_weights = 8;
  required float foreground_threshold = 9;
  required float background_threshold_low = 10;
  required float background_threshold_high = 11;
  required float foreground_fraction = 12 [default = 0.5];
  required BBoxRegressionWeights bbox_reg_weights = 13;
  required int32 num_classes = 14;
  required int32 num_rois_per_image = 15 [default = 256];
  required int32 max_gt_boxes_num = 16 [default = 256];
  required int32 image_height = 17;
  required int32 image_width = 18;
}

enum ScoringMethod {
  kId = 0;
  kTempAvg = 1;
  kAvg = 2;
  kIouAvg = 3;
  kGeneralizedAvg = 4;
  kQuasiSum = 5;
}

message BboxVoteConf {
  required float beta = 1 [default = 1.0];
  required float threshold = 2 [default = 1];
  required ScoringMethod scoring_method = 3 [default = kId];
}

message BboxNmsAndLimitOpConf {
  required string rois = 1;
  required string bbox_delta = 2;
  required string scores = 3;
  required string labeled_bbox = 4;
  required string bbox_score = 5;
  required BBoxRegressionWeights bbox_reg_weights = 6;
  required float score_threshold = 7;
  required float nms_threshold = 8;
  required int32 detections_per_im = 9;
  required float threshold = 10;
  required int32 image_height = 11;
  required int32 image_width = 12;
  required bool bbox_vote_enabled = 13;
  optional BboxVoteConf bbox_vote = 14;
}

message AnchorGeneratorConf {
  required int32 feature_map_stride = 1 [default = 16];
  repeated float aspect_ratios = 2;
  repeated int32 anchor_scales = 3;
  required int32 image_height = 4;
  required int32 image_width = 5;
}

message ProposalOpConf {
  required string class_prob = 1;
  required string bbox_pred = 2;
  required string rois = 3;
  required string roi_probs = 4;
  required AnchorGeneratorConf anchors_generator_conf = 5;
  required BBoxRegressionWeights bbox_reg_weights = 6;
  required int32 min_size = 7;
  required int32 pre_nms_top_n = 8;
  required int32 post_nms_top_n = 9;
  required float nms_threshold = 10;
}

message BBoxRegressionWeights {
  required float weight_x = 1 [default = 1.0];
  required float weight_y = 2 [default = 1.0];
  required float weight_w = 3 [default = 1.0];
  required float weight_h = 4 [default = 1.0];
}

message RoIPoolingOpConf {
  required string in = 1;
  required string rois = 2;
  required string out = 3;

  required int32 pooled_h = 4;
  required int32 pooled_w = 5;
  required float spatial_scale = 6 [default = 0.0625]; // 1/16
}

message RoIAlignOpConf {
  required string in = 1;
  required string rois = 2;
  required string out = 3;

  required int32 pooled_h = 4;
  required int32 pooled_w = 5;
  optional float spatial_scale = 6 [default = 0.0625]; // 1/16
  optional int32 sampling_ratio = 7 [default = 2]; // adaptive if negative
  optional string data_format = 8 [default = "channels_first"];
}

message AnchorTargetOpConf {
  required string gt_boxes = 1;
  required string rpn_labels = 2;
  required string rpn_bbox_targets = 3;
  required string rpn_bbox_inside_weights = 4;
  required string rpn_bbox_outside_weights = 5;
  required AnchorGeneratorConf anchor_generator_conf = 6;
  required int32 max_gt_boxes_num = 7 [default = 256];
  required float positive_overlap_threshold = 8 [default = 0.7];
  required float negative_overlap_threshold = 9 [default = 0.3];
  required int32 batch_size_per_image = 10 [default = 256];
  required float foreground_fraction = 11 [default = 0.5];
  required float straddle_thresh = 12 [default = 0.0];
  required BBoxRegressionWeights bbox_reg_weights = 13;
}

message MatmulOpConf {
  required string in = 1;
  required string weight = 2;
  optional string bias = 3;
  required int32 units = 4;
  required string out = 5;
}

message DotOpConf {
  required string in = 1;
  required string weight = 2;
  optional string bias = 3;
  required string out = 4;
}

message MultiplyOpConf {
  required string in_0 = 1;
  required string in_1 = 2;
  required string out = 4;
}

enum Norm {
  L1 = 1;
  L2 = 2;
}

message HingeLossOpConf {
  required string prediction = 1;
  required string label = 2;
  required string loss = 3;
  optional LossReductionType reduction = 4 [default = kSumOverN];
  optional float weight_scalar = 5 [default = 1.0];
  optional string weight = 6;
  optional Norm norm = 7[default = L1];
}

message OperatorConf {
  required string name = 1;
  optional string model_load_dir = 2;
  optional bool trainable = 3 [default = true];
  optional DeviceType device_type = 4 [default = kInvalidDevice];
  optional bool enable_cudnn = 5;
  optional int64 cudnn_buf_limit_mbyte = 6;
  oneof op_type {
    // system op
    DecodeOFRecordOpConf decode_ofrecord_conf = 101;
    DecodeRandomOpConf decode_random_conf = 102;
    RecordLoadOpConf record_load_conf = 103;
    CopyHdOpConf copy_hd_conf = 104;
    CloneOpConf clone_conf = 105;
    CopyCommNetOpConf copy_comm_net_conf = 106;
    ConcatOpConf concat_conf = 107;
    ReduceScatterOpConf reduce_scatter_conf = 109;
<<<<<<< HEAD
    ReduceLocalAddOpConf reduce_local_add_conf = 110;
    ReduceGlobalAddOpConf reduce_global_add_conf = 111;
    ReduceGatherOpConf reduce_gather_conf = 112;
    ReduceConcatOpConf reduce_concat_conf = 113;
    ReduceSplitOpConf reduce_split_conf = 114;
    AccumulateOpConf accumulate_conf = 115;
    NormalModelUpdateOpConf normal_mdupdt_conf = 116;
    ModelSaveOpConf model_save_conf = 117;
    SharedModelDiffAddOpConf shared_model_diff_add_conf = 118;
    PodBoxingOpConf pod_boxing_conf = 119;
    PbBoxingOpConf pb_boxing_conf = 120;
=======
    ReduceAddOpConf reduce_add_conf = 110;
    ReduceGatherOpConf reduce_gather_conf = 111;
    ReduceConcatOpConf reduce_concat_conf = 112;
    ReduceSplitOpConf reduce_split_conf = 113;
    NcclAllReduceOpConf nccl_all_reduce_conf = 114;
    NcclReduceScatterOpConf nccl_reduce_scatter_conf = 115;
    NcclAllGatherOpConf nccl_all_gather_conf = 116;
    AccumulateOpConf accumulate_conf = 117;
    NormalModelUpdateOpConf normal_mdupdt_conf = 118;
    ModelSaveOpConf model_save_conf = 119;
    SharedModelDiffAddOpConf shared_model_diff_add_conf = 120;
>>>>>>> 8800da93
    
    // user op
    TransposeOpConf transpose_conf = 201;
    ReshapeOpConf reshape_conf = 202;
    BasicRnnOpConf basic_rnn_conf = 203;
    FullyConnectedOpConf fully_connected_conf = 204;
    Conv1DOpConf conv_1d_conf = 205;
    Conv2DOpConf conv_2d_conf = 206;
    Conv3DOpConf conv_3d_conf = 207;
    AveragePooling1DOpConf average_pooling_1d_conf = 208;
    MaxPooling1DOpConf max_pooling_1d_conf = 209;
    AveragePooling2DOpConf average_pooling_2d_conf = 210;
    MaxPooling2DOpConf max_pooling_2d_conf = 211;
    AveragePooling3DOpConf average_pooling_3d_conf = 212;
    MaxPooling3DOpConf max_pooling_3d_conf = 213;
    EmbeddingLookupOpConf embedding_lookup_conf = 214;
    EmbeddingLookupAccumulateOpConf embedding_lookup_accumulate_conf = 215;
    LocalResponseNormalizationOpConf local_response_normalization_conf = 216;
    NormalizationOpConf normalization_conf = 217;
    DropoutOpConf dropout_conf = 218;
    ReduceSumOpConf reduce_sum_conf = 219;
    AddOpConf add_conf = 220;
    MatmulOpConf matmul_conf = 221;
    DotOpConf dot_conf = 222;
    MultiplyOpConf multiply_conf = 223;
    MaximumOpConf maximum_conf = 224;
    SigmoidOpConf sigmoid_conf = 225;
    TanHOpConf tanh_conf = 226;
    ReluOpConf relu_conf = 227;
    SoftmaxOpConf softmax_conf = 228;
    SparseCrossEntropyLossOpConf sparse_cross_entropy_loss_conf = 229;
    HingeLossOpConf hinge_loss_conf = 230;
    SparseSoftmaxCrossEntropyLossOpConf sparse_softmax_cross_entropy_loss_conf = 231;
    AccuracyOpConf accuracy_conf = 232;
    PrintOpConf print_conf = 233;
    AccuracyPrintOpConf accuracy_print_conf = 234;
    LossPrintOpConf loss_print_conf = 235;
    DefineTestBlobConf define_test_blob_conf = 236;
    RoIPoolingOpConf roi_pooling_conf = 1000;
    SmoothL1LossOpConf smooth_l1_loss_conf = 1001;
    ProposalOpConf proposal_conf = 1002;
    RoIAlignOpConf roi_align_conf = 1003;
    ProposalTargetOpConf proposal_target_conf = 1004;
    BboxNmsAndLimitOpConf bbox_nms_and_limit_conf = 1005;
    AnchorTargetOpConf anchor_target_conf = 1006;
    SigmoidCrossEntropyLossOpConf sigmoid_cross_entropy_loss_conf = 1007;
    AffineChannelOpConf affine_channel_conf = 1008;
  }
}

message OpNameSet {
  repeated string op_name = 1;
}<|MERGE_RESOLUTION|>--- conflicted
+++ resolved
@@ -284,17 +284,6 @@
 message BoxCloneConf {
 }
 
-<<<<<<< HEAD
-message LogicalBlobId {
-  optional string op_name = 1;
-  optional string blob_name = 2;
-  optional int32 clone_id = 3 [default = -1];
-  optional bool is_packed_id = 4 [default = false];
-  optional bool is_pb_blob = 5 [default = false];
-}
-
-=======
->>>>>>> 8800da93
 message BoxingOpConf {
   required LogicalBlobId lbi = 1;
   required int32 in_num = 2;
@@ -855,19 +844,6 @@
     CopyCommNetOpConf copy_comm_net_conf = 106;
     ConcatOpConf concat_conf = 107;
     ReduceScatterOpConf reduce_scatter_conf = 109;
-<<<<<<< HEAD
-    ReduceLocalAddOpConf reduce_local_add_conf = 110;
-    ReduceGlobalAddOpConf reduce_global_add_conf = 111;
-    ReduceGatherOpConf reduce_gather_conf = 112;
-    ReduceConcatOpConf reduce_concat_conf = 113;
-    ReduceSplitOpConf reduce_split_conf = 114;
-    AccumulateOpConf accumulate_conf = 115;
-    NormalModelUpdateOpConf normal_mdupdt_conf = 116;
-    ModelSaveOpConf model_save_conf = 117;
-    SharedModelDiffAddOpConf shared_model_diff_add_conf = 118;
-    PodBoxingOpConf pod_boxing_conf = 119;
-    PbBoxingOpConf pb_boxing_conf = 120;
-=======
     ReduceAddOpConf reduce_add_conf = 110;
     ReduceGatherOpConf reduce_gather_conf = 111;
     ReduceConcatOpConf reduce_concat_conf = 112;
@@ -879,7 +855,8 @@
     NormalModelUpdateOpConf normal_mdupdt_conf = 118;
     ModelSaveOpConf model_save_conf = 119;
     SharedModelDiffAddOpConf shared_model_diff_add_conf = 120;
->>>>>>> 8800da93
+    PodBoxingOpConf pod_boxing_conf = 121;
+    PbBoxingOpConf pb_boxing_conf = 122;
     
     // user op
     TransposeOpConf transpose_conf = 201;
