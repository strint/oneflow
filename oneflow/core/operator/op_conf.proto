syntax = "proto2";
package oneflow;

import "oneflow/core/common/shape.proto";
import "oneflow/core/common/data_type.proto";
import "oneflow/core/record/image.proto";
import "oneflow/core/job/resource.proto";
import "oneflow/core/register/logical_blob_id.proto";

enum ActivationType {
  kNone = 0;
  kTanH = 1;
  kSigmoid = 2;
  kRelu = 3;
}

message ConstantInitializerConf {
  optional float value = 1 [default = 0];
}

message ConstantIntInitializerConf {
  optional int32 value = 1 [default = 0];
}

message RandomUniformInitializerConf {
  optional float min = 1 [default = 0];
  optional float max = 2 [default = 1];
}

message RandomUniformIntInitializerConf {
  optional int32 min = 1 [default = 0];
  optional int32 max = 2 [default = 1];
}

message RandomNormalInitializerConf {
  optional float mean = 1 [default = 0];
  optional float std = 2 [default = 1];
}

enum VarianceNorm {
  kFanIn = 0;
  kFanOut = 1;
  kAverage = 2;
}

message XavierInitializerConf {
  required VarianceNorm variance_norm = 1;
}

message MsraInitializerConf {
  required VarianceNorm variance_norm = 1;
}

message InitializerConf {
  oneof type {
    ConstantInitializerConf constant_conf = 1;
    ConstantIntInitializerConf constant_int_conf = 2;
    RandomUniformInitializerConf random_uniform_conf = 3;
    RandomUniformIntInitializerConf random_uniform_int_conf = 4;
    RandomNormalInitializerConf random_normal_conf = 5;
    XavierInitializerConf xavier_conf = 6;
    MsraInitializerConf msra_conf = 7;
  }
}

message Conv1DOpConf {
  required string in = 1;
  required string out = 2;
  required int32 filters = 3;
  optional string padding = 4 [default = "valid"];
  required string data_format = 5;
  repeated int32 kernel_size = 6;
  repeated int32 strides = 7;
  repeated int32 dilation_rate = 8;
  optional ActivationType activation = 9 [default = kNone];
  optional bool use_bias = 10 [default = true];
  optional InitializerConf weight_initializer = 11;
  optional InitializerConf bias_initializer = 12;
}

message Conv2DOpConf {
  required string in = 1;
  required string out = 2;
  required int32 filters = 3;
  optional string padding = 4 [default = "valid"];
  required string data_format = 5;
  repeated int32 kernel_size = 6;
  repeated int32 strides = 7;
  repeated int32 dilation_rate = 8;
  optional ActivationType activation = 9 [default = kNone];
  optional bool use_bias = 10 [default = true];
  optional InitializerConf weight_initializer = 11;
  optional InitializerConf bias_initializer = 12;
}

message Conv3DOpConf {
  required string in = 1;
  required string out = 2;
  required int32 filters = 3;
  optional string padding = 4 [default = "valid"];
  required string data_format = 5;
  repeated int32 kernel_size = 6;
  repeated int32 strides = 7;
  repeated int32 dilation_rate = 8;
  optional ActivationType activation = 9 [default = kNone];
  optional bool use_bias = 10 [default = true];
  optional InitializerConf weight_initializer = 11;
  optional InitializerConf bias_initializer = 12;
}

message FullyConnectedOpConf {
  required string in = 1;
  required string out = 2;
  required int32 units = 3;
  optional ActivationType activation = 4 [default = kNone];
  optional bool use_bias = 5 [default = true];
  optional InitializerConf weight_initializer = 6;
  optional InitializerConf bias_initializer = 7;
}

message AveragePooling1DOpConf {
  required string in = 1;
  required string out = 2;

  optional string padding = 3 [default = "valid"];
  required string data_format = 4;
  repeated int32 pool_size = 5;
  repeated int32 strides = 6;
}

message MaxPooling1DOpConf {
  required string in = 1;
  required string out = 2;

  optional string padding = 3 [default = "valid"];
  required string data_format = 4;
  repeated int32 pool_size = 5;
  repeated int32 strides = 6;
}

message AveragePooling2DOpConf {
  required string in = 1;
  required string out = 2;

  optional string padding = 3 [default = "valid"];
  required string data_format = 4;
  repeated int32 pool_size = 5;
  repeated int32 strides = 6;
}

message MaxPooling2DOpConf {
  required string in = 1;
  required string out = 2;

  optional string padding = 3 [default = "valid"];
  required string data_format = 4;
  repeated int32 pool_size = 5;
  repeated int32 strides = 6;
}

message AveragePooling3DOpConf {
  required string in = 1;
  required string out = 2;

  optional string padding = 3 [default = "valid"];
  required string data_format = 4;
  repeated int32 pool_size = 5;
  repeated int32 strides = 6;
}

message MaxPooling3DOpConf {
  required string in = 1;
  required string out = 2;

  optional string padding = 3 [default = "valid"];
  required string data_format = 4;
  repeated int32 pool_size = 5;
  repeated int32 strides = 6;
}

message ReluOpConf {
  required string in = 1;
  required string out = 2;
}

message SigmoidOpConf {
  required string in = 1;
  required string out = 2;
}

message TanHOpConf {
  required string in = 1;
  required string out = 2;
}

message SoftmaxOpConf {
  required string in = 1;
  required string out = 2;
  optional int32 axis = 3 [default = -1];
}

enum LossReductionType {
  kSumOverOne = 0;
  kSumOverWeight = 1;
  kSumOverN = 2;
  kSumOverNonZeroWeight = 3;
}

message SparseSoftmaxCrossEntropyLossOpConf {
  required string prediction = 1;
  required string label = 2;
  required string loss = 3;
  optional LossReductionType reduction = 4 [default = kSumOverN];
  optional float weight_scalar = 5 [default = 1.0];
  optional string weight = 6;
}

message SmoothL1LossOpConf {
  required string prediction = 1;
  required string label = 2;
  required string loss = 3;
  optional float beta = 4 [default = 1] ;
  optional float scale = 5 [default = 1];
  required string inside_weights = 6;
  required string outside_weights = 7;
  optional LossReductionType reduction = 8 [default = kSumOverN];
  optional float weight_scalar = 9 [default = 1.0];
  optional string weight = 10;
}

message SparseCrossEntropyLossOpConf {
  required string prediction = 1;
  required string label = 2;
  required string loss = 3;
  optional LossReductionType reduction = 4 [default = kSumOverN];
  optional float weight_scalar = 5 [default = 1.0];
  optional string weight = 6;
}

message SigmoidCrossEntropyLossOpConf {
  required string prediction = 1;
  required string label = 2;
  required string loss = 3;
  optional bool normalize = 4 [default = true];
  optional float scale = 5 [default = 1.0];
  optional LossReductionType reduction = 6 [default = kSumOverN];
  optional float weight_scalar = 7 [default = 1.0];
  optional string weight = 8;
}

message ConcatOpConf {
  repeated string in = 1;
  required string out = 2;
  required int32 axis = 3;
}

message CopyCommNetOpConf {
}

message CopyHdOpConf {
  enum Type {
    H2D = 0;
    D2H = 1;
  }
  required Type type = 1;
}

message CloneOpConf {
  required int32 out_num = 1;
}

message BoxConcatConf {
  required int32 axis = 1;
}

message BoxAddConf {
}

message BoxSplitConf {
  required int32 axis = 1;
  repeated int32 part_num = 2;
}

message BoxCloneConf {
}

message BoxingOpConf {
  required LogicalBlobId lbi = 1;
  required int32 in_num = 2;
  required int32 out_num = 3;

  oneof in_box {
    BoxConcatConf concat_box = 4;
    BoxAddConf add_box = 5;
  }
  oneof out_box {
    BoxSplitConf split_box = 6;
    BoxCloneConf clone_box = 7;
  }
}

message PodBoxingOpConf {
  required BoxingOpConf boxing_conf = 1;
}

message PbBoxingOpConf {
  required BoxingOpConf boxing_conf = 1;
}

message NaiveModelUpdateConf {
}

message MomentumModelUpdateConf {
  optional float beta = 1 [default = 0.9];
}

message RMSPropModelUpdateConf {
  optional float decay_rate = 1 [default = 0.99];
  optional float epsilon = 2 [default = 1e-8];
}

message LARSModelUpdateConf {
  optional float momentum_beta = 1 [default = 0.9];
  optional float epsilon = 2 [default = 1e-9];
  optional float lars_coefficient = 3 [default = 0.0001];
}

message ExponentialDecayConf {
  required int64 decay_batches = 1;
  required double decay_rate = 2;
  optional bool staircase = 3 [default = false];
}

message InverseTimeDecayConf {
  required int64 decay_batches = 1;
  required double decay_rate = 2;
  optional bool staircase = 3 [default = false];
}

message NaturalExpDecayConf {
  required int64 decay_batches = 1;
  required double decay_rate = 2;
  optional bool staircase = 3 [default = false];
}

message PiecewiseConstantConf {
  repeated int64 boundaries = 1;
  repeated double values = 2;
}

message PolynomialDecayConf {
  required int64 decay_batches = 1;
  optional double end_learning_rate = 2 [default = 0.0001];
  optional double power = 3 [default = 1.0];
  optional bool cycle = 4 [default = false];
}

message CosineDecayConf {
  required int64 decay_batches = 1;
  optional double alpha = 2 [default = 0.0];
}

message LinearCosineDecayConf {
  required int64 decay_batches = 1;
  optional double num_periods = 2 [default = 0.5];
  optional double alpha = 3 [default = 0.0];
  optional double beta = 4 [default = 0.001];
}

message LearningRateDecayConf {
  oneof type {
    ExponentialDecayConf exponential_conf = 2000;
    InverseTimeDecayConf inverse_time_conf = 2001;
    NaturalExpDecayConf natural_exp_conf = 2002;
    PiecewiseConstantConf piecewise_constant_conf = 2003;
    PolynomialDecayConf polynomial_conf = 2004;
    CosineDecayConf cosine_conf = 2005;
    LinearCosineDecayConf linear_cosine_conf = 2006;
  }
}

message ConstantWarmupConf {
  required int64 warmup_batches = 1;
  required double multiplier = 2;
}

message LinearWarmupConf {
  required int64 warmup_batches = 1;
  required double start_multiplier = 2;
}

message WarmupConf {
  oneof type {
    ConstantWarmupConf constant_conf = 3000;
    LinearWarmupConf linear_conf = 3001;
  }
}

message NormalModelUpdateOpUserConf {
  optional LearningRateDecayConf learning_rate_decay = 1;
  optional WarmupConf warmup_conf = 2;
  oneof normal_mdupdt {
    NaiveModelUpdateConf naive_conf = 1000;
    MomentumModelUpdateConf momentum_conf = 1001;
    RMSPropModelUpdateConf rmsprop_conf = 1002;
    LARSModelUpdateConf lars_conf = 1003;
  }
}

message NormalModelUpdateOpConf {
  required NormalModelUpdateOpUserConf user_conf = 1;
  required string model_diff = 2;
  required string model = 3;
  required float learning_rate = 4;
  required float l1 = 5;
  required float l2 = 6;
}

message AccumulateOpConf {
}

message EmbeddingLookupAccumulateOpConf {
}

message ModelSaveOpConf {
}


message PrintRecordConf {
  required string lbn = 1;
  optional string name = 2;
  required EncodeConf encode_case = 3;
}

message PrintOpConf {
  repeated PrintRecordConf in = 1;
  required string print_dir = 2;
  optional string part_name_prefix = 3 [default = "part-"];
  optional int32 part_name_suffix_length = 4 [default = -1];
}

message LossPrintOpConf {
  required LogicalBlobId loss_lbi = 1;
  optional LogicalBlobId reduction_lbi = 2;
  optional float weight_scalar = 3 [default = 1.0];
  optional LossReductionType reduction_type = 4 [default = kSumOverN];
}

message AccuracyPrintOpConf {
  required LogicalBlobId accuracy_lbi = 1;
  optional int32 top_k_print = 3 [default = 1];
}

message ReduceSumOpConf {
  oneof in_conf {
    string in = 1; // For User
    LogicalBlobId in_sys = 2; // For System
  }
  required string out = 3;
  optional int32 axis = 4;
  optional bool keepdims = 5 [default = false];
}

message BasicRnnOpConf {
  required string in = 1;
  optional string init_hidden = 2;
  required string out = 3;
  required int32 hidden_size = 4;
  optional ActivationType activation = 6 [default = kTanH];

  optional InitializerConf init_hidden_initializer = 7;
  optional InitializerConf bias_initializer = 8;
  optional InitializerConf i2h_weight_initializer = 9;
  optional InitializerConf h2h_weight_initializer = 10;

  optional bool is_init_hidden_trainable = 11 [default = true];
  optional bool use_bias = 12 [default = true];
}

message BasicLstmOpConf {
}

message ReshapeOpConf {
  required string in = 1;
  required string out = 2;
  required ShapeProto shape = 3;
}

message EmbeddingLookupOpConf {
  required string ids = 1;
  required string out = 2;
  required int32 units = 3;
  required int32 table_size = 4;
  optional InitializerConf weight_initializer = 5;
}

message AddOpConf {
  repeated string in = 1;
  required string out = 2;
  optional ActivationType activation = 3 [default = kNone];
}

message MaximumOpConf {
  repeated string in = 1;
  required string out = 2;
}

message SharedModelDiffAddOpConf {
  required int32 in_num = 1;
}

message LocalResponseNormalizationOpConf {
  required string in = 1;
  required string out = 2;
  required string data_format = 3;
  optional int32 depth_radius = 4 [default = 5];
  optional double bias = 5 [default = 1];
  optional double alpha = 6 [default = 1];
  optional double beta = 7 [default = 0.5];
}

message EncodeConf {
  oneof encode {
    EncodeRaw raw = 1;
    EncodeJpeg jpeg = 2;
    EncodeProtobuf protobuf = 3;
  }
}

message EncodeProtobuf {
}

message EncodeRaw {
}

message EncodeJpeg {
  repeated ImagePreprocess preprocess = 1;
}

message SubtractPreprocessConf {
  required float value = 1;
}

message NormByChannelPreprocessConf {
  repeated float mean_value = 1;
  repeated float std_value = 2;
  required string data_format = 3;
}

message ScalePreprocessConf {
  required float value = 1;
}

message PreprocessConf {
  oneof type {
    SubtractPreprocessConf subtract_conf = 1;
    NormByChannelPreprocessConf norm_by_channel_conf = 2;
    ScalePreprocessConf scale_conf = 3;
  }
}

message RecordLoadOpConf {
  required string out = 1;
  required string data_dir = 2;
  optional string part_name_prefix = 3 [default = "part-"];
  optional int32 part_name_suffix_length = 4 [default = -1];
}

message BlobConf {
  required string name = 1;
  required ShapeProto shape = 2;
  required DataType data_type = 3;
  optional int32 max_sequence_size = 4 [default = 1];
  required EncodeConf encode_case = 5;
  repeated PreprocessConf preprocess = 6;
}

message DecodeOFRecordOpConf {
  required string data_dir = 1;
  optional string part_name_prefix = 2 [default = "part-"];
  optional int32 part_name_suffix_length = 3 [default = -1];
  optional string in = 4;
  repeated BlobConf blob = 5;
}

message DecodeRandomOpConf {
  required string out = 1;
  required ShapeProto shape = 2;
  required DataType data_type = 3;
  required InitializerConf data_initializer = 4; 
}

message DefineTestBlobConf {
  required string out = 1;
  required ShapeProto shape = 2;
  required DataType data_type = 3;
  optional int32 instance_varying_elem_cnt = 4;
  optional int32 varying_instance_num = 5;
  optional ShapeProto instance_inner_shape = 6;
}

message NormalizationOpConf {
  required string in = 1;
  required string out = 2;
  optional int32 axis = 3 [default = -1]; // NCHW = 1, NHWC = 3, TODO: axis list
  optional float momentum = 4 [default = 0.99];
  optional float epsilon = 5 [default = 0.001];
  optional bool center = 6 [default = true];
  optional bool scale = 7 [default = true];
  optional float beta_init = 8 [default = 0.0];
  optional float gamma_init = 9 [default = 1.0];
  optional float mean_init = 10 [default = 0.0];
  optional float variance_init = 11 [default = 1.0];
  optional bool use_first_piece_init_moving = 12 [default = false];
  optional ActivationType activation = 13 [default = kNone];
}

message FpnCollectOpConf{
  repeated string rpn_rois_fpn = 1;
  repeated string rpn_roi_probs_fpn = 2;
  required string out = 3;
  required int32 post_nms_top_n = 4;
  optional int32 level = 5 [default = 5];
}

message AffineChannelOpConf {
  required string in = 1;
  required string out = 2;
  optional int32 channel_axis = 3 [default = 1]; // NCHW = 1, NHWC = 3
  optional InitializerConf scale_initializer = 4;
  optional InitializerConf bias_initializer = 5;
  optional ActivationType activation = 6 [default = kNone];
}

message DropoutOpConf {
  required string in = 1;
  required string out = 2;
  required double rate = 3;
  optional ShapeProto noise_shape = 4;
  optional int64 seed = 5;
}

message TransposeOpConf {
  required string in = 1;
  required string out = 2;
  repeated int32 perm = 3;
}

message ReduceConcatOpConf {
  required int32 in_num = 1;
}

message NcclAllReduceOpConf {
}

message NcclReduceScatterOpConf {
}

message NcclAllGatherOpConf {
}

message ReduceSplitOpConf {
  required int32 out_num = 1;
}

message ReduceScatterOpConf {
  required int32 out_num = 1;
}

message ReduceAddOpConf {
  required int32 in_num = 1;
}

message ReduceGatherOpConf {
  required int32 in_num = 1;
}

message AccuracyOpConf {
  required string prediction = 1;
  required string label = 2;
  optional int32 top_k = 3 [default = 1];
  required string accuracy = 4;
}

message ProposalTargetOpConf {
  required string rpn_rois = 1;
  required string gt_boxes = 2;
  required string gt_labels = 3;
  required string rois = 4;
  required string labels = 5;
  required string bbox_targets = 6;
  required string bbox_inside_weights = 7;
  required string bbox_outside_weights = 8;
  required float foreground_threshold = 9;
  required float background_threshold_low = 10;
  required float background_threshold_high = 11;
  required float foreground_fraction = 12 [default = 0.5];
  required BBoxRegressionWeights bbox_reg_weights = 13;
  required int32 num_classes = 14;
  required int32 num_rois_per_image = 15 [default = 256];
  required int32 max_gt_boxes_num = 16 [default = 256];
  required int32 image_height = 17;
  required int32 image_width = 18;
}

enum ScoringMethod {
  kId = 0;
  kTempAvg = 1;
  kAvg = 2;
  kIouAvg = 3;
  kGeneralizedAvg = 4;
  kQuasiSum = 5;
}

message BboxVoteConf {
  required float beta = 1 [default = 1.0];
  required float threshold = 2 [default = 1];
  required ScoringMethod scoring_method = 3 [default = kId];
}

message BboxNmsAndLimitOpConf {
  required string rois = 1;
  required string bbox_delta = 2;
  required string scores = 3;
  required string labeled_bbox = 4;
  required string bbox_score = 5;
  required BBoxRegressionWeights bbox_reg_weights = 6;
  required float score_threshold = 7;
  required float nms_threshold = 8;
  required int32 detections_per_im = 9;
  required float threshold = 10;
  required int32 image_height = 11;
  required int32 image_width = 12;
  required bool bbox_vote_enabled = 13;
  optional BboxVoteConf bbox_vote = 14;
}

message AnchorGeneratorConf {
  required int32 feature_map_stride = 1 [default = 16];
  repeated float aspect_ratios = 2;
  repeated int32 anchor_scales = 3;
  required int32 image_height = 4;
  required int32 image_width = 5;
}

message ProposalOpConf {
  required string class_prob = 1;
  required string bbox_pred = 2;
  required string rois = 3;
  required string roi_probs = 4;
  required AnchorGeneratorConf anchors_generator_conf = 5;
  required BBoxRegressionWeights bbox_reg_weights = 6;
  required int32 min_size = 7;
  required int32 pre_nms_top_n = 8;
  required int32 post_nms_top_n = 9;
  required float nms_threshold = 10;
}

message BBoxRegressionWeights {
  required float weight_x = 1 [default = 1.0];
  required float weight_y = 2 [default = 1.0];
  required float weight_w = 3 [default = 1.0];
  required float weight_h = 4 [default = 1.0];
}

message RoIPoolingOpConf {
  required string in = 1;
  required string rois = 2;
  required string out = 3;

  required int32 pooled_h = 4;
  required int32 pooled_w = 5;
  required float spatial_scale = 6 [default = 0.0625]; // 1/16
}

message RoIAlignOpConf {
  required string in = 1;
  required string rois = 2;
  required string out = 3;

  required int32 pooled_h = 4;
  required int32 pooled_w = 5;
  optional float spatial_scale = 6 [default = 0.0625]; // 1/16
  optional int32 sampling_ratio = 7 [default = 2]; // adaptive if negative
  optional string data_format = 8 [default = "channels_first"];
}

message AnchorTargetOpConf {
  required string gt_boxes = 1;
  required string rpn_labels = 2;
  required string rpn_bbox_targets = 3;
  required string rpn_bbox_inside_weights = 4;
  required string rpn_bbox_outside_weights = 5;
  required AnchorGeneratorConf anchor_generator_conf = 6;
  required int32 max_gt_boxes_num = 7 [default = 256];
  required float positive_overlap_threshold = 8 [default = 0.7];
  required float negative_overlap_threshold = 9 [default = 0.3];
  required int32 batch_size_per_image = 10 [default = 256];
  required float foreground_fraction = 11 [default = 0.5];
  required float straddle_thresh = 12 [default = 0.0];
  required BBoxRegressionWeights bbox_reg_weights = 13;
}

message MatmulOpConf {
  required string in = 1;
  required string weight = 2;
  optional string bias = 3;
  required int32 units = 4;
  required string out = 5;
}

message DotOpConf {
  required string in = 1;
  required string weight = 2;
  optional string bias = 3;
  required string out = 4;
}

message MultiplyOpConf {
  required string in_0 = 1;
  required string in_1 = 2;
  required string out = 4;
}

message UpsampleNearestOpConf {
  required string in = 1;
  required string out = 2;
  required int32 scale = 3;
  required string data_format = 4;
}

message ResizeNearestNeighborOpConf {
  required string in = 1;
  required string out = 2;
  required string data_format = 3;
  required int64 new_h = 4;
  required int64 new_w = 5;
  optional bool align_corners = 6 [default = false];
}

enum Norm {
  L1 = 1;
  L2 = 2;
}

message HingeLossOpConf {
  required string prediction = 1;
  required string label = 2;
  required string loss = 3;
  optional LossReductionType reduction = 4 [default = kSumOverN];
  optional float weight_scalar = 5 [default = 1.0];
  optional string weight = 6;
  optional Norm norm = 7[default = L1];
}

<<<<<<< HEAD
=======
message BatchPermutationOpConf {
  required string in = 1;
  required string indices = 2;
  required string out = 3;
  required string data_format = 4;
}

message VStackOpConf {
  repeated string in = 1;
  required string out = 2;
  optional bool shape_identical = 3 [default = false];
}

>>>>>>> ea763701
message FpnDistributeOpConf {
  required string collected_rois = 1;
  repeated string rois = 2; // num = rpn_max_level - rpn_min_level + 1
  required string roi_indices = 3;
  required int32 roi_min_level = 4 [default = 2];
  required int32 roi_max_level = 5 [default = 5];
  required int32 roi_canonical_level = 6 [default = 4];
  required float roi_canonical_scale = 7 [default = 224];
}

message OperatorConf {
  required string name = 1;
  optional string model_load_dir = 2;
  optional bool trainable = 3 [default = true];
  optional DeviceType device_type = 4 [default = kInvalidDevice];
  optional bool enable_cudnn = 5;
  optional int64 cudnn_buf_limit_mbyte = 6;
  oneof op_type {
    // system op
    DecodeOFRecordOpConf decode_ofrecord_conf = 101;
    DecodeRandomOpConf decode_random_conf = 102;
    RecordLoadOpConf record_load_conf = 103;
    CopyHdOpConf copy_hd_conf = 104;
    CloneOpConf clone_conf = 105;
    CopyCommNetOpConf copy_comm_net_conf = 106;
    ConcatOpConf concat_conf = 107;
    ReduceScatterOpConf reduce_scatter_conf = 109;
    ReduceAddOpConf reduce_add_conf = 110;
    ReduceGatherOpConf reduce_gather_conf = 111;
    ReduceConcatOpConf reduce_concat_conf = 112;
    ReduceSplitOpConf reduce_split_conf = 113;
    NcclAllReduceOpConf nccl_all_reduce_conf = 114;
    NcclReduceScatterOpConf nccl_reduce_scatter_conf = 115;
    NcclAllGatherOpConf nccl_all_gather_conf = 116;
    AccumulateOpConf accumulate_conf = 117;
    NormalModelUpdateOpConf normal_mdupdt_conf = 118;
    ModelSaveOpConf model_save_conf = 119;
    SharedModelDiffAddOpConf shared_model_diff_add_conf = 120;
    PodBoxingOpConf pod_boxing_conf = 121;
    PbBoxingOpConf pb_boxing_conf = 122;
    
    // user op
    TransposeOpConf transpose_conf = 201;
    ReshapeOpConf reshape_conf = 202;
    BasicRnnOpConf basic_rnn_conf = 203;
    FullyConnectedOpConf fully_connected_conf = 204;
    Conv1DOpConf conv_1d_conf = 205;
    Conv2DOpConf conv_2d_conf = 206;
    Conv3DOpConf conv_3d_conf = 207;
    AveragePooling1DOpConf average_pooling_1d_conf = 208;
    MaxPooling1DOpConf max_pooling_1d_conf = 209;
    AveragePooling2DOpConf average_pooling_2d_conf = 210;
    MaxPooling2DOpConf max_pooling_2d_conf = 211;
    AveragePooling3DOpConf average_pooling_3d_conf = 212;
    MaxPooling3DOpConf max_pooling_3d_conf = 213;
    EmbeddingLookupOpConf embedding_lookup_conf = 214;
    EmbeddingLookupAccumulateOpConf embedding_lookup_accumulate_conf = 215;
    LocalResponseNormalizationOpConf local_response_normalization_conf = 216;
    NormalizationOpConf normalization_conf = 217;
    DropoutOpConf dropout_conf = 218;
    ReduceSumOpConf reduce_sum_conf = 219;
    AddOpConf add_conf = 220;
    MatmulOpConf matmul_conf = 221;
    DotOpConf dot_conf = 222;
    MultiplyOpConf multiply_conf = 223;
    MaximumOpConf maximum_conf = 224;
    SigmoidOpConf sigmoid_conf = 225;
    TanHOpConf tanh_conf = 226;
    ReluOpConf relu_conf = 227;
    SoftmaxOpConf softmax_conf = 228;
    SparseCrossEntropyLossOpConf sparse_cross_entropy_loss_conf = 229;
    HingeLossOpConf hinge_loss_conf = 230;
    SparseSoftmaxCrossEntropyLossOpConf sparse_softmax_cross_entropy_loss_conf = 231;
    AccuracyOpConf accuracy_conf = 232;
    PrintOpConf print_conf = 233;
    AccuracyPrintOpConf accuracy_print_conf = 234;
    LossPrintOpConf loss_print_conf = 235;
    DefineTestBlobConf define_test_blob_conf = 236;
    RoIPoolingOpConf roi_pooling_conf = 1000;
    SmoothL1LossOpConf smooth_l1_loss_conf = 1001;
    ProposalOpConf proposal_conf = 1002;
    RoIAlignOpConf roi_align_conf = 1003;
    ProposalTargetOpConf proposal_target_conf = 1004;
    BboxNmsAndLimitOpConf bbox_nms_and_limit_conf = 1005;
    AnchorTargetOpConf anchor_target_conf = 1006;
    SigmoidCrossEntropyLossOpConf sigmoid_cross_entropy_loss_conf = 1007;
    AffineChannelOpConf affine_channel_conf = 1008;
    UpsampleNearestOpConf upsample_nearest_conf = 1009;
<<<<<<< HEAD
    FpnDistributeOpConf fpn_distribute_conf = 1013;
=======
    ResizeNearestNeighborOpConf resize_nearest_neighbor_conf = 1010;
    BatchPermutationOpConf batch_permutation_conf = 1011;
    FpnCollectOpConf fpn_collect_conf = 1012;
    FpnDistributeOpConf fpn_distribute_conf = 1013;
    VStackOpConf vstack_conf = 1014;
>>>>>>> ea763701
  }
}

message OpNameSet {
  repeated string op_name = 1;
}<|MERGE_RESOLUTION|>--- conflicted
+++ resolved
@@ -587,7 +587,7 @@
   required string out = 1;
   required ShapeProto shape = 2;
   required DataType data_type = 3;
-  required InitializerConf data_initializer = 4; 
+  required InitializerConf data_initializer = 4;
 }
 
 message DefineTestBlobConf {
@@ -853,8 +853,6 @@
   optional Norm norm = 7[default = L1];
 }
 
-<<<<<<< HEAD
-=======
 message BatchPermutationOpConf {
   required string in = 1;
   required string indices = 2;
@@ -868,7 +866,6 @@
   optional bool shape_identical = 3 [default = false];
 }
 
->>>>>>> ea763701
 message FpnDistributeOpConf {
   required string collected_rois = 1;
   repeated string rois = 2; // num = rpn_max_level - rpn_min_level + 1
@@ -909,7 +906,7 @@
     SharedModelDiffAddOpConf shared_model_diff_add_conf = 120;
     PodBoxingOpConf pod_boxing_conf = 121;
     PbBoxingOpConf pb_boxing_conf = 122;
-    
+
     // user op
     TransposeOpConf transpose_conf = 201;
     ReshapeOpConf reshape_conf = 202;
@@ -957,15 +954,11 @@
     SigmoidCrossEntropyLossOpConf sigmoid_cross_entropy_loss_conf = 1007;
     AffineChannelOpConf affine_channel_conf = 1008;
     UpsampleNearestOpConf upsample_nearest_conf = 1009;
-<<<<<<< HEAD
-    FpnDistributeOpConf fpn_distribute_conf = 1013;
-=======
     ResizeNearestNeighborOpConf resize_nearest_neighbor_conf = 1010;
     BatchPermutationOpConf batch_permutation_conf = 1011;
     FpnCollectOpConf fpn_collect_conf = 1012;
     FpnDistributeOpConf fpn_distribute_conf = 1013;
     VStackOpConf vstack_conf = 1014;
->>>>>>> ea763701
   }
 }
 
