--- conflicted
+++ resolved
@@ -15,11 +15,6 @@
 
   void InitFromOpConf() override;
 
-<<<<<<< HEAD
-  bool NeedOutWhenBackward() const override { return false; }
-
-=======
->>>>>>> fe11fda4
   void InferBlobDescs(std::function<BlobDesc*(const std::string&)> GetBlobDesc4BnInOp,
                       const ParallelContext* parallel_ctx) const override;
 };
