--- conflicted
+++ resolved
@@ -6,27 +6,16 @@
  public:
   OF_DISALLOW_COPY_AND_MOVE(CopyHdOp);
   CopyHdOp() = default;
-<<<<<<< HEAD
-  ~CopyHdOp() = default;
+  ~CopyHdOp() override = default;
 
   void InitFromOpConf() override;
   const PbMessage& GetCustomizedConf() const override;
   Maybe<void> InferBlobDescs(std::function<BlobDesc*(const std::string&)> GetBlobDesc4BnInOp,
-                             const ParallelContext* parallel_ctx) const override;
-
- private:
-  LogicalBlobId ibn2lbi(const std::string& input_bn) const override { return GenPackedLbi(); }
-  LogicalBlobId obn2lbi(const std::string& output_bn) const override { return GenPackedLbi(); }
-=======
-  ~CopyHdOp() override = default;
-
-  void InitFromOpConf() override;
-  const PbMessage& GetCustomizedConf() const override;
+                             const ParallelContext* parallel_ctx) const;
 
  private:
   LogicalBlobId ibn2lbi(const std::string& input_bn) const override;
   LogicalBlobId obn2lbi(const std::string& output_bn) const override;
->>>>>>> 2521eee9
 };
 
 void CopyHdOp::InitFromOpConf() {
