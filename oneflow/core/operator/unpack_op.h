--- conflicted
+++ resolved
@@ -20,11 +20,7 @@
                       const ParallelContext* parallel_ctx) const override;
   bool NeedInBlobWhenBackward() const override { return true; }
   bool NeedOutBlobWhenBackward() const override { return false; }
-<<<<<<< HEAD
-  int32_t GetUnpackNum(const ParallelContext& ctx) const;
-=======
   int32_t GetUnpackNum(int64_t parallel_num) const;
->>>>>>> b2d30cbb
 };
 
 }  // namespace oneflow
