#include "oneflow/core/graph/logical_node.h"
#include "oneflow/core/operator/repeat_op.h"

namespace oneflow {

void oneflow::RepeatOp::InitFromOpConf() {
  CHECK(op_conf().has_repeat_conf());
  const RepeatOpConf& conf = op_conf().repeat_conf();
  if (conf.has_repeat_num()) {
    CHECK_GE(conf.repeat_num(), 1);
  } else if (conf.has_repeat_num_per_record()) {
    CHECK_GE(conf.repeat_num_per_record(), 1);
  } else {
    UNIMPLEMENTED();
  }
  EnrollInputBn("in");
  EnrollOutputBn("out");
}

<<<<<<< HEAD
int32_t RepeatOp::GetRepeatNum(const ParallelContext& ctx) const {
=======
int32_t RepeatOp::GetRepeatNum(int64_t parallel_num) const {
>>>>>>> b2d30cbb
  CHECK(op_conf().has_repeat_conf());
  const RepeatOpConf& conf = op_conf().repeat_conf();
  if (conf.has_repeat_num()) {
    return conf.repeat_num();
  } else if (conf.has_repeat_num_per_record()) {
<<<<<<< HEAD
    int64_t repeat_num =
        Global<JobDesc>::Get()->DevicePieceSize4ParallelCtx(ctx) * conf.repeat_num_per_record();
=======
    CHECK_EQ(Global<JobDesc>::Get()->PieceSize() % parallel_num, 0);
    int64_t repeat_num =
        Global<JobDesc>::Get()->PieceSize() / parallel_num * conf.repeat_num_per_record();
>>>>>>> b2d30cbb
    CHECK_LE(repeat_num, static_cast<int64_t>(MaxVal<int32_t>()));
    return static_cast<int32_t>(repeat_num);
  } else {
    UNIMPLEMENTED();
  }
}

const PbMessage& RepeatOp::GetCustomizedConf() const { return op_conf().repeat_conf(); }

void RepeatOp::InferBlobDescs(std::function<BlobDesc*(const std::string&)> GetBlobDesc4BnInOp,
                              const ParallelContext* parallel_ctx) const {
  BlobDesc* in_blob_desc = GetBlobDesc4BnInOp("in");
  BlobDesc* out_blob_desc = GetBlobDesc4BnInOp("out");
  *out_blob_desc = *in_blob_desc;
}

void RepeatOp::InferDiffBlobDescsWithoutFwBlob(
    std::function<BlobDesc*(const std::string&)> GetBlobDesc4BnInOp,
    const ParallelContext* parallel_ctx) const {
  BlobDesc* in_diff_blob_desc = GetBlobDesc4BnInOp(GenDiffBn("in"));
  BlobDesc* out_diff_blob_desc = GetBlobDesc4BnInOp(GenDiffBn("out"));
  *in_diff_blob_desc = *out_diff_blob_desc;
}

LogicalNode* RepeatOp::NewProperLogicalNode() { return new RepeatForwardLogicalNode(); }

REGISTER_OP(OperatorConf::kRepeatConf, RepeatOp);

}  // namespace oneflow<|MERGE_RESOLUTION|>--- conflicted
+++ resolved
@@ -17,24 +17,15 @@
   EnrollOutputBn("out");
 }
 
-<<<<<<< HEAD
-int32_t RepeatOp::GetRepeatNum(const ParallelContext& ctx) const {
-=======
 int32_t RepeatOp::GetRepeatNum(int64_t parallel_num) const {
->>>>>>> b2d30cbb
   CHECK(op_conf().has_repeat_conf());
   const RepeatOpConf& conf = op_conf().repeat_conf();
   if (conf.has_repeat_num()) {
     return conf.repeat_num();
   } else if (conf.has_repeat_num_per_record()) {
-<<<<<<< HEAD
-    int64_t repeat_num =
-        Global<JobDesc>::Get()->DevicePieceSize4ParallelCtx(ctx) * conf.repeat_num_per_record();
-=======
     CHECK_EQ(Global<JobDesc>::Get()->PieceSize() % parallel_num, 0);
     int64_t repeat_num =
         Global<JobDesc>::Get()->PieceSize() / parallel_num * conf.repeat_num_per_record();
->>>>>>> b2d30cbb
     CHECK_LE(repeat_num, static_cast<int64_t>(MaxVal<int32_t>()));
     return static_cast<int32_t>(repeat_num);
   } else {
