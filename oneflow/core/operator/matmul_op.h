#ifndef ONEFLOW_CORE_OPERATOR_MATMUL_OP_H_
#define ONEFLOW_CORE_OPERATOR_MATMUL_OP_H_
#include "oneflow/core/operator/operator.h"
namespace oneflow {

class MatmulOp final : public Operator {
 public:
  OF_DISALLOW_COPY_AND_MOVE(MatmulOp);
  MatmulOp() = default;
  ~MatmulOp() = default;

  void InitFromOpConf() override;
  const PbMessage& GetCustomizedConf() const override;
  bool NeedOutBlobWhenBackward() const override { return false; }
  void InferBlobDescs(std::function<BlobDesc*(const std::string&)> GetBlobDesc4BnInOp,
                      const ParallelContext* parallel_ctx) const override;
  void InferBwBufBlobDescs(std::function<BlobDesc*(const std::string&)> GetBlobDesc4BnInOp,
                           const ParallelContext*) const override;
<<<<<<< HEAD
=======
  int32_t OutputBlobModelSplitAxis(
      const std::function<const SbpInferHint&(const std::string&)>& SbpInferHint4Ibn,
      const std::string& obn) const override;

 private:
  bool IsInputBlobAllowedModelSplit(const std::string& ibn) const override;
  void GetOpParallelSignatures(
      std::vector<std::unique_ptr<const OpParallelSignature>>*) const override;
>>>>>>> a7480782
};

}  // namespace oneflow

#endif  // ONEFLOW_CORE_OPERATOR_MATMUL_OP_H_<|MERGE_RESOLUTION|>--- conflicted
+++ resolved
@@ -16,8 +16,6 @@
                       const ParallelContext* parallel_ctx) const override;
   void InferBwBufBlobDescs(std::function<BlobDesc*(const std::string&)> GetBlobDesc4BnInOp,
                            const ParallelContext*) const override;
-<<<<<<< HEAD
-=======
   int32_t OutputBlobModelSplitAxis(
       const std::function<const SbpInferHint&(const std::string&)>& SbpInferHint4Ibn,
       const std::string& obn) const override;
@@ -26,7 +24,6 @@
   bool IsInputBlobAllowedModelSplit(const std::string& ibn) const override;
   void GetOpParallelSignatures(
       std::vector<std::unique_ptr<const OpParallelSignature>>*) const override;
->>>>>>> a7480782
 };
 
 }  // namespace oneflow
