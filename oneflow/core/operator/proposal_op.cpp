#include "oneflow/core/operator/proposal_op.h"
#include "oneflow/core/common/protobuf.h"

namespace oneflow {

void ProposalOp::InitFromOpConf() {
  CHECK(op_conf().has_proposal_conf());
  EnrollInputBn("class_prob", false);
  EnrollInputBn("bbox_pred", false);
  // EnrollInputBn("image_info", false);
  // EnrollInputBn("height", false);
  // EnrollInputBn("weight", false);
  EnrollOutputBn("rois", false);
<<<<<<< HEAD
  // EnrollOutputBn("roi_probs", false);
  EnrollDataTmpBn("roi_probs");
=======
  EnrollOutputBn("roi_probs", false);
  // EnrollDataTmpBn("roi_probs");
>>>>>>> d7bbdbab
  EnrollConstBufBn("anchors");
  if (!op_conf().proposal_conf().only_foreground_prob()) { EnrollDataTmpBn("fg_prob"); }
  EnrollDataTmpBn("proposals");
  EnrollDataTmpBn("keep");
<<<<<<< HEAD
  EnrollDataTmpBn("sorted_score_index");
  EnrollDataTmpBn("suppressed_index");
=======
  EnrollDataTmpBn("sorted_score_slice");
  EnrollDataTmpBn("bbox_area");
  EnrollDataTmpBn("post_nms_slice");
>>>>>>> d7bbdbab
}

const PbMessage& ProposalOp::GetCustomizedConf() const { return op_conf().proposal_conf(); }

void ProposalOp::InferBlobDescs(std::function<BlobDesc*(const std::string&)> GetBlobDesc4BnInOp,
                                const ParallelContext* parallel_ctx) const {
  CHECK_EQ(device_type(), DeviceType::kCPU);
<<<<<<< HEAD
=======
  const BlobDesc* cls_prob_blob_desc = GetBlobDesc4BnInOp("class_prob");
  const BlobDesc* bbox_pred_blob_desc = GetBlobDesc4BnInOp("bbox_pred");
>>>>>>> d7bbdbab
  const auto& anchor_scales = GetPbRfFromCustomizedConf<int32_t>("anchor_scales");
  const auto& aspect_ratios = GetPbRfFromCustomizedConf<float>("aspect_ratios");
  const int32_t num_of_anchors = anchor_scales.size() * aspect_ratios.size();
  const int32_t feature_map_stride = GetValFromCustomizedConf<int32_t>("feature_map_stride");
  for (int32_t scale : anchor_scales) {
    CHECK_GE(scale, feature_map_stride);
    CHECK_EQ(scale % feature_map_stride, 0);
  }
  int64_t pre_nms_top_n = GetValFromCustomizedConf<int32_t>("pre_nms_top_n");
  int64_t post_nms_top_n = GetValFromCustomizedConf<int32_t>("post_nms_top_n");
  CHECK_GT(post_nms_top_n, 0);
  CHECK(pre_nms_top_n == -1 || pre_nms_top_n > post_nms_top_n);
  CHECK_LE(pre_nms_top_n, bbox_pred_blob_desc->shape().Count(1) / 4);
  if (pre_nms_top_n == -1) { pre_nms_top_n = bbox_pred_blob_desc->shape().Count(1) / 4; }
  // const BlobDesc* im_info_blob_desc = GetBlobDesc4BnInOp("image_info");
  // bactch
  CHECK_EQ(cls_prob_blob_desc->shape().At(0), bbox_pred_blob_desc->shape().At(0));
  // CHECK_EQ(cls_prob_blob_desc->shape().At(0), im_info_blob_desc->shape().At(0));
  // H
  CHECK_EQ(cls_prob_blob_desc->shape().At(1), bbox_pred_blob_desc->shape().At(1));
  // W
  CHECK_EQ(cls_prob_blob_desc->shape().At(2), bbox_pred_blob_desc->shape().At(2));
  // proposal 4 * 9
  CHECK_EQ(bbox_pred_blob_desc->shape().At(3), 4 * num_of_anchors);
  // im_info (n, (origin_height, origin_width, scale))
  // CHECK_EQ(im_info_blob_desc->shape().At(1), 3);
  // score 2 * 9
  if (GetValFromCustomizedConf<bool>("only_foreground_prob")) {
    CHECK_EQ(cls_prob_blob_desc->shape().At(3), num_of_anchors);
  } else {
    CHECK_EQ(cls_prob_blob_desc->shape().At(3), 2 * num_of_anchors);
    BlobDesc* fg_prob_blob_desc = GetBlobDesc4BnInOp("fg_prob");
    fg_prob_blob_desc->mut_shape() =
        Shape({cls_prob_blob_desc->shape().At(0),
               cls_prob_blob_desc->shape().Count(1, 3) * num_of_anchors, 1});
    fg_prob_blob_desc->set_data_type(cls_prob_blob_desc->data_type());
  }
  // proposals
  *GetBlobDesc4BnInOp("proposals") = *bbox_pred_blob_desc;
  // anchors
  BlobDesc* anchors_blob_desc = GetBlobDesc4BnInOp("anchors");
  anchors_blob_desc->mut_shape() = Shape(
      {bbox_pred_blob_desc->shape().At(1), bbox_pred_blob_desc->shape().At(2), num_of_anchors * 4});
  anchors_blob_desc->set_data_type(bbox_pred_blob_desc->data_type());

<<<<<<< HEAD
  BlobDesc* sorted_score_index_blob_desc = GetBlobDesc4BnInOp("sorted_score_index");
  sorted_score_index_blob_desc->mut_shape() = Shape({bbox_pred_blob_desc->shape().Count(1) / 4});
  sorted_score_index_blob_desc->set_data_type(DataType::kInt32);

  *GetBlobDesc4BnInOp("suppressed_index") = *sorted_score_index_blob_desc;
=======
  BlobDesc* sorted_score_slice_blob_desc = GetBlobDesc4BnInOp("sorted_score_slice");
  sorted_score_slice_blob_desc->mut_shape() = Shape({bbox_pred_blob_desc->shape().Count(1) / 4});
  sorted_score_slice_blob_desc->set_data_type(DataType::kInt32);

  BlobDesc* post_nms_slice_desc = GetBlobDesc4BnInOp("post_nms_slice");
  post_nms_slice_desc->mut_shape() = Shape({post_nms_top_n});
  post_nms_slice_desc->set_data_type(DataType::kInt32);

  BlobDesc* bbox_area_blob_desc = GetBlobDesc4BnInOp("bbox_area");
  bbox_area_blob_desc->mut_shape() = Shape({pre_nms_top_n});
  bbox_area_blob_desc->set_data_type(DataType::kInt32);
>>>>>>> d7bbdbab

  // rois
  BlobDesc* rois_blob_desc = GetBlobDesc4BnInOp("rois");
  rois_blob_desc->mut_shape() = Shape({bbox_pred_blob_desc->shape().At(0), post_nms_top_n, 4});
  rois_blob_desc->set_data_type(bbox_pred_blob_desc->data_type());
  // roi_probs
  BlobDesc* roi_probs_blob_desc = GetBlobDesc4BnInOp("roi_probs");
  roi_probs_blob_desc->mut_shape() = Shape({cls_prob_blob_desc->shape().At(0), post_nms_top_n});
  roi_probs_blob_desc->set_data_type(cls_prob_blob_desc->data_type());
}

REGISTER_OP(OperatorConf::kProposalConf, ProposalOp);

}  // namespace oneflow<|MERGE_RESOLUTION|>--- conflicted
+++ resolved
@@ -11,25 +11,15 @@
   // EnrollInputBn("height", false);
   // EnrollInputBn("weight", false);
   EnrollOutputBn("rois", false);
-<<<<<<< HEAD
-  // EnrollOutputBn("roi_probs", false);
-  EnrollDataTmpBn("roi_probs");
-=======
   EnrollOutputBn("roi_probs", false);
   // EnrollDataTmpBn("roi_probs");
->>>>>>> d7bbdbab
   EnrollConstBufBn("anchors");
   if (!op_conf().proposal_conf().only_foreground_prob()) { EnrollDataTmpBn("fg_prob"); }
   EnrollDataTmpBn("proposals");
   EnrollDataTmpBn("keep");
-<<<<<<< HEAD
-  EnrollDataTmpBn("sorted_score_index");
-  EnrollDataTmpBn("suppressed_index");
-=======
   EnrollDataTmpBn("sorted_score_slice");
   EnrollDataTmpBn("bbox_area");
   EnrollDataTmpBn("post_nms_slice");
->>>>>>> d7bbdbab
 }
 
 const PbMessage& ProposalOp::GetCustomizedConf() const { return op_conf().proposal_conf(); }
@@ -37,11 +27,8 @@
 void ProposalOp::InferBlobDescs(std::function<BlobDesc*(const std::string&)> GetBlobDesc4BnInOp,
                                 const ParallelContext* parallel_ctx) const {
   CHECK_EQ(device_type(), DeviceType::kCPU);
-<<<<<<< HEAD
-=======
   const BlobDesc* cls_prob_blob_desc = GetBlobDesc4BnInOp("class_prob");
   const BlobDesc* bbox_pred_blob_desc = GetBlobDesc4BnInOp("bbox_pred");
->>>>>>> d7bbdbab
   const auto& anchor_scales = GetPbRfFromCustomizedConf<int32_t>("anchor_scales");
   const auto& aspect_ratios = GetPbRfFromCustomizedConf<float>("aspect_ratios");
   const int32_t num_of_anchors = anchor_scales.size() * aspect_ratios.size();
@@ -87,13 +74,6 @@
       {bbox_pred_blob_desc->shape().At(1), bbox_pred_blob_desc->shape().At(2), num_of_anchors * 4});
   anchors_blob_desc->set_data_type(bbox_pred_blob_desc->data_type());
 
-<<<<<<< HEAD
-  BlobDesc* sorted_score_index_blob_desc = GetBlobDesc4BnInOp("sorted_score_index");
-  sorted_score_index_blob_desc->mut_shape() = Shape({bbox_pred_blob_desc->shape().Count(1) / 4});
-  sorted_score_index_blob_desc->set_data_type(DataType::kInt32);
-
-  *GetBlobDesc4BnInOp("suppressed_index") = *sorted_score_index_blob_desc;
-=======
   BlobDesc* sorted_score_slice_blob_desc = GetBlobDesc4BnInOp("sorted_score_slice");
   sorted_score_slice_blob_desc->mut_shape() = Shape({bbox_pred_blob_desc->shape().Count(1) / 4});
   sorted_score_slice_blob_desc->set_data_type(DataType::kInt32);
@@ -105,7 +85,6 @@
   BlobDesc* bbox_area_blob_desc = GetBlobDesc4BnInOp("bbox_area");
   bbox_area_blob_desc->mut_shape() = Shape({pre_nms_top_n});
   bbox_area_blob_desc->set_data_type(DataType::kInt32);
->>>>>>> d7bbdbab
 
   // rois
   BlobDesc* rois_blob_desc = GetBlobDesc4BnInOp("rois");
