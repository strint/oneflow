#ifndef ONEFLOW_CORE_OPERATOR_RESHAPE_OP_H_
#define ONEFLOW_CORE_OPERATOR_RESHAPE_OP_H_

#include "oneflow/core/operator/operator.h"

namespace oneflow {

class ReshapeOp final : public Operator {
 public:
  OF_DISALLOW_COPY_AND_MOVE(ReshapeOp);
  ReshapeOp() = default;
  ~ReshapeOp() = default;

  void InitFromOpConf() override;
  const PbMessage& GetCustomizedConf() const override;
<<<<<<< HEAD
  bool IsElemWiseOp() const override { return true; }
  bool NeedInBlobWhenBackward() const override { return false; }
  bool NeedOutBlobWhenBackward() const override { return false; }
=======
  bool NeedInBlobWhenBackward() const override { return false; }
  bool NeedOutBlobWhenBackward() const override { return false; }
  bool IsForwardInplace() const override { return true; }
  bool IsBackwardInplace() const override { return true; }
>>>>>>> a7480782

  void InferBlobDescs(std::function<BlobDesc*(const std::string&)> GetBlobDesc4BnInOp,
                      const ParallelContext* parallel_ctx) const override;

 private:
  bool IsInputBlobAllowedModelSplit(const std::string& ibn) const override { return false; }
};

}  // namespace oneflow

#endif  // ONEFLOW_CORE_OPERATOR_RESHAPE_OP_H_<|MERGE_RESOLUTION|>--- conflicted
+++ resolved
@@ -13,16 +13,10 @@
 
   void InitFromOpConf() override;
   const PbMessage& GetCustomizedConf() const override;
-<<<<<<< HEAD
-  bool IsElemWiseOp() const override { return true; }
-  bool NeedInBlobWhenBackward() const override { return false; }
-  bool NeedOutBlobWhenBackward() const override { return false; }
-=======
   bool NeedInBlobWhenBackward() const override { return false; }
   bool NeedOutBlobWhenBackward() const override { return false; }
   bool IsForwardInplace() const override { return true; }
   bool IsBackwardInplace() const override { return true; }
->>>>>>> a7480782
 
   void InferBlobDescs(std::function<BlobDesc*(const std::string&)> GetBlobDesc4BnInOp,
                       const ParallelContext* parallel_ctx) const override;
