--- conflicted
+++ resolved
@@ -40,20 +40,12 @@
   return GenLogicalBlobId(GetValFromCustomizedConf<std::string>(output_bn));
 }
 
-<<<<<<< HEAD
-void NormalModelUpdtOp::InferHasBatchDim(
-    std::function<bool*(const std::string&)> HasBatchDim4BnInOp) const {
-  for (const auto& ibn : input_bns()) {
-    CHECK_EQ(*HasBatchDim4BnInOp(ibn), false);
-  }
-=======
 Maybe<void> NormalModelUpdtOp::InferBatchAxis(
     std::function<OptInt64*(const std::string&)> BatchAxis4BnInOp) const {
   for (const auto& ibn : input_bns()) {
     CHECK_EQ_OR_RETURN(BatchAxis4BnInOp(ibn)->has_value(), false);
   }
   return Maybe<void>::Ok();
->>>>>>> 9e66e996
 }
 
 Maybe<void> NormalModelUpdtOp::GetSbpSignatures(
