#ifndef ONEFLOW_CORE_OPERATOR_LEAKY_RELU_OP_H_
#define ONEFLOW_CORE_OPERATOR_LEAKY_RELU_OP_H_

#include "oneflow/core/operator/operator.h"

namespace oneflow {

class LeakyReluOp final : public Operator {
 public:
  OF_DISALLOW_COPY_AND_MOVE(LeakyReluOp);
  LeakyReluOp() = default;
  ~LeakyReluOp() = default;

  void InitFromOpConf() override;
  const PbMessage& GetCustomizedConf() const override;
<<<<<<< HEAD
  bool NeedInBlobWhenBackward() const override { return false; }
=======
  bool IsElemWiseOp() const override { return true; }
  bool NeedInBlobWhenBackward() const override { return true; }
>>>>>>> 92850b83

  void InferBlobDescs(std::function<BlobDesc*(const std::string&)> GetBlobDesc4BnInOp,
                      const ParallelContext* parallel_ctx) const override;

 private:
  bool IsInputBlobAllowedModelSplit(const std::string& ibn) const override { return true; }
};

}  // namespace oneflow

#endif  // ONEFLOW_CORE_OPERATOR_LEAKY_RELU_OP_H_<|MERGE_RESOLUTION|>--- conflicted
+++ resolved
@@ -13,12 +13,8 @@
 
   void InitFromOpConf() override;
   const PbMessage& GetCustomizedConf() const override;
-<<<<<<< HEAD
-  bool NeedInBlobWhenBackward() const override { return false; }
-=======
   bool IsElemWiseOp() const override { return true; }
   bool NeedInBlobWhenBackward() const override { return true; }
->>>>>>> 92850b83
 
   void InferBlobDescs(std::function<BlobDesc*(const std::string&)> GetBlobDesc4BnInOp,
                       const ParallelContext* parallel_ctx) const override;
