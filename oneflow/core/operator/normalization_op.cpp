#include "oneflow/core/operator/normalization_op.h"

namespace oneflow {

void NormalizationOp::InitFromOpConf() {
<<<<<<< HEAD
  EnrollInputBn("in");
  EnrollDataTmpBn("normalized_in");
  EnrollOutputBn("out");
=======
  EnrollInputBn("inputs");
  EnrollOutputBn("outputs");
>>>>>>> 8971ee7c
  EnrollOtherBn("moving_mean");
  EnrollOtherBn("moving_variance");
  EnrollModelBn("beta");
  EnrollModelBn("gamma");
  EnrollDataTmpBn("rsqrt");
}

const PbMessage& NormalizationOp::GetCustomizedConf() const {
  return op_conf().normalization_conf();
}

void NormalizationOp::InferBlobDescs(
    std::function<BlobDesc*(const std::string)> GetBlobDesc4BnInOp,
    const ParallelContext* parallel_ctx) const {
<<<<<<< HEAD
  *GetBlobDesc4BnInOp("out") = *GetBlobDesc4BnInOp("in");
  *GetBlobDesc4BnInOp("normalized_in") = *GetBlobDesc4BnInOp("in");
=======
  *GetBlobDesc4BnInOp("outputs") = *GetBlobDesc4BnInOp("inputs");
>>>>>>> 8971ee7c
  BlobDesc blob_desc(Shape({1}), DataType::kFloat, false, false, 1);
  for (const auto& bn_in_op :
       {"moving_mean", "moving_variance", "beta", "gamma", "rsqrt"}) {
    *GetBlobDesc4BnInOp(bn_in_op) = blob_desc;
  }
}

REGISTER_OP(OperatorConf::kNormalizationConf, NormalizationOp);

}  // namespace oneflow<|MERGE_RESOLUTION|>--- conflicted
+++ resolved
@@ -3,14 +3,8 @@
 namespace oneflow {
 
 void NormalizationOp::InitFromOpConf() {
-<<<<<<< HEAD
-  EnrollInputBn("in");
-  EnrollDataTmpBn("normalized_in");
-  EnrollOutputBn("out");
-=======
   EnrollInputBn("inputs");
   EnrollOutputBn("outputs");
->>>>>>> 8971ee7c
   EnrollOtherBn("moving_mean");
   EnrollOtherBn("moving_variance");
   EnrollModelBn("beta");
@@ -25,12 +19,7 @@
 void NormalizationOp::InferBlobDescs(
     std::function<BlobDesc*(const std::string)> GetBlobDesc4BnInOp,
     const ParallelContext* parallel_ctx) const {
-<<<<<<< HEAD
-  *GetBlobDesc4BnInOp("out") = *GetBlobDesc4BnInOp("in");
-  *GetBlobDesc4BnInOp("normalized_in") = *GetBlobDesc4BnInOp("in");
-=======
   *GetBlobDesc4BnInOp("outputs") = *GetBlobDesc4BnInOp("inputs");
->>>>>>> 8971ee7c
   BlobDesc blob_desc(Shape({1}), DataType::kFloat, false, false, 1);
   for (const auto& bn_in_op :
        {"moving_mean", "moving_variance", "beta", "gamma", "rsqrt"}) {
