#ifndef ONEFLOW_CORE_OPERATOR_OPERATOR_H_
#define ONEFLOW_CORE_OPERATOR_OPERATOR_H_

#include "oneflow/core/common/preprocessor.h"
#include "oneflow/core/common/protobuf.h"
#include "oneflow/core/common/util.h"
#include "oneflow/core/job/keyword.h"
#include "oneflow/core/job/parallel_desc.h"
#include "oneflow/core/job/placement.pb.h"
#include "oneflow/core/kernel/kernel.pb.h"
#include "oneflow/core/operator/op_conf.pb.h"
#include "oneflow/core/register/blob_desc.h"

namespace oneflow {

// bn  : blob name
// lbn : logical blob name

class Operator {
 public:
  OF_DISALLOW_COPY_AND_MOVE(Operator);
  Operator() = default;
  virtual ~Operator() = default;

  //
  void InitFromOpConf(const OperatorConf& op_conf);
  virtual void InitFromOpConf() = 0;
  virtual bool IsElemWiseOp() const { return false; }

  virtual bool NeedExtraInDiffMemWhenBackward() const { return true; }
  virtual bool NeedOutWhenBackward() const { return true; }
  virtual bool IsLossOp() const { return false; }
  virtual bool IsPrintOp() const { return false; }
  virtual bool IsDecodeOp() const { return false; }
  virtual bool IsRecurrentOp() const { return false; }
  virtual bool IsCloneOp() const { return false; }
  virtual bool IsNormalizationOp() const { return false; }

  bool HasModelOrModelTmpBlob() const {
    return !model_bns_.empty() || !model_tmp_bns_.empty();
  }

  // bn_in_op <-> lbn
  const std::string& Lbn4BnInOp(const std::string& bn_in_op) const;
  void ModifyLbn4BnInOp(const std::string& bn_in_op, const std::string& lbn);
  int8_t TryModifyLbn4BnInOp(const std::string& bn_in_op,
                             const std::string& lbn);

  // Getters
  const std::string& op_name() const { return op_conf_.name(); }
  bool UseCudnnOnGpu() const { return op_conf_.use_cudnn_on_gpu(); }
  const OperatorConf& op_conf() const { return op_conf_; }
  virtual const PbMessage& GetCustomizedConf() const { UNIMPLEMENTED(); }

#define DEFINE_GET_VAL_FROM_CUSTOMIZED_CONF(ret_type, func_name)             \
  ret_type Get##func_name##FromCustomizedConf(const std::string& field_name) \
      const {                                                                \
    const PbMessage& customized_conf = GetCustomizedConf();                  \
    return Get##func_name##FromPbMessage(customized_conf, field_name);       \
  }

  OF_PP_FOR_EACH_TUPLE(DEFINE_GET_VAL_FROM_CUSTOMIZED_CONF,
                       PROTOBUF_BASIC_DATA_TYPE_SEQ OF_PP_MAKE_TUPLE_SEQ(
                           const PbMessage&, Message));

  template<typename T>
  const T& GetMsgFromCustomizedConf(const std::string& field_name) const {
    return static_cast<const T&>(GetMessageFromCustomizedConf(field_name));
  }

  template<typename T>
  const PbRf<T>& GetPbRfFromCustomizedConf(
      const std::string& field_name) const {
    return GetPbRfFromPbMessage<T>(GetCustomizedConf(), field_name);
  }
  template<typename T>
  const PbRpf<T>& GetPbRpfFromCustomizedConf(
      const std::string& field_name) const {
    return GetPbRpfFromPbMessage<T>(GetCustomizedConf(), field_name);
  }

#undef DEFINE_GET_VAL_FROM_CUSTOMIZED_CONF

  const std::string& SoleIbn() const;
  const std::string& SoleIdbn() const;
  const std::string& SoleObn() const;
  const std::string& SoleOdbn() const;
  const std::string& SoleDtbn() const;

#define DEFINE_BLOB_NAMES_GETTER(getter_name) \
  const std::vector<std::string>& getter_name() const { return getter_name##_; }

  DEFINE_BLOB_NAMES_GETTER(data_tmp_bns);
  DEFINE_BLOB_NAMES_GETTER(input_bns);
  DEFINE_BLOB_NAMES_GETTER(input_diff_bns);
  DEFINE_BLOB_NAMES_GETTER(output_bns);
  DEFINE_BLOB_NAMES_GETTER(output_diff_bns);
  DEFINE_BLOB_NAMES_GETTER(model_bns);
  DEFINE_BLOB_NAMES_GETTER(model_diff_bns);
  DEFINE_BLOB_NAMES_GETTER(model_tmp_bns);

#undef DEFINE_BLOB_NAMES_GETTER

  // Read: shape of input_blobs
  // Write: shape of output_blobs, model_blobs, data_tmp_blobs, model_tmp_blobs
  virtual void InferBlobDescs(
      std::function<BlobDesc*(const std::string)> GetBlobDesc4BnInOp,
      const ParallelContext* parallel_ctx, DeviceType device_type) const;
  virtual void InferBlobDescs(
      std::function<BlobDesc*(const std::string)> GetBlobDesc4BnInOp,
      const ParallelContext* parallel_ctx) const;

  void FixParallelDesc(ParallelDesc* pr_desc) const;
  void FixLbnWhenShareModel(const std::string& shared_op_name);
  virtual int32_t ModelSplitAxis() const { return -1; }
  virtual int32_t MaxModelSplitNum() const { return -1; }
  void GenKernelConf(
      std::function<const BlobDesc*(const std::string&)> GetBlobDesc4BnInOp,
      bool is_forward, DeviceType, const ParallelContext*, KernelConf*) const;

 protected:
  virtual PbMessage* MutableCustomizedKernelConf(KernelConf*) const {
    UNIMPLEMENTED();
  }
#define DEFINE_SET_VAL_IN_CUSTOMIZED_CONF(val_type, func_name)                 \
  void Set##func_name##InCustomizedConf(const std::string& field_name,         \
                                        val_type val) const {                  \
    const PbMessage& customized_conf = GetCustomizedConf();                    \
    PbMessage* customized_conf_ptr = &const_cast<PbMessage&>(customized_conf); \
    Set##func_name##InPbMessage(customized_conf_ptr, field_name, val);         \
  }

  OF_PP_FOR_EACH_TUPLE(DEFINE_SET_VAL_IN_CUSTOMIZED_CONF,
                       PROTOBUF_BASIC_DATA_TYPE_SEQ);

#undef DEFINE_SET_VAL_IN_CUSTOMIZED_CONF

#define DEFINE_SET_VAL_IN_CUSTOMIZED_KERNEL_CONF(val_type, func_name)       \
  void Set##func_name##InCustomizedKernelConf(                              \
      KernelConf* kernel_conf, const std::string& field_name, val_type val) \
      const {                                                               \
    PbMessage* customized_conf = MutableCustomizedKernelConf(kernel_conf);  \
    Set##func_name##InPbMessage(customized_conf, field_name, val);          \
  }

  OF_PP_FOR_EACH_TUPLE(DEFINE_SET_VAL_IN_CUSTOMIZED_KERNEL_CONF,
                       PROTOBUF_BASIC_DATA_TYPE_SEQ);

  template<typename T>
  T* MutableMsgInCustomizedKernelConf(KernelConf* kernel_conf,
                                      const std::string& field_name) const {
    PbMessage* customized_conf = MutableCustomizedKernelConf(kernel_conf);
    return static_cast<T*>(
        MutableMessageInPbMessage(customized_conf, field_name));
  }

#undef DEFINE_SET_VAL_IN_CUSTOMIZED_KERNEL_CONF

#define DEFINE_ADD_VAL_TO_PBRF_IN_CUSTOMIZED_KERNEL_CONF(val_type, func_name) \
  void Add##func_name##ToPbRfInCustomizedKernelConf(                          \
      KernelConf* kernel_conf, const std::string& field_name, val_type val)   \
      const {                                                                 \
    PbMessage* customized_conf = MutableCustomizedKernelConf(kernel_conf);    \
    Add##func_name##InPbRf(customized_conf, field_name, val);                 \
  }

  OF_PP_FOR_EACH_TUPLE(DEFINE_ADD_VAL_TO_PBRF_IN_CUSTOMIZED_KERNEL_CONF,
                       PROTOBUF_BASIC_DATA_TYPE_SEQ);

#undef DEFINE_SET_VAL_IN_CUSTOMIZED_KERNEL_CONF

<<<<<<< HEAD
  const std::string& SoleIbn() const;
  const std::string& SoleIdbn() const;
  const std::string& SoleObn() const;
  const std::string& SoleOdbn() const;
  const std::string& SoleDtbn() const;

#define DEFINE_BLOB_NAMES_GETTER(getter_name) \
  const std::vector<std::string>& getter_name() const { return getter_name##_; }

  DEFINE_BLOB_NAMES_GETTER(data_tmp_bns);
  DEFINE_BLOB_NAMES_GETTER(input_bns);
  DEFINE_BLOB_NAMES_GETTER(input_diff_bns);
  DEFINE_BLOB_NAMES_GETTER(output_bns);
  DEFINE_BLOB_NAMES_GETTER(output_diff_bns);
  DEFINE_BLOB_NAMES_GETTER(model_bns);
  DEFINE_BLOB_NAMES_GETTER(model_diff_bns);
  DEFINE_BLOB_NAMES_GETTER(model_tmp_bns);
  DEFINE_BLOB_NAMES_GETTER(other_bns);

#undef DEFINE_BLOB_NAMES_GETTER

  // Read: shape of input_blobs
  // Write: shape of output_blobs, model_blobs, data_tmp_blobs, model_tmp_blobs
  virtual void InferBlobDescs(
      std::function<BlobDesc*(const std::string)> GetBlobDesc4BnInOp,
      const ParallelContext* parallel_ctx, DeviceType device_type) const;
  virtual void InferBlobDescs(
      std::function<BlobDesc*(const std::string)> GetBlobDesc4BnInOp,
      const ParallelContext* parallel_ctx) const;

  void FixParallelDesc(ParallelDesc* pr_desc) const;
  void FixLbnWhenShareModel(const std::string& shared_op_name);
  virtual int32_t ModelSplitAxis() const { return -1; }
  virtual int32_t MaxModelSplitNum() const { return -1; }
  void GenKernelConf(
      std::function<const BlobDesc*(const std::string&)> GetBlobDesc4BnInOp,
      bool is_forward, DeviceType, const ParallelContext*, KernelConf*) const;

 protected:
=======
>>>>>>> b9e86292
  virtual void VirtualFixParallelDesc(ParallelDesc* pr_desc) const {}
  virtual void VirtualGenKernelConf(
      std::function<const BlobDesc*(const std::string&)> GetBlobDesc4BnInOp,
      const ParallelContext*, KernelConf*) const {}

  virtual std::string ibn2lbn(const std::string& input_bn) const;
  virtual std::string obn2lbn(const std::string& output_bn) const;
  virtual std::string mtbn2lbn(const std::string& model_tmp_bn) const;
  virtual std::string mbn2lbn(const std::string& model_bn) const;
  virtual std::string otbn2lbn(const std::string& other_bn) const;

  OperatorConf& mut_op_conf() { return op_conf_; }

  // enroll data blobs
  void EnrollDataTmpBn(const std::string& dtbn);
  void EnrollInputBn(const std::string& ibn, bool has_diff);
  void EnrollInputBn(const std::string& ibn) { EnrollInputBn(ibn, true); }
  void EnrollRepeatedInputBn(const std::string& ibn_prefix, int32_t num,
                             bool has_diff);
  void EnrollRepeatedInputBn(const std::string& ibn_prefix, bool has_diff);
  void EnrollRepeatedInputBn(const std::string& ibn_prefix, int32_t num);
  void EnrollRepeatedInputBn(const std::string& ibn_prefix);
  void EnrollOutputBn(const std::string& obn, bool has_diff);
  void EnrollOutputBn(const std::string& obn) { EnrollOutputBn(obn, true); }

  // enroll model blobs
  void EnrollModelBn(const std::string& mbn);
  void EnrollModelTmpBn(const std::string& mtbn);

  void EnrollOtherBn(const std::string& otbn);

  void StrFieldTolower(const std::string& field_name);

 private:
  std::string dtbn2lbn(const std::string& data_tmp_bn) const;

  OperatorConf op_conf_;
  HashMap<std::string, std::string> bn_in_op2lbn_;

  // blob name in op
  std::vector<std::string> data_tmp_bns_;
  std::vector<std::string> input_bns_;
  std::vector<std::string> input_diff_bns_;
  std::vector<std::string> output_bns_;
  std::vector<std::string> output_diff_bns_;

  std::vector<std::string> model_bns_;
  std::vector<std::string> model_diff_bns_;
  std::vector<std::string> model_tmp_bns_;

  std::vector<std::string> other_bns_;
};

std::string GenDiffBn(const std::string& bn);
std::string GenUnDiffBn(const std::string& diff_bn);
std::string GetOpNameFromLbn(const std::string& lbn);
std::string GetBnInOpFromLbn(const std::string& lbn);
std::pair<std::string, std::string> ParseLbn(const std::string& lbn);

void AddOpCreator(OperatorConf::OpTypeCase op_type_case,
                  std::function<Operator*(const OperatorConf&)> creator);
void AddOpCreator(OperatorConf::OpTypeCase op_type_case,
                  std::function<Operator*()> creator);

std::shared_ptr<Operator> ConstructOp(const OperatorConf&);

template<OperatorConf::OpTypeCase op_type_case, typename OpType>
struct OpRegister {
  OpRegister() {
    AddOpCreator(op_type_case, []() { return new OpType; });
  }
};

#define REGISTER_OP(OpTypeCase, OpType) \
  static OpRegister<OpTypeCase, OpType> g_##OpType##_register_var;

struct OpCreatorRegister {
  OpCreatorRegister(OperatorConf::OpTypeCase op_type_case,
                    std::function<Operator*(const OperatorConf&)> creator) {
    AddOpCreator(op_type_case, creator);
  }
};

#define REGISTER_OP_CREATOR(op_type_case, creator) \
  static OpCreatorRegister g_op_creator_register_var(op_type_case, creator);

void EraseEmptyBnInVec(
    std::function<const BlobDesc*(const std::string&)> GetBlobDesc4BnInOp,
    PbRpf<std::string>* bns);

}  // namespace oneflow

#endif  // ONEFLOW_CORE_OPERATOR_OPERATOR_H_<|MERGE_RESOLUTION|>--- conflicted
+++ resolved
@@ -98,6 +98,7 @@
   DEFINE_BLOB_NAMES_GETTER(model_bns);
   DEFINE_BLOB_NAMES_GETTER(model_diff_bns);
   DEFINE_BLOB_NAMES_GETTER(model_tmp_bns);
+  DEFINE_BLOB_NAMES_GETTER(other_bns);
 
 #undef DEFINE_BLOB_NAMES_GETTER
 
@@ -169,48 +170,6 @@
 
 #undef DEFINE_SET_VAL_IN_CUSTOMIZED_KERNEL_CONF
 
-<<<<<<< HEAD
-  const std::string& SoleIbn() const;
-  const std::string& SoleIdbn() const;
-  const std::string& SoleObn() const;
-  const std::string& SoleOdbn() const;
-  const std::string& SoleDtbn() const;
-
-#define DEFINE_BLOB_NAMES_GETTER(getter_name) \
-  const std::vector<std::string>& getter_name() const { return getter_name##_; }
-
-  DEFINE_BLOB_NAMES_GETTER(data_tmp_bns);
-  DEFINE_BLOB_NAMES_GETTER(input_bns);
-  DEFINE_BLOB_NAMES_GETTER(input_diff_bns);
-  DEFINE_BLOB_NAMES_GETTER(output_bns);
-  DEFINE_BLOB_NAMES_GETTER(output_diff_bns);
-  DEFINE_BLOB_NAMES_GETTER(model_bns);
-  DEFINE_BLOB_NAMES_GETTER(model_diff_bns);
-  DEFINE_BLOB_NAMES_GETTER(model_tmp_bns);
-  DEFINE_BLOB_NAMES_GETTER(other_bns);
-
-#undef DEFINE_BLOB_NAMES_GETTER
-
-  // Read: shape of input_blobs
-  // Write: shape of output_blobs, model_blobs, data_tmp_blobs, model_tmp_blobs
-  virtual void InferBlobDescs(
-      std::function<BlobDesc*(const std::string)> GetBlobDesc4BnInOp,
-      const ParallelContext* parallel_ctx, DeviceType device_type) const;
-  virtual void InferBlobDescs(
-      std::function<BlobDesc*(const std::string)> GetBlobDesc4BnInOp,
-      const ParallelContext* parallel_ctx) const;
-
-  void FixParallelDesc(ParallelDesc* pr_desc) const;
-  void FixLbnWhenShareModel(const std::string& shared_op_name);
-  virtual int32_t ModelSplitAxis() const { return -1; }
-  virtual int32_t MaxModelSplitNum() const { return -1; }
-  void GenKernelConf(
-      std::function<const BlobDesc*(const std::string&)> GetBlobDesc4BnInOp,
-      bool is_forward, DeviceType, const ParallelContext*, KernelConf*) const;
-
- protected:
-=======
->>>>>>> b9e86292
   virtual void VirtualFixParallelDesc(ParallelDesc* pr_desc) const {}
   virtual void VirtualGenKernelConf(
       std::function<const BlobDesc*(const std::string&)> GetBlobDesc4BnInOp,
