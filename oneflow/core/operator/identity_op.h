#ifndef ONEFLOW_CORE_OPERATOR_IDENTITY_OP_H_
#define ONEFLOW_CORE_OPERATOR_IDENTITY_OP_H_

#include "oneflow/core/operator/operator.h"

namespace oneflow {

class IdentityOp final : public Operator {
 public:
  OF_DISALLOW_COPY_AND_MOVE(IdentityOp);
  IdentityOp() = default;
  ~IdentityOp() override = default;

  void InitFromOpConf() override;
  const PbMessage& GetCustomizedConf() const override;
  bool NeedInBlobWhenBackward() const override { return false; }
  bool NeedOutBlobWhenBackward() const override { return false; }
  void InferBlobDescs(std::function<BlobDesc*(const std::string&)> GetBlobDesc4BnInOp,
                      const ParallelContext* parallel_ctx) const override;

 private:
<<<<<<< HEAD
  void InferHasBatchDim(
      std::function<bool*(const std::string&)> HasBatchDim4BnInOp) const override {
    NaiveInferHasBatchDim(HasBatchDim4BnInOp);
  }
=======
  void InferHasBatchDim(std::function<bool*(const std::string&)> HasBatchDim4BnInOp) const override;
>>>>>>> 0edcd857
  void GetSbpSignatures(
      const std::function<const BlobDesc&(const std::string&)>& LogicalBlobDesc4Ibn,
      SbpSignatureList* sbp_sig_list) const override;
};

}  // namespace oneflow

#endif  // ONEFLOW_CORE_OPERATOR_IDENTITY_OP_H_<|MERGE_RESOLUTION|>--- conflicted
+++ resolved
@@ -19,14 +19,7 @@
                       const ParallelContext* parallel_ctx) const override;
 
  private:
-<<<<<<< HEAD
-  void InferHasBatchDim(
-      std::function<bool*(const std::string&)> HasBatchDim4BnInOp) const override {
-    NaiveInferHasBatchDim(HasBatchDim4BnInOp);
-  }
-=======
   void InferHasBatchDim(std::function<bool*(const std::string&)> HasBatchDim4BnInOp) const override;
->>>>>>> 0edcd857
   void GetSbpSignatures(
       const std::function<const BlobDesc&(const std::string&)>& LogicalBlobDesc4Ibn,
       SbpSignatureList* sbp_sig_list) const override;
