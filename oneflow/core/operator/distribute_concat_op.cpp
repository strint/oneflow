--- conflicted
+++ resolved
@@ -65,11 +65,7 @@
     }
   }
   CHECK_NOTNULL(first_blob_desc);
-<<<<<<< HEAD
-  std::vector<int64_t> out_dim_vec = first_blob_desc->shape().dim_vec();
-=======
   DimVector out_dim_vec = first_blob_desc->shape().dim_vec();
->>>>>>> a9cda69a
   int32_t concat_axis = FixAxis(conf.axis(), out_dim_vec.size());
   for (size_t i = 0; i < input_bns().size(); ++i) {
     const BlobDesc* in_i_blob_desc = GetBlobDesc4BnInOp(input_bns().Get(i));
