--- conflicted
+++ resolved
@@ -17,15 +17,9 @@
   CHECK_EQ(parallel_ctx->policy(), kDataParallel);
   const FpnCollectOpConf& conf = op_conf().fpn_collect_conf();
   const int64_t num_layers = conf.num_layers();
-<<<<<<< HEAD
   int64_t total_top_n = conf.top_n_per_piece() * parallel_ctx->parallel_num();
-  CHECK_EQ(RepeatedIbnSize("rpn_rois_fpn"), num_layers);
-  CHECK_EQ(RepeatedIbnSize("rpn_roi_probs_fpn"), num_layers);
-=======
-  const int64_t total_top_n = conf.top_n_per_piece() * parallel_ctx->parallel_num();
   CHECK_EQ(conf.rpn_rois_fpn_size(), num_layers);
   CHECK_EQ(conf.rpn_roi_probs_fpn_size(), num_layers);
->>>>>>> 6fbd5416
   int64_t max_num_rois_per_layer = 0;
   int64_t total_num_rois = 0;
   DataType data_type = DataType::kInvalidDataType;
