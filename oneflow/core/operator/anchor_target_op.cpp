#include "oneflow/core/operator/anchor_target_op.h"

namespace oneflow {

void AnchorTargetOp::InitFromOpConf() {
  CHECK(op_conf().has_anchor_target_conf());

  EnrollInputBn("image_info", false);
  EnrollInputBn("gt_boxes", false);

  EnrollOutputBn("rpn_labels", false);
  EnrollOutputBn("rpn_bbox_targets", false);
  EnrollOutputBn("rpn_bbox_inside_weights", false);
  EnrollOutputBn("rpn_bbox_outside_weights", false);

  EnrollConstBufBn("anchors");
  EnrollDataTmpBn("inside_anchors_inds");
  EnrollDataTmpBn("fg_inds");
  EnrollDataTmpBn("bg_inds");
  EnrollDataTmpBn("max_overlaps");
  EnrollDataTmpBn("max_overlaps_inds");
  EnrollDataTmpBn("gt_max_overlaps_inds");
  EnrollDataTmpBn("gt_max_overlaps_num");
  EnrollDataTmpBn("inds_mask");
  EnrollDataTmpBn("gt_boxes_tmp");
}

const PbMessage& AnchorTargetOp::GetCustomizedConf() const {
  return op_conf().anchor_target_conf();
}

void AnchorTargetOp::InferBlobDescs(std::function<BlobDesc*(const std::string&)> GetBlobDesc4BnInOp,
                                    const ParallelContext* parallel_ctx) const {
  CHECK_EQ(this->device_type(), DeviceType::kCPU);
  // useful vars
  const AnchorGeneratorConf& conf = op_conf().anchor_target_conf().anchors_generator_conf();
  const int32_t base_anchors_num = conf.anchor_scales().size() * conf.aspect_ratios().size();  // A
  const int32_t fm_stride = conf.feature_map_stride();
  CHECK_GE(fm_stride, 0);
  const int32_t fm_h = conf.image_height() / fm_stride;  // H
  const int32_t fm_w = conf.image_width() / fm_stride;   // W
  CHECK_GE(fm_h, 0);
  CHECK_GE(fm_w, 0);
  const int32_t max_per_img_gt_boxes_num = 256;

  // in blobs
  // image_info: (N, 3)
  const BlobDesc* image_info_blob_desc = GetBlobDesc4BnInOp("image_info");
  CHECK_EQ(image_info_blob_desc->shape().NumAxes(), 2);
  int32_t image_num = image_info_blob_desc->shape().At(0);
  CHECK_GE(image_num, 0);
  CHECK_EQ(image_info_blob_desc->shape().At(1), 3);

  // gt_boxes: (N, 1)
  // todo: fix ??
  const BlobDesc* gt_boxes_blob_desc = GetBlobDesc4BnInOp("gt_boxes");
<<<<<<< HEAD
  CHECK_EQ(gt_boxes_blob_desc->shape().NumAxes(), 2);
  CHECK_EQ(gt_boxes_blob_desc->shape().At(0), image_num);
  CHECK_EQ(gt_boxes_blob_desc->shape().At(1), 1);
=======
  // CHECK_EQ(gt_boxes_blob_desc->shape().NumAxes(), 3);
  CHECK_EQ(gt_boxes_blob_desc->shape().At(0), image_num);
  const int32_t max_per_img_gt_boxes_num = 256;  // gt_boxes_blob_desc->shape().At(1);  // 256
  // CHECK_EQ(gt_boxes_blob_desc->shape().At(2), 4);
>>>>>>> 4554dcaf

  // out blobs
  // rpn_labels: (N, H, W, A)
  // rpn_bbox_targets: (N, H, W, 4*A)
  // rpn_bbox_inside_weights: (N, H, W, 4*A)
  // rpn_bbox_outside_weights: (N, H, W, 4*A)
  BlobDesc* rpn_labels_blob_desc = GetBlobDesc4BnInOp("rpn_labels");
  rpn_labels_blob_desc->set_data_type(DataType::kInt32);
  rpn_labels_blob_desc->mut_shape() = Shape({image_num, fm_h, fm_w, base_anchors_num});

  BlobDesc* rpn_bbox_targets_blob_desc = GetBlobDesc4BnInOp("rpn_bbox_targets");
<<<<<<< HEAD
  rpn_bbox_targets_blob_desc->set_data_type(DataType::kFloat);
  rpn_bbox_targets_blob_desc->mut_shape() = Shape({image_num, fm_h, fm_w, 4 * base_anchors_num});
=======
  rpn_bbox_targets_blob_desc->set_data_type(DataType::kFloat);  // should be int
  rpn_bbox_targets_blob_desc->mut_shape() =
      Shape({image_num, fm_h, fm_w, 4 * per_pixel_anchors_num});
>>>>>>> 4554dcaf

  BlobDesc* rpn_bbox_inside_weights_blob_desc = GetBlobDesc4BnInOp("rpn_bbox_inside_weights");
  rpn_bbox_inside_weights_blob_desc->set_data_type(DataType::kFloat);
  rpn_bbox_inside_weights_blob_desc->mut_shape() =
      Shape({image_num, fm_h, fm_w, 4 * base_anchors_num});

  BlobDesc* rpn_bbox_outside_weights_blob_desc = GetBlobDesc4BnInOp("rpn_bbox_outside_weights");
  rpn_bbox_outside_weights_blob_desc->set_data_type(DataType::kFloat);
  rpn_bbox_outside_weights_blob_desc->mut_shape() =
      Shape({image_num, fm_h, fm_w, 4 * base_anchors_num});

  // const blob
  // anchors: (H, W, 4*A) T
  BlobDesc* anchors_blob_desc = GetBlobDesc4BnInOp("anchors");
  anchors_blob_desc->set_data_type(gt_boxes_blob_desc->data_type());
  anchors_blob_desc->mut_shape() = Shape({fm_h, fm_w, 4 * base_anchors_num});

  // data tmp blobs
  // inside_anchors_inds: (H*W*A) int
  // fg_inds: (H*W*A) int
  // bg_inds: (H*W*A) int
  // max_overlaps: (H*W*A) float
  // max_overlaps_inds: (H*W*A) int
  // gt_max_overlaps_inds: (256,H*W*A) int
  // gt_max_overlaps_num: (256) int
  // inds_mask: (H*W*A) int
  // gt_boxes_tmp: (256,4) T
  BlobDesc* inside_anchors_inds_blob_desc = GetBlobDesc4BnInOp("inside_anchors_inds");
  inside_anchors_inds_blob_desc->set_data_type(DataType::kInt32);
  inside_anchors_inds_blob_desc->mut_shape() = Shape({fm_h * fm_w * base_anchors_num});

  BlobDesc* fg_inds_blob_desc = GetBlobDesc4BnInOp("fg_inds");
  fg_inds_blob_desc->set_data_type(DataType::kInt32);
  fg_inds_blob_desc->mut_shape() = Shape({fm_h * fm_w * base_anchors_num});

  BlobDesc* bg_inds_blob_desc = GetBlobDesc4BnInOp("bg_inds");
  bg_inds_blob_desc->set_data_type(DataType::kInt32);
  bg_inds_blob_desc->mut_shape() = Shape({fm_h * fm_w * base_anchors_num});

  BlobDesc* max_overlaps_blob_desc = GetBlobDesc4BnInOp("max_overlaps");
  max_overlaps_blob_desc->set_data_type(DataType::kFloat);
  max_overlaps_blob_desc->mut_shape() = Shape({fm_h * fm_w * base_anchors_num});

  BlobDesc* max_overlaps_inds_blob_desc = GetBlobDesc4BnInOp("max_overlaps_inds");
  max_overlaps_inds_blob_desc->set_data_type(DataType::kInt32);
  max_overlaps_inds_blob_desc->mut_shape() = Shape({fm_h * fm_w * base_anchors_num});

  BlobDesc* gt_max_overlaps_inds_blob_desc = GetBlobDesc4BnInOp("gt_max_overlaps_inds");
  gt_max_overlaps_inds_blob_desc->set_data_type(DataType::kInt32);
  gt_max_overlaps_inds_blob_desc->mut_shape() =
      Shape({max_per_img_gt_boxes_num, fm_h * fm_w * base_anchors_num});

  BlobDesc* gt_max_overlaps_num_blob_desc = GetBlobDesc4BnInOp("gt_max_overlaps_num");
  gt_max_overlaps_num_blob_desc->set_data_type(DataType::kInt32);
  gt_max_overlaps_inds_blob_desc->mut_shape() = Shape({max_per_img_gt_boxes_num});

  BlobDesc* inds_mask_blob_desc = GetBlobDesc4BnInOp("inds_mask");
  inds_mask_blob_desc->set_data_type(DataType::kInt32);
  inds_mask_blob_desc->mut_shape() = Shape({fm_h * fm_w * base_anchors_num});

  BlobDesc* gt_boxex_tmp_blob_desc = GetBlobDesc4BnInOp("gt_boxes_tmp");
  gt_boxex_tmp_blob_desc->set_data_type(gt_boxes_blob_desc->data_type());
  gt_boxex_tmp_blob_desc->mut_shape() = Shape({256, 4});
}

void AnchorTargetOp::VirtualGenKernelConf(
    std::function<const BlobDesc*(const std::string&)> GetBlobDesc4BnInOp,
    const ParallelContext* parallel_ctx, KernelConf* kernel_conf) const {
  kernel_conf->set_data_type(GetBlobDesc4BnInOp("gt_boxes")->data_type());
}

REGISTER_OP(OperatorConf::kAnchorTargetConf, AnchorTargetOp);

}  // namespace oneflow<|MERGE_RESOLUTION|>--- conflicted
+++ resolved
@@ -51,19 +51,10 @@
   CHECK_GE(image_num, 0);
   CHECK_EQ(image_info_blob_desc->shape().At(1), 3);
 
-  // gt_boxes: (N, 1)
-  // todo: fix ??
+  // gt_boxes: (N)
   const BlobDesc* gt_boxes_blob_desc = GetBlobDesc4BnInOp("gt_boxes");
-<<<<<<< HEAD
-  CHECK_EQ(gt_boxes_blob_desc->shape().NumAxes(), 2);
+  CHECK_EQ(gt_boxes_blob_desc->shape().NumAxes(), 1);
   CHECK_EQ(gt_boxes_blob_desc->shape().At(0), image_num);
-  CHECK_EQ(gt_boxes_blob_desc->shape().At(1), 1);
-=======
-  // CHECK_EQ(gt_boxes_blob_desc->shape().NumAxes(), 3);
-  CHECK_EQ(gt_boxes_blob_desc->shape().At(0), image_num);
-  const int32_t max_per_img_gt_boxes_num = 256;  // gt_boxes_blob_desc->shape().At(1);  // 256
-  // CHECK_EQ(gt_boxes_blob_desc->shape().At(2), 4);
->>>>>>> 4554dcaf
 
   // out blobs
   // rpn_labels: (N, H, W, A)
@@ -75,14 +66,8 @@
   rpn_labels_blob_desc->mut_shape() = Shape({image_num, fm_h, fm_w, base_anchors_num});
 
   BlobDesc* rpn_bbox_targets_blob_desc = GetBlobDesc4BnInOp("rpn_bbox_targets");
-<<<<<<< HEAD
-  rpn_bbox_targets_blob_desc->set_data_type(DataType::kFloat);
+  rpn_bbox_targets_blob_desc->set_data_type(DataType::kFloat);  // should be int
   rpn_bbox_targets_blob_desc->mut_shape() = Shape({image_num, fm_h, fm_w, 4 * base_anchors_num});
-=======
-  rpn_bbox_targets_blob_desc->set_data_type(DataType::kFloat);  // should be int
-  rpn_bbox_targets_blob_desc->mut_shape() =
-      Shape({image_num, fm_h, fm_w, 4 * per_pixel_anchors_num});
->>>>>>> 4554dcaf
 
   BlobDesc* rpn_bbox_inside_weights_blob_desc = GetBlobDesc4BnInOp("rpn_bbox_inside_weights");
   rpn_bbox_inside_weights_blob_desc->set_data_type(DataType::kFloat);
