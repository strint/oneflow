--- conflicted
+++ resolved
@@ -26,22 +26,6 @@
   out_blob_desc->mut_dim0_inner_shape() = Shape({1, out_blob_desc->shape().At(0)});
 }
 
-<<<<<<< HEAD
-int32_t UnpackOp::GetUnpackNum(int64_t parallel_num) const {
-  CHECK(op_conf().has_unpack_conf());
-  const UnpackOpConf& conf = op_conf().unpack_conf();
-  if (conf.has_unpack_num()) {
-    return conf.unpack_num();
-  } else if (conf.has_unpack_num_per_record()) {
-    CHECK_EQ(Global<JobDesc>::Get()->PieceSize() % parallel_num, 0);
-    int64_t unpack_num =
-        Global<JobDesc>::Get()->PieceSize() / parallel_num * conf.unpack_num_per_record();
-    CHECK_LE(unpack_num, static_cast<int64_t>(GetMaxVal<int32_t>()));
-    return static_cast<int32_t>(unpack_num);
-  } else {
-    UNIMPLEMENTED();
-  }
-=======
 void UnpackOp::InferOutputBlobTimeShape(
     std::function<const Shape*(const std::string&)> GetTimeShape4BnInOp,
     const ParallelContext* parallel_ctx, Shape* time_shape) const {
@@ -49,7 +33,6 @@
   int32_t unpack_num = GetUnpackNum();
   dim_vec.push_back(unpack_num);
   *time_shape = Shape(dim_vec);
->>>>>>> a7480782
 }
 
 int32_t UnpackOp::GetUnpackNum() const { return op_conf().unpack_conf().unpack_num(); }
