--- conflicted
+++ resolved
@@ -41,13 +41,8 @@
   const BlobDesc* indices = GetBlobDesc4BnInOp("indices");
   CHECK_GT_OR_RETURN(indices->shape().NumAxes(), 0);
   CHECK_OR_RETURN(IsIndexDataType(indices->data_type()));
-<<<<<<< HEAD
-  const std::vector<int64_t>& in_dim_vec = in->shape().dim_vec();
-  const std::vector<int64_t>& indices_dim_vec = indices->shape().dim_vec();
-=======
   const DimVector& in_dim_vec = in->shape().dim_vec();
   const DimVector& indices_dim_vec = indices->shape().dim_vec();
->>>>>>> a9cda69a
   CHECK_LE_OR_RETURN(indices_dim_vec.size(), in_dim_vec.size());
   FOR_RANGE(int64_t, i, 0, indices_dim_vec.size() - 1) {
     if (in->is_dynamic() && indices->is_dynamic() == false) {
