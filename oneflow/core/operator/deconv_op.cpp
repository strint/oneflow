#include "oneflow/core/operator/deconv_op.h"
#include "oneflow/core/common/balanced_splitter.h"
#include "oneflow/core/device/cuda_stream_handle.h"
#include "oneflow/core/register/runtime_blob_desc.h"

namespace oneflow {

namespace {

void GetDewindowedOutputSize(int64_t input_size, int32_t filter_size, int32_t dilation_rate,
                           int32_t stride, int32_t output_padding, const int32_t padding_needed, int64_t* output_size,
                           int32_t* padding_before, int32_t* padding_after) {
  CHECK_GT(stride, 0);
  CHECK_GE(dilation_rate, 1);

  int32_t effective_filter_size = (filter_size - 1) * dilation_rate + 1;
  if (output_size) { 
    *output_size = (input_size - 1) * stride + effective_filter_size + output_padding - padding_needed;
    CHECK_GE((*output_size), 0); 
  }
  if (padding_before) { *padding_before = padding_needed / 2; } // not used in deconv
  if (padding_after) { *padding_after = padding_needed - padding_needed / 2;}
}

<<<<<<< HEAD
void GetOutAndPad(const Shape& in_blob_shape, const DeconvOpConf& conf, std::vector<int64_t>* out,
=======
void GetOutAndPad(const DenseShapeView& in_blob_shape, const ConvConf& conv_conf, DimVector* out,
>>>>>>> bec306d5
                  std::vector<int32_t>* pad_small_side, std::vector<int32_t>* pad_large_side) {
  const ConvConf& conv_conf = conf.conv_conf();
  int32_t opkernel_dim = in_blob_shape.NumAxes() - 2;
  if (out) { out->assign(opkernel_dim, 0); }
  if (pad_small_side) { pad_small_side->assign(opkernel_dim, 0); }
  if (pad_large_side) { pad_large_side->assign(opkernel_dim, 0); }
  const auto& data_format = conv_conf.data_format();
  const auto& strides = conv_conf.strides();
  const PbRf<int32_t>& dilation_rate = conv_conf.dilation_rate();
  const PbRf<int32_t>& kernel_size = conv_conf.kernel_size();
  const PbRf<int32_t>& output_padding = conf.output_padding();
  const PbRf<int32_t>& padding_needed = conf.padding_needed();
  FOR_RANGE(int32_t, i, 0, opkernel_dim) {
    GetDewindowedOutputSize(in_blob_shape.At(DhwOffset(data_format) + i), kernel_size.Get(i), dilation_rate.Get(i),
                            strides.Get(i), output_padding.Get(i), padding_needed.Get(i), out ? &(out->at(i)) : nullptr,
                            pad_small_side ? &(pad_small_side->at(i)) : nullptr,
                            pad_large_side ? &(pad_large_side->at(i)) : nullptr);
  }
}

void GetOutAndPad(const Shape& in_blob_shape, const ConvConf& conv_conf, DimVector* out,
                  std::vector<int32_t>* pad_small_side, std::vector<int32_t>* pad_large_side) {
  return GetOutAndPad(DenseShapeView(in_blob_shape), conv_conf, out, pad_small_side,
                      pad_large_side);
}

}  // namespace

#ifdef WITH_CUDA
CudnnDeconvDesc::~CudnnDeconvDesc() { CudaCheck(cudnnDestroyConvolutionDescriptor(val_)); }

<<<<<<< HEAD
CudnnDeconvDesc::CudnnDeconvDesc(const DataType& data_type, const Shape& in_blob_shape,
                                 const DeconvOpConf& conf) {
  const ConvConf& conv_conf = conf.conv_conf();
=======
CudnnDeconvDesc::CudnnDeconvDesc(const DataType& data_type, const DenseShapeView& in_blob_shape,
                                 const ConvConf& conv_conf) {
>>>>>>> bec306d5
  int32_t opkernel_dim = in_blob_shape.NumAxes() - 2;
  CudaCheck(cudnnCreateConvolutionDescriptor(&val_));
  std::vector<int32_t> pad_large_side;
  GetOutAndPad(in_blob_shape, conf, nullptr, nullptr, &pad_large_side);
  const PbRf<int32_t>& strides = conv_conf.strides();
  const PbRf<int32_t>& dilation_rate = conv_conf.dilation_rate();
  if (opkernel_dim == 2) {
    CudaCheck(cudnnSetConvolution2dDescriptor(
        val_, pad_large_side[0], pad_large_side[1], strides.Get(0), strides.Get(1),
        dilation_rate[0], dilation_rate[1], CUDNN_CROSS_CORRELATION, GetCudnnDataType(data_type)));
  } else {
    CudaCheck(cudnnSetConvolutionNdDescriptor(
        val_, opkernel_dim, pad_large_side.data(), strides.data(), dilation_rate.data(),
        CUDNN_CROSS_CORRELATION, GetCudnnDataType(data_type)));
  }
}
#endif  // WITH_CUDA

class DeconvOp : public Operator {
 public:
  OF_DISALLOW_COPY_AND_MOVE(DeconvOp);
  DeconvOp() = default;
  virtual ~DeconvOp() = default;

  const PbMessage& GetCustomizedConf() const override { return op_conf().deconv_conf(); }

  void InitFromOpConf() override {
    EnrollInputBn("x");
    EnrollOutputBn("y");
    EnrollInputBn("filter");
    EnrollTmpBn("cudnn_buf");
  }

  Maybe<void> InferOutBlobDescs(std::function<BlobDesc*(const std::string&)> GetBlobDesc4BnInOp,
                                const ParallelContext* parallel_ctx,
                                const SbpSignature* sbp_signature,
                                std::function<void(OpContext*)> EnrollOpCtx) const override {
    const DeconvOpConf& conf = op_conf().deconv_conf();
    const ConvConf& conv_conf = op_conf().deconv_conf().conv_conf();
    CHECK_OR_RETURN(DevIsGpuAndEnableCudnn()) << "CUDNN is required for Deconv";
    const std::string& data_format = conv_conf.data_format();

    const BlobDesc* x_blob_desc = GetBlobDesc4BnInOp("x");
    CHECK_EQ_OR_RETURN(x_blob_desc->shape().NumAxes(), NDims() + 2);

    int64_t data_num = x_blob_desc->shape().At(0);
    int32_t filters = conf.filters();
<<<<<<< HEAD
    std::vector<int64_t> out;
    GetOutAndPad(x_blob_desc->shape(), conf, &out, nullptr, nullptr);
    std::vector<int64_t> y_shape = {data_num, filters};
=======
    DimVector out;
    GetOutAndPad(x_blob_desc->shape(), conv_conf, &out, nullptr, nullptr);
    DimVector y_shape = {data_num, filters};
>>>>>>> bec306d5
    size_t dhw_offset = DhwOffset(data_format);
    for (size_t i = 0; i < NDims(); ++i) {
      y_shape.insert(y_shape.begin() + dhw_offset + i, out[i]);
    }
    BlobDesc* y_blob_desc = GetBlobDesc4BnInOp("y");
    *y_blob_desc = *x_blob_desc;
    y_blob_desc->mut_shape() = Shape(y_shape);

    return Maybe<void>::Ok();
  }

  Maybe<void> InferBlobDescs(std::function<BlobDesc*(const std::string&)> GetBlobDesc4BnInOp,
                             const ParallelContext* parallel_ctx, const SbpSignature* sbp_signature,
                             std::function<void(OpContext*)> EnrollOpCtx) const override {
    const DeconvOpConf& conf = op_conf().deconv_conf();
    const ConvConf& conv_conf = op_conf().deconv_conf().conv_conf();
    CHECK_OR_RETURN(DevIsGpuAndEnableCudnn()) << "CUDNN is required for Deconv";
    const std::string& data_format = conv_conf.data_format();

    const BlobDesc* x_blob_desc = GetBlobDesc4BnInOp("x");
    CHECK_EQ_OR_RETURN(x_blob_desc->shape().NumAxes(), NDims() + 2);

    int64_t data_num = x_blob_desc->shape().At(0);
    int32_t filters = conf.filters();
<<<<<<< HEAD
    std::vector<int64_t> out;
    GetOutAndPad(x_blob_desc->shape(), conf, &out, nullptr, nullptr);
    std::vector<int64_t> y_shape = {data_num, filters};
=======
    DimVector out;
    GetOutAndPad(x_blob_desc->shape(), conv_conf, &out, nullptr, nullptr);
    DimVector y_shape = {data_num, filters};
>>>>>>> bec306d5
    size_t dhw_offset = DhwOffset(data_format);
    for (size_t i = 0; i < NDims(); ++i) {
      y_shape.insert(y_shape.begin() + dhw_offset + i, out[i]);
    }
    BlobDesc* y_blob_desc = GetBlobDesc4BnInOp("y");
    *y_blob_desc = *x_blob_desc;
    y_blob_desc->mut_shape() = Shape(y_shape);
<<<<<<< HEAD
    std::vector<int64_t> weight_shape(y_blob_desc->shape().dim_vec());
=======

    DimVector weight_shape(y_blob_desc->shape().dim_vec());
    weight_shape[0] = channels;
>>>>>>> bec306d5
    if (data_format == "channels_first") {
      weight_shape[0] = x_blob_desc->shape().At(1);
      weight_shape[1] = filters;
    } else if (data_format == "channels_last") {
      weight_shape[0] = x_blob_desc->shape().At(NDims() + 1);
      weight_shape[NDims() + 1] = filters;
    } else {
      UNIMPLEMENTED();
    }
    for (size_t i = 0; i < NDims(); ++i) {
      weight_shape[dhw_offset + i] = conv_conf.kernel_size(i);
    }
    BlobDesc* filter_blob_desc = GetBlobDesc4BnInOp("filter");
    CHECK_EQ_OR_RETURN(GetBlobDesc4BnInOp("filter")->shape(), Shape(weight_shape));

#ifdef WITH_CUDA
    if (DevIsGpuAndEnableCudnn()) {
      DeconvOpCtx* deconv_op_ctx = new DeconvOpCtx();
      EnrollOpCtx(deconv_op_ctx);
      CHECK_OR_RETURN(Global<CudnnConvCtxCache>::Get()->FindCudnnConvAlgoCtxWithConfig(
          *y_blob_desc, *x_blob_desc, *filter_blob_desc, conv_conf, cudnn_buf_limit_byte(),
          &deconv_op_ctx->cudnn_deconv_algo_ctx));
      CHECK_OR_RETURN(deconv_op_ctx->cudnn_deconv_algo_ctx.bwd_data_algo_found);
      BlobDesc* cudnn_buf = GetBlobDesc4BnInOp("cudnn_buf");
      cudnn_buf->set_data_type(DataType::kChar);
      size_t buf_size = std::max(size_t(1), deconv_op_ctx->cudnn_deconv_algo_ctx.bwd_data_ws_size);
      cudnn_buf->mut_shape() = Shape({static_cast<int64_t>(buf_size)});
    }
#endif  // WITH_CUDA
    return Maybe<void>::Ok();
  }

 private:
  const int32_t NDims() const { return op_conf().deconv_conf().conv_conf().num_spatial_dims(); }

  PbMessage* MutableCustomizedKernelConf(KernelConf* kernel_conf) const override {
    return kernel_conf->mutable_deconv_conf();
  }
  void VirtualGenKernelConf(std::function<const BlobDesc*(const std::string&)> GetBlobDesc4BnInOp,
                            const ParallelContext*, KernelConf* kernel_conf,
                            const OpContext* op_ctx) const override {
    DeconvKernelConf* deconv_conf = kernel_conf->mutable_deconv_conf();
    deconv_conf->set_dim(NDims());
    GenKernelConfWithCudnn(GetBlobDesc4BnInOp, kernel_conf, deconv_conf, op_ctx);
  }

  void GenKernelConfWithCudnn(std::function<const BlobDesc*(const std::string&)> GetBlobDesc4BnInOp,
                              KernelConf* kernel_conf, DeconvKernelConf* deconv_conf,
                              const OpContext* op_ctx) const {
    GetBlobDesc4BnInOp("x")->shape().ToProto(deconv_conf->mutable_in());
    GetBlobDesc4BnInOp("y")->shape().ToProto(deconv_conf->mutable_out());
    GetBlobDesc4BnInOp("filter")->shape().ToProto(deconv_conf->mutable_weight());

#ifdef WITH_CUDA
    if (device_type() == DeviceType::kGPU) {
      const DeconvOpCtx* deconv_op_ctx = static_cast<const DeconvOpCtx*>(op_ctx);
      SetValInCustomizedKernelConf(
          kernel_conf, "cudnn_bwd_data_algo",
          static_cast<int32_t>(deconv_op_ctx->cudnn_deconv_algo_ctx.bwd_data_algo));
    }
#endif  // WITH_CUDA
  }

  Maybe<void> InferBatchAxis(
      std::function<OptInt64*(const std::string&)> BatchAxis4BnInOp) const override {
    *BatchAxis4BnInOp("y") = *BatchAxis4BnInOp("x");
    return Maybe<void>::Ok();
  }

  Maybe<void> GetSbpSignatures(
      const std::function<Maybe<const BlobDesc*>(const std::string&)>& LogicalBlobDesc4Ibn,
      SbpSignatureList* sbp_sig_list) const override {
    SbpSignatureBuilder().Split("x", 0).Broadcast("filter").Split("y", 0).Build(
        sbp_sig_list->mutable_sbp_signature()->Add());
    return Maybe<void>::Ok();
  }
};

REGISTER_OP(OperatorConf::kDeconvConf, DeconvOp);

}  // namespace oneflow<|MERGE_RESOLUTION|>--- conflicted
+++ resolved
@@ -22,11 +22,7 @@
   if (padding_after) { *padding_after = padding_needed - padding_needed / 2;}
 }
 
-<<<<<<< HEAD
-void GetOutAndPad(const Shape& in_blob_shape, const DeconvOpConf& conf, std::vector<int64_t>* out,
-=======
 void GetOutAndPad(const DenseShapeView& in_blob_shape, const ConvConf& conv_conf, DimVector* out,
->>>>>>> bec306d5
                   std::vector<int32_t>* pad_small_side, std::vector<int32_t>* pad_large_side) {
   const ConvConf& conv_conf = conf.conv_conf();
   int32_t opkernel_dim = in_blob_shape.NumAxes() - 2;
@@ -58,14 +54,8 @@
 #ifdef WITH_CUDA
 CudnnDeconvDesc::~CudnnDeconvDesc() { CudaCheck(cudnnDestroyConvolutionDescriptor(val_)); }
 
-<<<<<<< HEAD
-CudnnDeconvDesc::CudnnDeconvDesc(const DataType& data_type, const Shape& in_blob_shape,
-                                 const DeconvOpConf& conf) {
-  const ConvConf& conv_conf = conf.conv_conf();
-=======
 CudnnDeconvDesc::CudnnDeconvDesc(const DataType& data_type, const DenseShapeView& in_blob_shape,
                                  const ConvConf& conv_conf) {
->>>>>>> bec306d5
   int32_t opkernel_dim = in_blob_shape.NumAxes() - 2;
   CudaCheck(cudnnCreateConvolutionDescriptor(&val_));
   std::vector<int32_t> pad_large_side;
@@ -113,15 +103,9 @@
 
     int64_t data_num = x_blob_desc->shape().At(0);
     int32_t filters = conf.filters();
-<<<<<<< HEAD
-    std::vector<int64_t> out;
-    GetOutAndPad(x_blob_desc->shape(), conf, &out, nullptr, nullptr);
-    std::vector<int64_t> y_shape = {data_num, filters};
-=======
     DimVector out;
     GetOutAndPad(x_blob_desc->shape(), conv_conf, &out, nullptr, nullptr);
     DimVector y_shape = {data_num, filters};
->>>>>>> bec306d5
     size_t dhw_offset = DhwOffset(data_format);
     for (size_t i = 0; i < NDims(); ++i) {
       y_shape.insert(y_shape.begin() + dhw_offset + i, out[i]);
@@ -146,15 +130,9 @@
 
     int64_t data_num = x_blob_desc->shape().At(0);
     int32_t filters = conf.filters();
-<<<<<<< HEAD
-    std::vector<int64_t> out;
-    GetOutAndPad(x_blob_desc->shape(), conf, &out, nullptr, nullptr);
-    std::vector<int64_t> y_shape = {data_num, filters};
-=======
     DimVector out;
     GetOutAndPad(x_blob_desc->shape(), conv_conf, &out, nullptr, nullptr);
     DimVector y_shape = {data_num, filters};
->>>>>>> bec306d5
     size_t dhw_offset = DhwOffset(data_format);
     for (size_t i = 0; i < NDims(); ++i) {
       y_shape.insert(y_shape.begin() + dhw_offset + i, out[i]);
@@ -162,13 +140,9 @@
     BlobDesc* y_blob_desc = GetBlobDesc4BnInOp("y");
     *y_blob_desc = *x_blob_desc;
     y_blob_desc->mut_shape() = Shape(y_shape);
-<<<<<<< HEAD
-    std::vector<int64_t> weight_shape(y_blob_desc->shape().dim_vec());
-=======
 
     DimVector weight_shape(y_blob_desc->shape().dim_vec());
     weight_shape[0] = channels;
->>>>>>> bec306d5
     if (data_format == "channels_first") {
       weight_shape[0] = x_blob_desc->shape().At(1);
       weight_shape[1] = filters;
