#include "oneflow/core/operator/softmax_op.h"
#include "oneflow/core/operator/softmax_grad_op.h"
#include "oneflow/core/register/runtime_blob_desc.h"
#include "oneflow/core/job/sbp_signature_builder.h"

namespace oneflow {

void SoftmaxGradOp::InitFromOpConf() {
  CHECK(op_conf().has_softmax_grad_conf());
  EnrollInputBn("y");
  EnrollInputBn("dy");
  if (op_conf().softmax_grad_conf().has_transpose_x()
      && op_conf().softmax_grad_conf().has_transpose_y()) {
    EnrollInputBn("transpose_x");
    EnrollInputBn("transpose_y");
  } else {
    CHECK(!op_conf().softmax_grad_conf().has_transpose_x());
    CHECK(!op_conf().softmax_grad_conf().has_transpose_y());
  }
  EnrollTmpBn("transpose_dy");
  EnrollTmpBn("bw_buf");
  EnrollTmpBn("bw_softmax_num");
  EnrollOutputBn("dx");
}

const PbMessage& SoftmaxGradOp::GetCustomizedConf() const { return op_conf().softmax_grad_conf(); }

Maybe<void> SoftmaxGradOp::InferBlobDescs(
    std::function<BlobDesc*(const std::string&)> GetBlobDesc4BnInOp,
<<<<<<< HEAD
    const ParallelContext* parallel_ctx) const {
=======
    const ParallelContext* parallel_ctx, const SbpSignature* sbp_signature,
    int64_t record_piece_size, std::function<void(OpContext*)> EnrollOpCtx) const {
>>>>>>> 2e10fa7c
  // dy
  const BlobDesc* dy_blob_desc = GetBlobDesc4BnInOp("dy");
  // dx
  BlobDesc* dx_blob_desc = GetBlobDesc4BnInOp("dx");
  *dx_blob_desc = *dy_blob_desc;
  if (op_conf().softmax_grad_conf().has_transpose_y()) {
    *GetBlobDesc4BnInOp("transpose_dy") = *GetBlobDesc4BnInOp("transpose_y");
  }
  op_context_.reset(NewSoftmaxGradOpCtx(dx_blob_desc->shape()));
  // 1D blob store tmp calculate result
  BlobDesc* bw_tmp_blob_desc = GetBlobDesc4BnInOp("bw_softmax_num");
  bw_tmp_blob_desc->mut_shape() = Shape({op_context_->transpose_rows});
  bw_tmp_blob_desc->set_data_type(dx_blob_desc->data_type());
  // temp storage for RowMax etc.
  BlobDesc* bw_buf_blob_desc = GetBlobDesc4BnInOp("bw_buf");
  bw_buf_blob_desc->mut_shape() =
      Shape({static_cast<int64_t>(RtBlobDesc(*dx_blob_desc).ByteSizeOfDataContentField())});
  bw_buf_blob_desc->set_data_type(DataType::kChar);
  return Maybe<void>::Ok();
}

void SoftmaxGradOp::VirtualGenKernelConf(
    std::function<const BlobDesc*(const std::string&)> GetBlobDesc4BnInOp,
    const ParallelContext* parallel_ctx, KernelConf* kernel_conf) const {
  SoftmaxKernelConf* conf = kernel_conf->mutable_softmax_conf();
  conf->set_axis(op_context_->axis);
  conf->set_transpose_rows(op_context_->transpose_rows);
  conf->set_transpose_cols(op_context_->transpose_cols);
  conf->set_need_transpose(op_context_->need_transpose);
  if (op_context_->need_transpose) {
    PbRf<int32_t>* perm = conf->mutable_perm();
    perm->Reserve(op_context_->dims);
    for (size_t i = 0; i < op_context_->dims; ++i) { perm->Add(i); }
    (*perm)[op_context_->axis] = op_context_->dims - 1;
    (*perm)[op_context_->dims - 1] = op_context_->axis;
  }
}

SoftmaxGradOpCtx* SoftmaxGradOp::NewSoftmaxGradOpCtx(const Shape& dx_shape) const {
  SoftmaxGradOpCtx* op_ctx = new SoftmaxGradOpCtx();
  op_ctx->axis = op_conf().softmax_grad_conf().axis();
  op_ctx->dims = dx_shape.NumAxes();
  if (op_ctx->axis < 0) { op_ctx->axis += op_ctx->dims; }
  CHECK_GE(op_ctx->dims, 2);
  CHECK_GE(op_ctx->axis, 1);
  CHECK_LT(op_ctx->axis, op_ctx->dims);
  op_ctx->transpose_cols = dx_shape.At(op_ctx->axis);
  op_ctx->transpose_rows = dx_shape.elem_cnt() / op_ctx->transpose_cols;
  if (op_ctx->axis == op_ctx->dims - 1) {
    op_ctx->need_transpose = false;
  } else {
    op_ctx->need_transpose = true;
  }
  return op_ctx;
}

Maybe<void> SoftmaxGradOp::GetSbpSignatures(SbpSignatureList* sbp_sig_list) const {
  SbpSignatureBuilder()
      .Split(input_bns(), 0)
      .Split(output_bns(), 0)
      .Build(sbp_sig_list->mutable_sbp_signature()->Add());
  return Maybe<void>::Ok();
}

REGISTER_OP(OperatorConf::kSoftmaxGradConf, SoftmaxGradOp);

}  // namespace oneflow<|MERGE_RESOLUTION|>--- conflicted
+++ resolved
@@ -27,12 +27,8 @@
 
 Maybe<void> SoftmaxGradOp::InferBlobDescs(
     std::function<BlobDesc*(const std::string&)> GetBlobDesc4BnInOp,
-<<<<<<< HEAD
-    const ParallelContext* parallel_ctx) const {
-=======
     const ParallelContext* parallel_ctx, const SbpSignature* sbp_signature,
     int64_t record_piece_size, std::function<void(OpContext*)> EnrollOpCtx) const {
->>>>>>> 2e10fa7c
   // dy
   const BlobDesc* dy_blob_desc = GetBlobDesc4BnInOp("dy");
   // dx
@@ -41,33 +37,35 @@
   if (op_conf().softmax_grad_conf().has_transpose_y()) {
     *GetBlobDesc4BnInOp("transpose_dy") = *GetBlobDesc4BnInOp("transpose_y");
   }
-  op_context_.reset(NewSoftmaxGradOpCtx(dx_blob_desc->shape()));
+  SoftmaxGradOpCtx* op_ctx = NewSoftmaxGradOpCtx(dx_blob_desc->shape());
   // 1D blob store tmp calculate result
   BlobDesc* bw_tmp_blob_desc = GetBlobDesc4BnInOp("bw_softmax_num");
-  bw_tmp_blob_desc->mut_shape() = Shape({op_context_->transpose_rows});
+  bw_tmp_blob_desc->mut_shape() = Shape({op_ctx->transpose_rows});
   bw_tmp_blob_desc->set_data_type(dx_blob_desc->data_type());
   // temp storage for RowMax etc.
   BlobDesc* bw_buf_blob_desc = GetBlobDesc4BnInOp("bw_buf");
   bw_buf_blob_desc->mut_shape() =
       Shape({static_cast<int64_t>(RtBlobDesc(*dx_blob_desc).ByteSizeOfDataContentField())});
   bw_buf_blob_desc->set_data_type(DataType::kChar);
+  EnrollOpCtx(op_ctx);
   return Maybe<void>::Ok();
 }
 
 void SoftmaxGradOp::VirtualGenKernelConf(
     std::function<const BlobDesc*(const std::string&)> GetBlobDesc4BnInOp,
-    const ParallelContext* parallel_ctx, KernelConf* kernel_conf) const {
+    const ParallelContext* parallel_ctx, KernelConf* kernel_conf, const OpContext* op_ctx) const {
   SoftmaxKernelConf* conf = kernel_conf->mutable_softmax_conf();
-  conf->set_axis(op_context_->axis);
-  conf->set_transpose_rows(op_context_->transpose_rows);
-  conf->set_transpose_cols(op_context_->transpose_cols);
-  conf->set_need_transpose(op_context_->need_transpose);
-  if (op_context_->need_transpose) {
+  const SoftmaxGradOpCtx* softmax_grad_ctx = static_cast<const SoftmaxGradOpCtx*>(op_ctx);
+  conf->set_axis(softmax_grad_ctx->axis);
+  conf->set_transpose_rows(softmax_grad_ctx->transpose_rows);
+  conf->set_transpose_cols(softmax_grad_ctx->transpose_cols);
+  conf->set_need_transpose(softmax_grad_ctx->need_transpose);
+  if (softmax_grad_ctx->need_transpose) {
     PbRf<int32_t>* perm = conf->mutable_perm();
-    perm->Reserve(op_context_->dims);
-    for (size_t i = 0; i < op_context_->dims; ++i) { perm->Add(i); }
-    (*perm)[op_context_->axis] = op_context_->dims - 1;
-    (*perm)[op_context_->dims - 1] = op_context_->axis;
+    perm->Reserve(softmax_grad_ctx->dims);
+    for (size_t i = 0; i < softmax_grad_ctx->dims; ++i) { perm->Add(i); }
+    (*perm)[softmax_grad_ctx->axis] = softmax_grad_ctx->dims - 1;
+    (*perm)[softmax_grad_ctx->dims - 1] = softmax_grad_ctx->axis;
   }
 }
 
