--- conflicted
+++ resolved
@@ -51,13 +51,7 @@
 
 void InitGlobalCudaDeviceProp() { cudaGetDeviceProperties(&global_device_prop, 0); }
 
-<<<<<<< HEAD
-int32_t GetCudaThreadsNumPerBlock() { return global_device_prop.maxThreadsPerBlock; }
-
-int32_t GetCudaMaxBlocksNum() {
-=======
 int32_t GetSMCudaMaxBlocksNum() {
->>>>>>> a7480782
   return global_device_prop.multiProcessorCount * global_device_prop.maxThreadsPerMultiProcessor
          / kCudaThreadsNumPerBlock;
 }
