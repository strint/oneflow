--- conflicted
+++ resolved
@@ -35,25 +35,6 @@
   const int32_t* col_num() const { return col_num_ptr_; }
   int32_t* mut_col_num() { return col_num_ptr_; }
 
-<<<<<<< HEAD
-  int32_t instance_varying_elem_cnt(int32_t no) const { TODO(); }
-  void set_instance_varying_elem_cnt(int32_t no, int32_t val) { TODO(); }
-
-  const int32_t* instance_varying_elem_cnt() const { TODO(); }
-  int32_t* mut_instance_varying_elem_cnt() { TODO(); }
-
-  int32_t varying_instance_num(int32_t no) const { TODO(); }
-  void set_varying_instance_num(int32_t no, int32_t val) { TODO(); }
-
-  const int32_t* varying_instance_num() const { TODO(); }
-  int32_t* mut_varying_instance_num() { TODO(); }
-
-  int32_t instance_available_elem_cnt(int32_t no) const { TODO(); }
-  const int32_t* instance_available_elem_cnt() const { TODO(); }
-
-  int32_t available_instance_num(int32_t no) const { TODO(); }
-  const int32_t* available_instance_num() const { TODO(); }
-=======
   int32_t instance_varying_elem_cnt(int32_t no) const;
   void set_instance_varying_elem_cnt(int32_t no, int32_t val);
 
@@ -69,7 +50,6 @@
   int32_t instance_available_elem_cnt(int32_t no) const;
   int32_t available_instance_num(int32_t no) const;
   int32_t available_instance_num() const;
->>>>>>> 07deedaf
 
   const void* header_ptr() const { return header_ptr_; }
   void* mut_header_ptr() { return header_ptr_; }
