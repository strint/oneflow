#include "oneflow/core/register/register_manager.h"
#include "oneflow/core/job/job_desc.h"
#include "oneflow/core/register/blob.h"
#include "oneflow/core/common/str_util.h"
#include "oneflow/core/comm_network/comm_network.h"
#include "oneflow/core/job/machine_context.h"
#include "oneflow/core/memory/memory_case.pb.h"

namespace oneflow {

namespace {

void CheckBlobInRegstNotDisabled(const RegstDescProto& regst_desc) {
  CHECK(regst_desc.regst_desc_type().has_data_regst_desc());
  CHECK(regst_desc.regst_desc_type().data_regst_desc().packed_blob_desc().is_body_disabled()
        == false);
}

}  // namespace

RegstMgr::RegstMgr(const Plan& plan) {
  int64_t this_machine_id = Global<MachineCtx>::Get()->this_machine_id();
  HashMap<int64_t, char*> chunk_id2ptr;
  for (const ChunkProto& chunk : plan.block_chunk_list().chunk()) {
    if (chunk.machine_id() != this_machine_id) { continue; }
    if (chunk.mem_size() == 0) { continue; }
    char* chunk_ptr = Global<MemoryAllocator>::Get()->Allocate(chunk.mem_case(), chunk.mem_size());
    CHECK(chunk_id2ptr.emplace(chunk.chunk_id(), chunk_ptr).second);
  }
  for (const MemBlockProto& mem_block : plan.block_chunk_list().mem_block()) {
    if (mem_block.machine_id() != this_machine_id) { continue; }
    if (mem_block.mem_size() == 0) { continue; }
    char* mem_block_ptr = nullptr;
    if (mem_block.has_chunk_id()) {
      CHECK(mem_block.has_chunk_offset());
      CHECK(chunk_id2ptr.find(mem_block.chunk_id()) != chunk_id2ptr.end());
      mem_block_ptr = chunk_id2ptr.at(mem_block.chunk_id()) + mem_block.chunk_offset();
    } else {
      mem_block_ptr =
          Global<MemoryAllocator>::Get()->Allocate(mem_block.mem_case(), mem_block.mem_size());
    }
    CHECK(mem_block_id2ptr_.emplace(mem_block.mem_block_id(), mem_block_ptr).second);
  }
  for (const TaskProto& task : plan.task()) {
    if (task.machine_id() != this_machine_id) { continue; }
    for (const auto& pair : task.produced_regst_desc()) {
      const RegstDescProto& regst_desc = pair.second;
      CHECK(
          regst_desc_id2rt_regst_desc_
              .emplace(regst_desc.regst_desc_id(), std::make_unique<const RtRegstDesc>(regst_desc))
              .second);
    }
  }
}

void RegstMgr::NewRegsts(const RegstDescProto& regst_desc_proto,
                         std::function<void(Regst*)> OneRegstDone) {
  const int64_t regst_desc_id = regst_desc_proto.regst_desc_id();
  const RegstDescTypeProto& regst_desc_type = regst_desc_proto.regst_desc_type();
  const RtRegstDesc* rt_regst_desc = regst_desc_id2rt_regst_desc_.at(regst_desc_id).get();
  char* main_mem_ptr = nullptr;
  char* separated_header_mem_ptr = nullptr;
  int64_t mem_block_id = regst_desc_proto.mem_block_id();
  int64_t header_block_id = regst_desc_proto.separated_header_mem_block_id();
  if (mem_block_id != -1 && mem_block_id2ptr_.find(mem_block_id) != mem_block_id2ptr_.end()) {
    main_mem_ptr = mem_block_id2ptr_.at(mem_block_id) + regst_desc_proto.mem_block_offset();
  }
  if (header_block_id != -1 && mem_block_id2ptr_.find(header_block_id) != mem_block_id2ptr_.end()) {
    separated_header_mem_ptr = mem_block_id2ptr_.at(header_block_id);
  }
  std::vector<LbiBlobDescPair> lbi_pairs;
  if (regst_desc_type.has_data_regst_desc()) {
    for (const LbiBlobDescPair& pair : regst_desc_type.data_regst_desc().lbi2blob_desc()) {
      lbi_pairs.push_back(pair);
    }
    std::sort(lbi_pairs.begin(), lbi_pairs.end(), &CompareLbiBlobDescPair);
    CHECK(!lbi_pairs.empty());
  }
  for (int64_t i = 0; i < rt_regst_desc->register_num(); ++i) {
    Regst* regst = new Regst;
    regst->set_regst_desc(rt_regst_desc);
    if (regst_desc_type.has_data_regst_desc()) {
      NewBlobsInOneRegst(lbi_pairs, regst, rt_regst_desc, main_mem_ptr, separated_header_mem_ptr);
      if (rt_regst_desc->mem_case().has_host_mem()
          && rt_regst_desc->mem_case().host_mem().used_by_network()) {
        CheckBlobInRegstNotDisabled(regst_desc_proto);
        regst->comm_net_token_ = Global<CommNet>::Get()->RegisterMemory(
            main_mem_ptr, rt_regst_desc->MainByteSize4OneRegst());
      }
      if (main_mem_ptr != nullptr) { main_mem_ptr += rt_regst_desc->MainByteSize4OneRegst(); }
      if (separated_header_mem_ptr != nullptr) {
        separated_header_mem_ptr += rt_regst_desc->SeparatedHeaderByteSize4OneRegst();
      }
    } else if (regst_desc_type.has_ctrl_regst_desc()) {
      // do nothing
    } else {
      UNIMPLEMENTED();
    }
    OneRegstDone(regst);
  }
}

void RegstMgr::NewBlobsInOneRegst(const std::vector<LbiBlobDescPair>& lbis, Regst* regst,
                                  const RtRegstDesc* rt_regst_desc, char* main_mem_ptr,
                                  char* separated_header_mem_ptr) {
  size_t separated_header_mem_size = rt_regst_desc->SeparatedHeaderByteSize4OneRegst();
  const RtBlobDesc* packed_blob_desc = rt_regst_desc->packed_blob_desc();
  char* cur_body_pointer = nullptr;
  char* cur_header_pointer = nullptr;
  if (separated_header_mem_size > 0) {
    MemoryCase host_mem_case;
    host_mem_case.mutable_host_mem();
<<<<<<< HEAD
    if (separated_header_mem_ptr == nullptr) {
      separated_header_mem_ptr =
          Global<MemoryAllocator>::Get()->Allocate(host_mem_case, separated_header_mem_size);
    }
    regst->packed_blob_.reset(new Blob(regst->regst_desc()->mem_case(), packed_blob_desc,
                                       separated_header_mem_ptr, main_mem_ptr));
=======
    CHECK(separated_header_mem_ptr != nullptr);
    regst->packed_blob_.reset(
        new Blob(regst, packed_blob_desc, separated_header_mem_ptr, main_mem_ptr));
>>>>>>> 026c48c6
    cur_header_pointer = separated_header_mem_ptr;
    cur_body_pointer = main_mem_ptr;
  } else {
    CHECK(separated_header_mem_ptr == nullptr);
    regst->packed_blob_.reset(
        new Blob(regst->regst_desc()->mem_case(), packed_blob_desc, main_mem_ptr));
    cur_header_pointer = main_mem_ptr;
    if (main_mem_ptr == nullptr) {
      cur_body_pointer = nullptr;
    } else {
      cur_body_pointer = main_mem_ptr + packed_blob_desc->ByteSizeOfBlobHeader();
    }
  }
  rt_regst_desc->ForEachBlobDescOffsetInOnRegst(
      lbis, [&](const LbiBlobDescPair& lbi, int64_t body_offset, int64_t header_offset) {
        const RtBlobDesc* blob_desc = rt_regst_desc->GetRtBlobDescFromLbi(lbi.lbi());
        std::unique_ptr<Blob> blob_ptr;
        if (cur_body_pointer == nullptr) {
          CHECK(rt_regst_desc->is_body_disabled());
          blob_ptr = std::move(std::make_unique<Blob>(regst->regst_desc()->mem_case(), blob_desc,
                                                      cur_header_pointer + header_offset, nullptr));
        } else {
          CHECK(rt_regst_desc->is_body_disabled() == false);
          blob_ptr = std::move(std::make_unique<Blob>(regst->regst_desc()->mem_case(), blob_desc,
                                                      cur_header_pointer + header_offset,
                                                      cur_body_pointer + body_offset));
          InitOFRecordBlobIfNeed(blob_ptr.get());
        }
        CHECK(regst->lbi2blob_.emplace(lbi.lbi(), std::move(blob_ptr)).second);
      });
}

void RegstMgr::InitOFRecordBlobIfNeed(Blob* blob_ptr) {
  const RtBlobDesc& blob_desc = blob_ptr->blob_desc();
  if (blob_desc.data_type() == kOFRecord) {
    int64_t elem_cnt = blob_desc.body_shape().elem_cnt();
    FOR_RANGE(int64_t, idx, 0, elem_cnt) {
      Global<MemoryAllocator>::Get()->PlacementNew(&blob_ptr->mut_dptr<OFRecord>()[idx]);
    }
  }
}

const RtRegstDesc& RegstMgr::RegstDesc4RegstDescId(int64_t regst_desc_id) const {
  const auto& it = regst_desc_id2rt_regst_desc_.find(regst_desc_id);
  CHECK(it != regst_desc_id2rt_regst_desc_.end());
  return *it->second;
}

}  // namespace oneflow<|MERGE_RESOLUTION|>--- conflicted
+++ resolved
@@ -110,18 +110,12 @@
   if (separated_header_mem_size > 0) {
     MemoryCase host_mem_case;
     host_mem_case.mutable_host_mem();
-<<<<<<< HEAD
     if (separated_header_mem_ptr == nullptr) {
       separated_header_mem_ptr =
           Global<MemoryAllocator>::Get()->Allocate(host_mem_case, separated_header_mem_size);
     }
     regst->packed_blob_.reset(new Blob(regst->regst_desc()->mem_case(), packed_blob_desc,
                                        separated_header_mem_ptr, main_mem_ptr));
-=======
-    CHECK(separated_header_mem_ptr != nullptr);
-    regst->packed_blob_.reset(
-        new Blob(regst, packed_blob_desc, separated_header_mem_ptr, main_mem_ptr));
->>>>>>> 026c48c6
     cur_header_pointer = separated_header_mem_ptr;
     cur_body_pointer = main_mem_ptr;
   } else {
