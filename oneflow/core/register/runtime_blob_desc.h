#ifndef ONEFLOW_CORE_REGISTER_RUNTIME_BLOB_DESC_H_
#define ONEFLOW_CORE_REGISTER_RUNTIME_BLOB_DESC_H_

#include "oneflow/core/common/util.h"
#include "oneflow/core/register/field_desc.h"
#include "oneflow/core/register/blob_desc.h"
#include "oneflow/core/register/blob_desc.pb.h"

namespace oneflow {

class RtBlobDesc {
 public:
  OF_DISALLOW_COPY_AND_MOVE(RtBlobDesc);
  RtBlobDesc() = delete;
  ~RtBlobDesc() = default;

  explicit RtBlobDesc(const BlobDesc& blob_desc);
  explicit RtBlobDesc(const BlobDescProto& blob_desc_proto);

  const BlobDescProto& blob_desc_proto() const { return blob_desc_proto_; }
  const Shape& shape() const;  // body shape
  DataType data_type() const;  // body data type
  bool has_dim0_inner_shape() const { return bool(dim0_inner_shape_); }
  const Shape& dim0_inner_shape() const { return *dim0_inner_shape_; }

  bool has_data_id_field() const;
  bool has_col_num_field() const;
  bool has_dim0_valid_num_field() const;
  bool has_dim1_valid_num_field() const;
  bool has_dim2_valid_num_field() const;
  bool has_record_id_in_device_piece_field() const;
  bool is_body_disabled() const;
  const StructPodDesc& header_pod_desc() const { return header_pod_desc_; }

  int32_t max_col_num() const { return blob_desc_proto_.header().max_col_num(); }

  size_t ByteSizeOfBlobHeader() const;
  size_t ByteSizeOfBlobBody() const;
  size_t TotalByteSize() const;

  size_t ByteSizeOfDataIdField() const;
  size_t ByteSizeOfColNumField() const;
  size_t ByteSizeOfDim0ValidNumField() const;
  size_t ByteSizeOfDim1ValidNumField() const;
  size_t ByteSizeOfDim2ValidNumField() const;
  size_t ByteSizeOfRecordIdInDevicePieceField() const;
  size_t ByteSizeOfDataContentField() const;

  bool operator==(const RtBlobDesc& rhs) const;

 private:
  void InitFromProto(const BlobDescProto& proto);

  BlobDescProto blob_desc_proto_;
  FieldDesc body_desc_;
  StructPodDesc header_pod_desc_;
  std::unique_ptr<Shape> dim0_inner_shape_;
<<<<<<< HEAD
  size_t byte_size_of_dim0_valid_num_field_;
  bool has_dim0_valid_num_field_;
=======
  bool has_dim0_valid_num_field_ = false;
  size_t byte_size_of_dim0_valid_num_field_ = 0;
  size_t byte_size_of_data_content_field_ = 0;
>>>>>>> 7af5bab0
};

}  // namespace oneflow

#endif  // ONEFLOW_CORE_REGISTER_RUNTIME_BLOB_DESC_H_<|MERGE_RESOLUTION|>--- conflicted
+++ resolved
@@ -55,14 +55,9 @@
   FieldDesc body_desc_;
   StructPodDesc header_pod_desc_;
   std::unique_ptr<Shape> dim0_inner_shape_;
-<<<<<<< HEAD
-  size_t byte_size_of_dim0_valid_num_field_;
-  bool has_dim0_valid_num_field_;
-=======
   bool has_dim0_valid_num_field_ = false;
   size_t byte_size_of_dim0_valid_num_field_ = 0;
   size_t byte_size_of_data_content_field_ = 0;
->>>>>>> 7af5bab0
 };
 
 }  // namespace oneflow
