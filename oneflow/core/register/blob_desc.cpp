#include "oneflow/core/register/blob_desc.h"
#include "oneflow/core/register/runtime_blob_desc.h"
#include "oneflow/core/job/job_desc.h"

namespace oneflow {

BlobDesc::BlobDesc()
    : BlobDesc(Shape(), Global<JobDesc>::Get()->DefaultDataType(), false, false, 1) {}

BlobDesc::BlobDesc(const Shape& shape, DataType data_type, bool has_data_id, bool has_col_num,
                   int32_t max_col_num)
    : header_is_opaque_(false),
      has_data_id_(has_data_id),
      has_col_num_(has_col_num),
      has_dim0_valid_num_(false),
      has_dim1_valid_num_(false),
      has_dim2_valid_num_(false),
      has_record_id_in_device_piece_(false),
<<<<<<< HEAD
      has_instance_shape_(false),
=======
      has_loss_instance_num_(false),
>>>>>>> 59eb55c1
      max_col_num_(max_col_num),
      blob_mem_id_(-1),
      body_field_(shape, data_type) {}

BlobDesc::BlobDesc(const BlobDesc& BlobDesc) { *this = BlobDesc; }

void BlobDesc::InitFromProto(const BlobDescProto& proto) {
  body_field_.InitFromProto(proto.body());
  max_col_num_ = proto.header().max_col_num();
  blob_mem_id_ = proto.header().blob_mem_id();
  header_pod_desc_.InitFromProto(proto.header().header_pod_desc());
  if (proto.header().has_opaque_header()) {
    header_is_opaque_ = true;
    has_data_id_ = false;
    has_col_num_ = false;
    has_dim0_valid_num_ = false;
    has_dim1_valid_num_ = false;
    has_dim2_valid_num_ = false;
    has_record_id_in_device_piece_ = false;
<<<<<<< HEAD
    has_instance_shape_ = false;
=======
    has_loss_instance_num_ = false;
>>>>>>> 59eb55c1
    opaque_header_ = FieldDesc(proto.header().opaque_header());
  } else {
    CHECK(proto.header().has_field_header());
    header_is_opaque_ = false;
    has_data_id_ = header_pod_desc_.HasField(FieldKey::kDataId);
    has_col_num_ = header_pod_desc_.HasField(FieldKey::kColNum);
    has_dim0_valid_num_ = header_pod_desc_.HasField(FieldKey::kDim0ValidNum);
    has_dim1_valid_num_ = header_pod_desc_.HasField(FieldKey::kDim1ValidNum);
    has_dim2_valid_num_ = header_pod_desc_.HasField(FieldKey::kDim2ValidNum);
    has_record_id_in_device_piece_ = header_pod_desc_.HasField(FieldKey::kRecordIdInDevicePiece);
<<<<<<< HEAD
    has_instance_shape_ = header_pod_desc_.HasField(FieldKey::kInstanceShape);
=======
    has_loss_instance_num_ = header_pod_desc_.HasField(FieldKey::kLossInstanceNum);
>>>>>>> 59eb55c1
  }
  if (proto.has_dim0_inner_shape()) {
    dim0_inner_shape_.reset(new Shape(proto.dim0_inner_shape()));
  }
}

BlobDesc::BlobDesc(const StructPodDesc& header_pod_desc, int64_t header_byte_size,
                   const Shape& shape, DataType data_type, int32_t max_col_num)
    : has_data_id_(false),
      has_col_num_(false),
      has_dim0_valid_num_(false),
      has_dim1_valid_num_(false),
      has_dim2_valid_num_(false),
      has_record_id_in_device_piece_(false),
<<<<<<< HEAD
      has_instance_shape_(false),
=======
      has_loss_instance_num_(false),
>>>>>>> 59eb55c1
      max_col_num_(max_col_num),
      blob_mem_id_(-1),
      body_field_(shape, data_type) {
  CHECK_EQ(header_pod_desc.ByteSize(), header_byte_size);
  if (header_byte_size > 0) {
    header_is_opaque_ = true;
    opaque_header_ = FieldDesc(Shape({header_byte_size}), DataType::kChar);
    header_pod_desc_ = header_pod_desc;
  } else {
    header_is_opaque_ = false;
  }
}

void BlobDesc::set_has_data_id_field(bool val) {
  CHECK(!header_is_opaque_);
  has_data_id_ = val;
}

void BlobDesc::set_has_col_num_field(bool val) {
  CHECK(!header_is_opaque_);
  has_col_num_ = val;
}

void BlobDesc::set_has_dim0_valid_num_field(bool val) {
  CHECK(!header_is_opaque_);
  has_dim0_valid_num_ = val;
}

void BlobDesc::set_has_dim1_valid_num_field(bool val) {
  CHECK(!header_is_opaque_);
  has_dim1_valid_num_ = val;
}

void BlobDesc::set_has_dim2_valid_num_field(bool val) {
  CHECK(!header_is_opaque_);
  has_dim2_valid_num_ = val;
}

void BlobDesc::set_has_record_id_in_device_piece_field(bool val) {
  CHECK(!header_is_opaque_);
  has_record_id_in_device_piece_ = val;
}

<<<<<<< HEAD
void BlobDesc::set_has_instance_shape_field(bool val) {
  CHECK(!header_is_opaque_);
  has_instance_shape_ = val;
=======
void BlobDesc::set_has_loss_instance_num_field(bool val) {
  CHECK(!header_is_opaque_);
  has_loss_instance_num_ = val;
>>>>>>> 59eb55c1
}

Shape& BlobDesc::mut_dim0_inner_shape() {
  CHECK(!header_is_opaque_);
  if (!dim0_inner_shape_) { dim0_inner_shape_.reset(new Shape()); }
  return *dim0_inner_shape_;
}

void BlobDesc::DataIdFieldToProto(FieldHeaderDesc* proto, StructPodDesc* header_pod_desc) const {
  Shape shape(
      {body_field_.shape().At(0), static_cast<int64_t>(Global<JobDesc>::Get()->SizeOfOneDataId())});
  FieldDesc data_id_field(shape, DataType::kChar);
  data_id_field.ToProto(proto->mutable_data_id());
  header_pod_desc->AddField(FieldKey::kDataId, TensorPodDesc(shape, DataType::kChar));
}

void BlobDesc::ColNumFieldToProto(FieldHeaderDesc* proto, StructPodDesc* header_pod_desc) const {
  Shape shape({body_field_.shape().At(0)});
  FieldDesc col_num_field(shape, DataType::kInt32);
  col_num_field.ToProto(proto->mutable_col_num());
  header_pod_desc->AddField(FieldKey::kColNum, TensorPodDesc(shape, DataType::kInt32));
}
void BlobDesc::Dim0ValidNumToProto(StructPodDesc* header_pod_desc) const {
  CHECK(dim0_inner_shape_);
  CHECK_EQ(dim0_inner_shape_->elem_cnt(), body_field_.shape().At(0));
  Shape shape({dim0_inner_shape_->At(0)});
  header_pod_desc->AddField(FieldKey::kDim0ValidNum, TensorPodDesc(shape, DataType::kInt64));
}

void BlobDesc::Dim1ValidNumToProto(StructPodDesc* header_pod_desc) const {
  Shape shape({body_field_.shape().At(0)});
  header_pod_desc->AddField(FieldKey::kDim1ValidNum, TensorPodDesc(shape, DataType::kInt64));
}

void BlobDesc::Dim2ValidNumToProto(StructPodDesc* header_pod_desc) const {
  Shape shape({body_field_.shape().At(0), body_field_.shape().At(1)});
  header_pod_desc->AddField(FieldKey::kDim2ValidNum, TensorPodDesc(shape, DataType::kInt64));
}

void BlobDesc::RecordIdInDevicePieceToProto(StructPodDesc* header_pod_desc) const {
  Shape shape({body_field_.shape().At(0)});
  header_pod_desc->AddField(FieldKey::kRecordIdInDevicePiece,
                            TensorPodDesc(shape, DataType::kInt64));
}

<<<<<<< HEAD
void BlobDesc::InstanceShapeToProto(StructPodDesc* header_pod_desc) const {
  Shape shape({body_field_.shape().NumAxes() - 1});
  header_pod_desc->AddField(FieldKey::kInstanceShape, TensorPodDesc(shape, DataType::kInt64));
=======
void BlobDesc::LossInstanceNumToProto(StructPodDesc* header_pod_desc) const {
  header_pod_desc->AddField(FieldKey::kLossInstanceNum, TensorPodDesc({1}, DataType::kFloat));
>>>>>>> 59eb55c1
}

void BlobDesc::HeaderToProto(BlobDescProto* proto) const {
  proto->mutable_header()->set_max_col_num(max_col_num_);
  proto->mutable_header()->set_blob_mem_id(blob_mem_id_);
  if (!header_is_opaque_) {
    FieldHeaderDesc* field_header = proto->mutable_header()->mutable_field_header();
    StructPodDesc header_pod_desc;
    if (has_data_id_field()) { DataIdFieldToProto(field_header, &header_pod_desc); }
    if (has_col_num_field()) { ColNumFieldToProto(field_header, &header_pod_desc); }
    if (has_dim0_valid_num_field()) { Dim0ValidNumToProto(&header_pod_desc); }
    if (has_dim1_valid_num_field()) { Dim1ValidNumToProto(&header_pod_desc); }
    if (has_dim2_valid_num_field()) { Dim2ValidNumToProto(&header_pod_desc); }
    if (has_record_id_in_device_piece_field()) { RecordIdInDevicePieceToProto(&header_pod_desc); }
<<<<<<< HEAD
    if (has_instance_shape_field()) { InstanceShapeToProto(&header_pod_desc); }
=======
    if (has_loss_instance_num_field()) { LossInstanceNumToProto(&header_pod_desc); }
>>>>>>> 59eb55c1
    header_pod_desc.ToProto(proto->mutable_header()->mutable_header_pod_desc());
  } else {
    opaque_header_.ToProto(proto->mutable_header()->mutable_opaque_header());
    header_pod_desc_.ToProto(proto->mutable_header()->mutable_header_pod_desc());
  }
}

void BlobDesc::ToProto(BlobDescProto* proto) const {
  HeaderToProto(proto);
  body_field_.ToProto(proto->mutable_body());
  if (dim0_inner_shape_) { dim0_inner_shape_->ToProto(proto->mutable_dim0_inner_shape()); }
}

bool BlobDesc::operator==(const BlobDesc& rhs) const {
  return header_is_opaque_ == rhs.header_is_opaque_ && opaque_header_ == rhs.opaque_header_
         && header_pod_desc_ == rhs.header_pod_desc_ && has_data_id_ == rhs.has_data_id_
         && has_col_num_ == rhs.has_col_num_ && has_dim0_valid_num_ == rhs.has_dim0_valid_num_
         && has_dim1_valid_num_ == rhs.has_dim1_valid_num_
         && has_dim2_valid_num_ == rhs.has_dim2_valid_num_
         && has_record_id_in_device_piece_ == rhs.has_record_id_in_device_piece_
<<<<<<< HEAD
         && has_instance_shape_ == rhs.has_instance_shape_ && max_col_num_ == rhs.max_col_num_
=======
         && has_loss_instance_num_ == rhs.has_loss_instance_num_ && max_col_num_ == rhs.max_col_num_
>>>>>>> 59eb55c1
         && blob_mem_id_ == rhs.blob_mem_id_ && body_field_ == rhs.body_field_;
}

BlobDesc& BlobDesc::operator=(const BlobDesc& blob_desc) {
  BlobDescProto proto;
  blob_desc.ToProto(&proto);
  InitFromProto(proto);
  return *this;
}

std::unique_ptr<BlobDesc> ComputePackedBlobDesc(
    const HashMap<LogicalBlobId, std::unique_ptr<BlobDesc>>& lbi2blob_desc) {
  int64_t header_byte_size = 0;
  int64_t body_byte_size = 0;
  HashSet<int> data_type_set;
  int32_t max_col_num = -1;
  int32_t blob_desc_cnt = 0;
  std::unique_ptr<BlobDesc> ret(new BlobDesc());
  const BlobDesc* last_blob_desc = nullptr;
  HashMap<int32_t, size_t> blob_mem_id2size;
  StructPodDesc opaque_header_pod_desc;
  for (auto& pair : lbi2blob_desc) {
    BlobDesc* blob_desc = pair.second.get();
    RtBlobDesc rt_blob_desc(*blob_desc);
    header_byte_size += rt_blob_desc.ByteSizeOfBlobHeader();
    *opaque_header_pod_desc.MutStructField(NewFieldId(pair.first)) = rt_blob_desc.header_pod_desc();
    int64_t cur_body_byte_size = rt_blob_desc.ByteSizeOfBlobBody();
    int32_t blob_mem_id = blob_desc->blob_mem_id();
    if (blob_mem_id == -1) {
      body_byte_size += cur_body_byte_size;
    } else {
      auto size_it = blob_mem_id2size.find(blob_mem_id);
      if (size_it == blob_mem_id2size.end()) {
        CHECK(blob_mem_id2size.emplace(blob_mem_id, cur_body_byte_size).second);
      } else {
        CHECK_EQ(size_it->second, cur_body_byte_size);
      }
    }
    data_type_set.insert(static_cast<int>(blob_desc->data_type()));
    if (max_col_num == -1) {
      max_col_num = blob_desc->max_col_num();
    } else {
      CHECK_EQ(max_col_num, blob_desc->max_col_num());
    }
    blob_desc_cnt += 1;
    last_blob_desc = blob_desc;
  }
  for (auto& pair : blob_mem_id2size) { body_byte_size += pair.second; }
  if (blob_desc_cnt == 0) {
    // do nothing
  } else if (blob_desc_cnt == 1) {
    ret.reset(new BlobDesc(*last_blob_desc));
  } else if (data_type_set.size() == 1) {
    DataType sole_data_type = static_cast<DataType>(*(data_type_set.begin()));
    int64_t size_of_one_elem = GetSizeOfDataType(sole_data_type);
    CHECK_EQ(body_byte_size % size_of_one_elem, 0);
    int64_t total_elem_cnt = body_byte_size / size_of_one_elem;
    if (header_byte_size == 0) {
      ret.reset(new BlobDesc(Shape({total_elem_cnt}), sole_data_type, false, false, max_col_num));
    } else {
      ret.reset(new BlobDesc(opaque_header_pod_desc, header_byte_size, Shape({total_elem_cnt}),
                             sole_data_type, max_col_num));
    }
  } else {
    ret.reset(new BlobDesc(opaque_header_pod_desc, header_byte_size, Shape({body_byte_size}),
                           DataType::kChar, max_col_num));
  }
  return ret;
}

bool CompareLbiBlobDescPair(const LbiBlobDescPair& lhs, const LbiBlobDescPair& rhs) {
  return (lhs.blob_desc().header().blob_mem_id() < rhs.blob_desc().header().blob_mem_id())
         || (lhs.lbi() < rhs.lbi());
}

}  // namespace oneflow<|MERGE_RESOLUTION|>--- conflicted
+++ resolved
@@ -16,11 +16,8 @@
       has_dim1_valid_num_(false),
       has_dim2_valid_num_(false),
       has_record_id_in_device_piece_(false),
-<<<<<<< HEAD
+      has_loss_instance_num_(false),
       has_instance_shape_(false),
-=======
-      has_loss_instance_num_(false),
->>>>>>> 59eb55c1
       max_col_num_(max_col_num),
       blob_mem_id_(-1),
       body_field_(shape, data_type) {}
@@ -40,11 +37,8 @@
     has_dim1_valid_num_ = false;
     has_dim2_valid_num_ = false;
     has_record_id_in_device_piece_ = false;
-<<<<<<< HEAD
+    has_loss_instance_num_ = false;
     has_instance_shape_ = false;
-=======
-    has_loss_instance_num_ = false;
->>>>>>> 59eb55c1
     opaque_header_ = FieldDesc(proto.header().opaque_header());
   } else {
     CHECK(proto.header().has_field_header());
@@ -55,11 +49,8 @@
     has_dim1_valid_num_ = header_pod_desc_.HasField(FieldKey::kDim1ValidNum);
     has_dim2_valid_num_ = header_pod_desc_.HasField(FieldKey::kDim2ValidNum);
     has_record_id_in_device_piece_ = header_pod_desc_.HasField(FieldKey::kRecordIdInDevicePiece);
-<<<<<<< HEAD
+    has_loss_instance_num_ = header_pod_desc_.HasField(FieldKey::kLossInstanceNum);
     has_instance_shape_ = header_pod_desc_.HasField(FieldKey::kInstanceShape);
-=======
-    has_loss_instance_num_ = header_pod_desc_.HasField(FieldKey::kLossInstanceNum);
->>>>>>> 59eb55c1
   }
   if (proto.has_dim0_inner_shape()) {
     dim0_inner_shape_.reset(new Shape(proto.dim0_inner_shape()));
@@ -74,11 +65,8 @@
       has_dim1_valid_num_(false),
       has_dim2_valid_num_(false),
       has_record_id_in_device_piece_(false),
-<<<<<<< HEAD
+      has_loss_instance_num_(false),
       has_instance_shape_(false),
-=======
-      has_loss_instance_num_(false),
->>>>>>> 59eb55c1
       max_col_num_(max_col_num),
       blob_mem_id_(-1),
       body_field_(shape, data_type) {
@@ -122,15 +110,14 @@
   has_record_id_in_device_piece_ = val;
 }
 
-<<<<<<< HEAD
+void BlobDesc::set_has_loss_instance_num_field(bool val) {
+  CHECK(!header_is_opaque_);
+  has_loss_instance_num_ = val;
+}
+
 void BlobDesc::set_has_instance_shape_field(bool val) {
   CHECK(!header_is_opaque_);
   has_instance_shape_ = val;
-=======
-void BlobDesc::set_has_loss_instance_num_field(bool val) {
-  CHECK(!header_is_opaque_);
-  has_loss_instance_num_ = val;
->>>>>>> 59eb55c1
 }
 
 Shape& BlobDesc::mut_dim0_inner_shape() {
@@ -176,14 +163,13 @@
                             TensorPodDesc(shape, DataType::kInt64));
 }
 
-<<<<<<< HEAD
+void BlobDesc::LossInstanceNumToProto(StructPodDesc* header_pod_desc) const {
+  header_pod_desc->AddField(FieldKey::kLossInstanceNum, TensorPodDesc({1}, DataType::kFloat));
+}
+
 void BlobDesc::InstanceShapeToProto(StructPodDesc* header_pod_desc) const {
   Shape shape({body_field_.shape().NumAxes() - 1});
   header_pod_desc->AddField(FieldKey::kInstanceShape, TensorPodDesc(shape, DataType::kInt64));
-=======
-void BlobDesc::LossInstanceNumToProto(StructPodDesc* header_pod_desc) const {
-  header_pod_desc->AddField(FieldKey::kLossInstanceNum, TensorPodDesc({1}, DataType::kFloat));
->>>>>>> 59eb55c1
 }
 
 void BlobDesc::HeaderToProto(BlobDescProto* proto) const {
@@ -198,11 +184,8 @@
     if (has_dim1_valid_num_field()) { Dim1ValidNumToProto(&header_pod_desc); }
     if (has_dim2_valid_num_field()) { Dim2ValidNumToProto(&header_pod_desc); }
     if (has_record_id_in_device_piece_field()) { RecordIdInDevicePieceToProto(&header_pod_desc); }
-<<<<<<< HEAD
+    if (has_loss_instance_num_field()) { LossInstanceNumToProto(&header_pod_desc); }
     if (has_instance_shape_field()) { InstanceShapeToProto(&header_pod_desc); }
-=======
-    if (has_loss_instance_num_field()) { LossInstanceNumToProto(&header_pod_desc); }
->>>>>>> 59eb55c1
     header_pod_desc.ToProto(proto->mutable_header()->mutable_header_pod_desc());
   } else {
     opaque_header_.ToProto(proto->mutable_header()->mutable_opaque_header());
@@ -223,11 +206,8 @@
          && has_dim1_valid_num_ == rhs.has_dim1_valid_num_
          && has_dim2_valid_num_ == rhs.has_dim2_valid_num_
          && has_record_id_in_device_piece_ == rhs.has_record_id_in_device_piece_
-<<<<<<< HEAD
+         && has_loss_instance_num_ == rhs.has_loss_instance_num_
          && has_instance_shape_ == rhs.has_instance_shape_ && max_col_num_ == rhs.max_col_num_
-=======
-         && has_loss_instance_num_ == rhs.has_loss_instance_num_ && max_col_num_ == rhs.max_col_num_
->>>>>>> 59eb55c1
          && blob_mem_id_ == rhs.blob_mem_id_ && body_field_ == rhs.body_field_;
 }
 
