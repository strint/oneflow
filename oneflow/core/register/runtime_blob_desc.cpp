--- conflicted
+++ resolved
@@ -24,14 +24,10 @@
   has_dim0_valid_num_field_ = header_pod_desc_.HasField(FieldKey::kDim0ValidNum);
   if (has_dim0_valid_num_field_) {
     byte_size_of_dim0_valid_num_field_ = header_pod_desc_.Field(FieldKey::kDim0ValidNum).ByteSize();
-<<<<<<< HEAD
-  }
-=======
   } else {
     byte_size_of_dim0_valid_num_field_ = 0;
   }
   byte_size_of_data_content_field_ = body_desc_.ByteSize();
->>>>>>> 7af5bab0
 }
 
 const Shape& RtBlobDesc::shape() const { return body_desc_.shape(); }
@@ -73,10 +69,6 @@
 }
 
 size_t RtBlobDesc::ByteSizeOfDim0ValidNumField() const {
-<<<<<<< HEAD
-  if (!has_dim0_valid_num_field()) { return 0; }
-=======
->>>>>>> 7af5bab0
   return byte_size_of_dim0_valid_num_field_;
 }
 
