--- conflicted
+++ resolved
@@ -23,9 +23,5 @@
 message BlobDescProto {
   required BlobHeaderDescProto header = 1;
   required FieldDescProto body = 2;
-<<<<<<< HEAD
-  optional ShapeProto instance_inner_shape = 3;
-=======
   optional ShapeProto dim0_inner_shape = 3;
->>>>>>> d52b33f1
 }