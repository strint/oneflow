--- conflicted
+++ resolved
@@ -23,15 +23,8 @@
   header_ptr_ = header_ptr;
   data_id_ptr_ = header_pod_ptr_.MutTensorPtr<char>(FieldKey::kDataId, nullptr);
   col_num_ptr_ = header_pod_ptr_.MutTensorPtr<int32_t>(FieldKey::kColNum, nullptr);
-<<<<<<< HEAD
-  varying_instance_num_ptr_ =
-      header_pod_ptr_.MutTensorPtr<int32_t>(FieldKey::kVaryingInstanceNum, nullptr);
-  instance_varying_elem_cnt_ptr_ =
-      header_pod_ptr_.MutTensorPtr<int32_t>(FieldKey::kInstanceVaryingElemCnt, nullptr);
-=======
   dim0_valid_num_ptr_ = header_pod_ptr_.MutTensorPtr<int32_t>(FieldKey::kDim0ValidNum, nullptr);
   dim1_valid_num_ptr_ = header_pod_ptr_.MutTensorPtr<int32_t>(FieldKey::kDim1ValidNum, nullptr);
->>>>>>> d52b33f1
   dptr_ = body_ptr;
   dynamic_shape_ = blob_desc->shape();
 }
@@ -54,61 +47,6 @@
   *(col_num_ptr_ + no) = val;
 }
 
-<<<<<<< HEAD
-int32_t Blob::instance_varying_elem_cnt(int32_t no) const {
-  CHECK_NOTNULL(instance_varying_elem_cnt_ptr_);
-  CHECK_GE(no, 0);
-  CHECK_LT(no, blob_desc_->shape().At(0));
-  return instance_varying_elem_cnt_ptr_[no];
-}
-
-void Blob::set_instance_varying_elem_cnt(int32_t no, int32_t val) {
-  CHECK_NOTNULL(instance_varying_elem_cnt_ptr_);
-  CHECK_GE(no, 0);
-  CHECK_LT(no, blob_desc_->shape().At(0));
-  CHECK_GE(val, 0);
-  CHECK_LT(val, blob_desc_->shape().Count(1));
-  instance_varying_elem_cnt_ptr_[no] = val;
-}
-
-int32_t Blob::varying_instance_num(int32_t no) const {
-  CHECK_NOTNULL(varying_instance_num_ptr_);
-  CHECK_GE(no, 0);
-  CHECK_LT(no, instance_inner_shape()->At(0));
-  return varying_instance_num_ptr_[no];
-}
-
-void Blob::set_varying_instance_num(int32_t no, int32_t val) {
-  CHECK_NOTNULL(varying_instance_num_ptr_);
-  CHECK_GE(no, 0);
-  CHECK_LT(no, instance_inner_shape()->At(0));
-  CHECK_GE(val, 0);
-  CHECK_LT(val, instance_inner_shape()->Count(1));
-  varying_instance_num_ptr_[no] = val;
-}
-
-int32_t Blob::instance_available_elem_cnt(int32_t no) const {
-  if (instance_varying_elem_cnt_ptr_ != nullptr) { return instance_varying_elem_cnt(no); }
-  return blob_desc_->shape().Count(1);
-}
-
-int32_t Blob::available_instance_num(int32_t no) const {
-  if (varying_instance_num_ptr_ != nullptr) { return varying_instance_num(no); }
-  return instance_inner_shape()->Count(1);
-}
-
-int32_t Blob::available_instance_num() const {
-  if (varying_instance_num_ptr_ != nullptr) {
-    size_t num = 0;
-    FOR_RANGE(int, i, 0, instance_inner_shape()->At(0)) { num += varying_instance_num(i); }
-    return num;
-  }
-  return blob_desc_->shape().At(0);
-}
-
-const Shape& Blob::shape() const {
-  if (varying_instance_num_ptr_ == nullptr) { return static_shape(); }
-=======
 int32_t Blob::dim1_valid_num(int32_t no) const {
   CHECK_NOTNULL(dim1_valid_num_ptr_);
   CHECK_GE(no, 0);
@@ -143,17 +81,12 @@
 
 const Shape& Blob::shape() const {
   if (dim0_valid_num_ptr_ == nullptr) { return static_shape(); }
->>>>>>> d52b33f1
   return dynamic_shape();
 }
 
 const Shape& Blob::dynamic_shape() const {
   size_t last_invalid_instance_num =
-<<<<<<< HEAD
-      instance_inner_shape()->Count(1) - varying_instance_num(instance_inner_shape()->At(0) - 1);
-=======
       dim0_inner_shape().Count(1) - dim0_valid_num(dim0_inner_shape().At(0) - 1);
->>>>>>> d52b33f1
   size_t contiguous_instance_num = blob_desc_->shape().At(0) - last_invalid_instance_num;
   if (dynamic_shape_.At(0) != contiguous_instance_num) {
     dynamic_shape_.Set(0, contiguous_instance_num);
@@ -191,29 +124,6 @@
   Memcpy<DeviceType::kCPU>(device_ctx, mut_col_num(), rhs->col_num(), ByteSizeOfColNumField());
 }
 
-<<<<<<< HEAD
-size_t Blob::ByteSizeOfVaryingInstanceNumField() const {
-  return blob_desc_->ByteSizeOfVaryingInstanceNumField();
-}
-
-size_t Blob::ByteSizeOfInstanceVaryingElemCntField() const {
-  return blob_desc_->ByteSizeOfInstanceVaryingElemCntField();
-}
-
-void Blob::CopyVaryingInstanceNumFrom(DeviceCtx* device_ctx, const Blob* rhs) {
-  if (this == rhs || ByteSizeOfVaryingInstanceNumField() == 0) { return; }
-  CHECK_EQ(ByteSizeOfVaryingInstanceNumField(), rhs->ByteSizeOfVaryingInstanceNumField());
-  Memcpy<DeviceType::kCPU>(device_ctx, mut_varying_instance_num(), rhs->varying_instance_num(),
-                           ByteSizeOfVaryingInstanceNumField());
-}
-
-void Blob::CopyInstanceVaryingElemCntFrom(DeviceCtx* device_ctx, const Blob* rhs) {
-  if (this == rhs || ByteSizeOfVaryingInstanceNumField() == 0) { return; }
-  CHECK_EQ(ByteSizeOfInstanceVaryingElemCntField(), rhs->ByteSizeOfInstanceVaryingElemCntField());
-  Memcpy<DeviceType::kCPU>(device_ctx, mut_instance_varying_elem_cnt(),
-                           rhs->instance_varying_elem_cnt(),
-                           ByteSizeOfInstanceVaryingElemCntField());
-=======
 size_t Blob::ByteSizeOfDim0ValidNumField() const {
   return blob_desc_->ByteSizeOfDim0ValidNumField();
 }
@@ -234,7 +144,6 @@
   CHECK_EQ(ByteSizeOfDim1ValidNumField(), rhs->ByteSizeOfDim1ValidNumField());
   Memcpy<DeviceType::kCPU>(device_ctx, mut_dim1_valid_num(), rhs->dim1_valid_num(),
                            ByteSizeOfDim1ValidNumField());
->>>>>>> d52b33f1
 }
 
 void Blob::CopyFrom(DeviceCtx* device_ctx, const Blob* rhs) {
