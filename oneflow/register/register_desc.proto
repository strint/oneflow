syntax = "proto3";
package oneflow;

import "common/shape.proto";
import "memory/memory_case.proto";
<<<<<<< HEAD

enum MemoryType {
  kHostPageableMemory = 0;
  kHostPinnedMemory = 1;
  kDeviceGPUMemory = 2;
}

message MemoryCase {
  MemoryType type = 1;
  int32 device_id = 2;
}
=======
>>>>>>> fafb3b82

message RegstDescProto  {
  uint64 regst_desc_id = 1;
  uint64 producer_task_id = 2;
  map<string, ShapeProto> lbn2shape = 4;
  int64 register_num = 5;
  MemoryCase mem_case = 6;
}<|MERGE_RESOLUTION|>--- conflicted
+++ resolved
@@ -3,20 +3,6 @@
 
 import "common/shape.proto";
 import "memory/memory_case.proto";
-<<<<<<< HEAD
-
-enum MemoryType {
-  kHostPageableMemory = 0;
-  kHostPinnedMemory = 1;
-  kDeviceGPUMemory = 2;
-}
-
-message MemoryCase {
-  MemoryType type = 1;
-  int32 device_id = 2;
-}
-=======
->>>>>>> fafb3b82
 
 message RegstDescProto  {
   uint64 regst_desc_id = 1;
